<<<<<<< HEAD
=== 3.3.0 (Unreleased) ===

* Removed support for Django 1.6, 1.7 and python 2.6
* Set the default value of CMSPlugin.position to 0 instead of null
* Refactor language menu to allow for better integration with many languages
* Management commands has been completely refactored for better consistency

=======
=== 3.2.3 (2016-03-09) ===

- Fix the display of hyphenated language codes in the page tree
- Fix a family of issues relating to unescaped translations in the page tree
>>>>>>> 6374f792


=== 3.2.2 (2016-03-02) ===

- Substantial improvements to the page tree and significant reduction of reloads
- Update jsTree version to 3.2.1 with slight adaptions to the Pagetree
- Documentation improvements
- Improve the display and useability of the language menu, especially in cases
  where there are many languages.
- Fix an issue relating to search fields in plugins
- Fix an issue where the app-resolver would trigger locales into migrations
- Fix cache settings
- Fix ToolbarMiddleware.is_cms_request logic
- Fix numerous Django 1.9 deprecations
- Numerous other improvements to overall stability and code quality


=== 3.2.1 (2016-01-29) ===

- Add support for Django 1.9 (with some deprecation warnings).
- Add support for django-reversion 1.10+ (required by Django 1.9+).
- Add placeholder name to the edit tooltip.
- Add ``attr['is_page']=True`` to CMS Page navigation nodes.
- Add Django and Python versions to debug bar info tooltip
- Fix an issue with refreshing the UI when switching CMS language.
- Fix an issue with sideframe urls not being remembered after reload.
- Fix breadcrumb in page revision list.
- Fix clash with Foundation that caused "Add plugin" button to be unusable.
- Fix a tree corruption when pasting a nested plugin under another plugin.
- Fix message with CMS version not showing up on hover in debug mode.
- Fix messages not being positioned correctly in debug mode.
- Fix an issue where plugin parent restrictions where not respected when pasting a plugin.
- Fix an issue where "Copy all" menu item could have been clicked on empty placeholder.
- Fix a bug where page tree styles didn't load from STATIC_URL that pointed to a different host.
- Fix an issue where the side-frame wouldn't refresh under some circumstances.
- Honor CMS_RAW_ID_USERS in GlobalPagePermissionAdmin.


=== 3.2.0 (2015-11-24) ===

- Added new wizard to improve content creation
- Added Aldryn Apphook Reload https://github.com/aldryn/aldryn-apphook-reload/ into core
- Added database migration creating ``UrlconfRevision`` for apphook reload.
- Added tooltips for certain user interaction elements
- Added full touch support and optimisations for mobile devices
- Added gulp.js for linting, compressing and bundling
- Added YuiDocs for Javascript documentation
- Added ``CMS_TOOLBAR_SIMPLE_STRUCTURE_MODE`` to switch back to the old board rendering,
  this will be deprecated in 3.3.0
- Added ``request.toolbars.placeholder_list`` this will replace
  ``request.toolbars.placeholders`` in 3.3.0
- Added new installation screen with optimisation alongside the new content creation wizard
- Added ``.editorconfig`` to the django-cms project
- Added HTML rendering capabilities for the modal
- Added browser history to the sideframe
- Improved design for better touch support
- Improved design for better accessibility support such as contrast ratio
- Improved design to reflect latest responsive design standards such as the toolbar
  menu which collapses to "More"
- Improved UI for scrolling, saving and navigating through content
  creation and editing such as ``CTRL + Enter`` for saving
- Improved overall speed loading times and interaction response
- Improved drag & drop experience
- Improved structure board hierarchy to be displayed as tree elements instead of nested boxes
- Improved clipboard to be integrated within the toolbar and structure board (copy & paste)
- Improved modal UI and added significant speed improvements
- Improved sideframe UI and reduced functionality
- Improved messaging system within ``cms.messages.js``
- Improved pagetree design and UI (soft-redesign) refactoring will follow in 3.3
- Improved parent plugin restricts on frontend
- Improved frontend code to comply with aldryn-boilerplate-bootstrap3
- Improved folder structure for frontend related components such as JavaScript and SASS
- Improved color and value variable declarations for Styles
- Improved key mapping for actions such as saving, closing and switching across browsers
- Switched from tabs to 4 spaces everywhere
- Switched from ruby sass/compass to libsass/autoprefixer
- Switched from sprite images to auto generated webfonts via gulp
- Moved widgets.py javascript to ``static/cms/js/widgets``
- Fixed an issue in which placeholder template tags ignored the ``lang`` parameter
- Renamed cms_app, cms_menu, cms_toolbar to plural versions eg. ``cms_apps.py``
  ``cms_menus.py``, ``cms_toolbars.py`` with backwards compatibility
- Removed all id attributes on html elements in favour of classes
- Removed 'develop.py' to replace with 'manage.py' (devs)
- Removed Alias plugin from list of plugins (Create Alias still an option)
- Added support for 3rd party admin themes
- Update the toolbar tutorial
- Update the 3rd party integration tutorial
- Fixed an issue where dialogs can't be closed when activating prevent checkbox
- Fixed edit and edit_off constants not being honoured in frontend code
- Deprecate CMSPlugin.disable_child_plugin in favour of disable_child_plugins
- Fixed an issue where ``allow_children`` and ``disable_child_plugins`` didn't work on dragitems


=== 3.1.6 (unreleased) ===

- Fix cache settings


=== 3.1.5 (2016-01-29) ===

- Fixed a tree corruption when pasting a nested plugin under another plugin.
- Improve CMSPluginBase.render documentation
- Fix CMSEditableObject context generation which generates to errors with django-classy-tags 0.7.1
- Fix error in toolbar when LocaleMiddleware is not used
- Move templates validation in app.ready
- Fix ExtensionToolbar when language is removed but titles still exists
- Fix pages menu missing on fresh install 3.1
- Fix incorrect language on placeholder text for redirect field
- Fix PageSelectWidget JS syntax
- Fix redirect when disabling toolbar
- Fix CMS_TOOLBAR_HIDE causes 'WSGIRequest' object has no attribute 'toolbar'


=== 3.1.4 (2015-11-24) ===

- Fixed a problem in ``0010_migrate_use_structure.py`` that broke some migration paths to Django 1.8
- Fixed ``fix_tree`` command
- Removed some warnings for Django 1.9
- Fixed issue causing plugins to move when using scroll bar of plugin menu in Firefox & IE
- Fixed JavaScript error when using ``PageSelectWidget``
- Fixed whitespace markup issues in draft mode
- Added plugin migrations layout detection in tests
- Fixed some treebeard corruption issues


=== 3.1.3 (2015-09-01) ===

- Add missing migration
- Exclude PageUser manager from migrations
- Fix check for template instance in Django 1.8.x
- Fix error in PageField for Django 1.8
- Fix some Page tree bugs
- Declare Django 1.6.9 dependency in setup.py
- Make sure cache version returned is an int
- Fix issue preventing migrations to run on a new database (django 1.8)
- Fix get User model in 0010 migration
- Fix support for unpublished language pages
- Add documentation for plugins datamigration
- Fix getting request in _show_placeholder_for_page on Django 1.8
- Fix template inheritance order
- Fix xframe options inheritance order
- Fix placeholder inheritance order
- Fix language chooser template
- Relax html5lib versions
- Fix redirect when deleting a page
- Correct South migration error
- Correct validation on numeric fields in modal popups
- Exclude scssc from manifest
- Remove unpublished pages from menu
- Remove page from menu items for performance reason
- Fix reachability of pages with expired ancestors
- Don't try to modify an immutable QueryDict
- Only attempt to delete cache keys if there are some to be deleted
- Update documentation section
- Fix language chooser template
- Cast to int cache version
- Fix extensions copy when using duplicate page/create page type


=== 3.1.2 (2015-07-02) ===

- Fix placeholder cache invalidation under some circumstances
- Update translations


=== 3.1.1 (2015-06-27) ===

- Add Django 1.8 support
- Tutorial updates and improvements
- Fix issue with causes menu classes to be duplicated in advanced settings
- Fix issue with breadcrumbs not showing
- Fix issues with show_menu templatetags
- Minor documentation fixes
- Revert whitespace cleanup on flash player to fix it
- Correctly restore previous status of dragbars
- Add copy_site command
- Fix an issue related to "Empty all" Placeholder feature
- Fix plugin sorting in py3
- Fix language-related issues when retrieving page URL
- Add setting to disable toolbar for anonymous users
- Fix search results number and items alignment in page changelist
- Preserve information regarding the current view when applying the CMS decorator
- Fix errors with toolbar population
- Fix error with watch_models type
- Fix error with plugin breadcrumbs order
- Change the label "Save and close" to "Save as draft"
- Fix X-Frame-Options on top-level pages
- Fix order of which application urls are injected into urlpatterns
- Fix delete non existing page language
- Fix language fallback for nested plugins
- Fix render_model template tag doesn't show correct change list
- Fix Scanning for placeholders fails on include tags with a variable as an argument
- Fix handling of plugin position attribute
- Fix for some structureboard issues
- Add setting to hide toolbar when a URL is not handled by django CMS
- Add editorconfig configuration
- Make shift tab work correctly in submenu
- Fix get_language_from_request if POST and GET exists
- Fix an error in placeholder cache
- Fix language chooser template


=== 3.1.0 (2015-04-20) ===

- Remove django-mptt in favor of django-treebeard
- Remove compatibility with Django 1.4 / 1.5
- General code cleanup
- Simplify loading of view restrictions in the menu
- South is not marked as optional; to use south on Django 1.6 install django-cms[south]
- Add system_plugin attribute to CMSPluginBase that allow the plugin to override any configured restriction
- Change placeholder language fallback default to True
- Remove plugin table naming compatibility layer
- Remove deprecated cms.context_processors.media context processor
- Add templatetag render_plugin_block
- Add templatetag render_model_add_block
- Add "Structure mode" permission


=== 3.0.17 (unreleased) ===

- Fix ExtensionToolbar when language is removed but titles still exists…
- Fix PageSelectWidget JS syntax
- Fix cache settings


=== 3.0.16 (2015-11-24) ===

- Fixed JavaScript error when using ``PageSelectWidget``
- Fixed whitespace markup issues in draft mode
- Added plugin migrations layout detection in tests


=== 3.0.15 (2015-09-01) ===

- Relax html5lib versions
- Fix redirect when deleting a page
- Correct South migration error
- Correct validation on numeric fields in modal popups
- Exclude scssc from manifest
- Remove unpublished pages from menu
- Remove page from menu items for performance reason
- Fix reachability of pages with expired ancestors
- Don't try to modify an immutable QueryDict
- Only attempt to delete cache keys if there are some to be deleted
- Update documentation section
- Fix language chooser template
- Cast to int cache version
- Fix extensions copy when using duplicate page/create page type


=== 3.0.14 (2015-06-27) ===

- Fixed an issue where privileged users could be tricked into performing actions without their knowledge via a CSRF vulnerability
- Fixed an issue related to "Empty all" Placeholder feature
- Fix issue with causes menu classes to be duplicated in advanced settings
- Fix issue with breadcrumbs not showing
- Fix issues with show_menu templatetags
- Fix plugin sorting in py3
- Fix search results number and items alignment in page changelist
- Fix X-Frame-Options on top-level pages
- Preserve information regarding the current view when applying the CMS decorator
- Fix render_model template tag doesn't show correct change list
- Fix language fallback for nested plugins
- Fix order of which application urls are injected into urlpatterns
- Fix delete non existing page language
- Fix Scanning for placeholders fails on include tags with a variable as an argument
- Minor documentation fixes
- Pin South version to 1.0.2
- Pin Html5lib version to 0.999 until a current bug is fixed
- Fix language chooser template


=== 3.0.13 (2015-04-15) ===

- Numerous documentation including installation and tutorial updates
- Numerous improvements to translations
- Improves reliability of apphooks
- Improves reliabiliy of Advanced Settings on page when using apphooks
- Allow page deletion after template removal
- Improves upstream caching accuracy
- Improves CMSAttachMenu registration
- Improves handling of mistyped URLs
- Improves redirection as a result of changes to page slugs, etc.
- Improves performance of "watched models"
- Improves frontend performance relating to resizing the sideframe
- Corrects an issue where items might not be visible in structue mode menus
- Limits version of django-mptt used in CMS for 3.0.x
- Prevent accidental upgrades to Django 1.8, which is not yet supported


=== 3.0.12 (2015-03-06) ===

- Fixed a typo in JavaScript which prevents page tree from working


=== 3.0.11 (2015-03-05) ===

- Core support for multiple instances of the same apphook'ed application
- Fixed the template tag `render_model_add`
- Fixed an issue with reverting to Live
- Fixed a missing migration issue
- Fixed an issue when using the PageField widget
- Fixed an issue where duplicate page slugs is not prevented in some cases
- Fixed an issue where copying a page didn't copy its extensions
- Fixed an issue where translations where broken when operating on a page
- Fixed an edge-case SQLite issue under Django 1.7
- Fixed an issue with confirmation dialog
- Fixed an issue with deprecated 'mimetype'
- Fixed an issue where `cms check`
- Documentation updates


=== 3.0.10 (2015-02-14) ===

- Improved Py3 compatibility
- Improved the behavior when changing the operator's language
- Numerous documentation updates
- Revert a change that caused an issue with saving plugins in some browsers
- Fix an issue where urls were not refreshed when a page slug changes
- Fix an issue with FR translations
- Fixed an issue preventing the correct rendering of custom contextual menu items for plugins
- Fixed an issue relating to recovering deleted pages
- Fixed an issue that caused the uncached placeholder tag to display cached content
- Fixed an issue where extra slashed would appear in apphooked URLs when APPEND_SLASH=False
- Fixed issues relating to the logout function


==== 3.0.9 (2015-01-11) ===

- Revert a change that caused a regression in toolbar login
- Fix an error in a translated phrase
- Fix error when moving items in the page tree


==== 3.0.8 (2015-01-11) ===

- Add require_parent option to CMS_PLACEHOLDER_CONF
- Fix django-mptt version depenency to be PEP440 compatible
- Fix some Django 1.4 compatibility issues
- Add toolbar sanity check
- Fix behavior with CMSPluginBase.get_render_template()
- Fix issue on django >= 1.6 with page form fields.
- Resolve jQuery namespace issues in admin page tree and changeform
- Fix issues for PageField in Firefox/Safari
- Fix some Python 3.4 compatibility issue when using proxy modles
- Fix corner case in plugin copy
- Documentation fixes
- Minor code cleanups


==== 3.0.7 (2014-11-27) ===

- Complete Django 1.7 support
- Numerous updates to the documentation
- Numerous updates to the tutorial
- Updates to better support South 1.0
- Adds some new, user-facing documentation
- Fixes an issue with placeholderadmin permissions
- Numerous fixes for minor issues with the frontend UI
- Fixes issue where the CMS would not reload pages properly if the URL contained a # symbol
- Fixes an issue relating to 'limit_choices_to' in forms.MultiValueFields
- Fixes PageField to work in Django 1.7 environments
- Updates to community and project governance documentation
- Added list of retired core developers
- Added branch policy documentaion


==== 3.0.6 (2014-10-07) ===

- Experimental full Django 1.7 migrations support
- Add CMSPlugin.get_render_model to get the plugin model at render time
- Add simplified API to handle toolbar for page extensions
- Extended custom user model support
- Added option to publish all the pages in a language / site in publisher_publish command
- Fixed a few frontend glitches
- Fixed menu when hide untranslated is set to False
- Fix sitemap ordering
- Fix plugin table name generation fixes


==== 3.0.5 (2014-08-20) ===

- Fixes 2 regressions introduced in 3.0.4
- apphook and plugins can now be registered via decorator


==== 3.0.4 (2014-08-16) ===

- Removed file cms/utils/compat/type_checks.py, use django.utils.six module instead
- Removed file cms/utils/compat/string_io.py, use django.utils.six module instead
- Removed file cms/utils/compat/input.py, use django.utils.six module instead
- Use PY3 from django.utils.six instead of PY2 from cms.utils.compat to check Python version
- Staticplaceholders have not their own permissions
- Apphooks support now nested namespaces
- Apphooks can now exclude module for page permission checking
- fixed the permissions for plugins on apphook pages
- Allow the use of custom admin sites that do not reside under the 'admin' namespace
- Added django 1.7 migrations
- updated docs
- slots for placeholders can now be 255 characters long
- Plugin pool initialises incorrectly if database is down during first request
- some refactoring and simplifications


==== 3.0.3 (2014-07-07) ===

- Added an alias plugin for referencing plugins and placeholders
- Added an api to change the context menus of plugins and placeholders from plugins
- Apphooks respect the page permissions
- Decorator for views with page permissions
- #3266 - api.create_page respects site
- Fixed how permissions are checked for static placeholder.
- Reduced queries on placeholder.clear by 60%
- auto-detect django-suit instead of using explicit setting
- Added the ability to mark (Sub)Menu's 'active'.
- fallback language fixes for pages
- Implemented transaction.atomic in django 1.4/1.5 way
- Added a automatic dynamic template directory for page templates


==== 3.0.2 (2014-05-21) ===

- Add 'as' form to render_placeholder templatetag to save the result in context
- Added changeable strings for "?edit", "?edit_off" and "?build" urls
- utils.page_resolver was optimized. get_page_from_path() api changed


==== 3.0.1 (2014-04-30) ===

- Renamed NamespaceAllreadyRegistered to NamespaceAlreadyRegistered in menus/exceptions.py
- Frontend editor UI fixes
- Fix in cms fix-mptt command


==== 3.0.0 (2014-04-08) ===

- Plugins are only editable in frontend
- PluginEditor has been removed in backend
- New frontend editing
- New Toolbar
- Plugin API for creating new plugins and moving has changed
- render_to_response replaced with TemplateResponse in cms.views
- CMS_SEO_FIELDS removed and seo fields better integrated
- meta_keywords field removed as not relevant anymore
- CMS_MENU_TITLE_OVERWRITE default changed to True
- Toolbar has language switcher built in
- User settings module added for saving the language of the user so when he switches languages the toolbar/interface
  keeps the language.
- language_chooser templatetag now only displays public languages, even when you are logged in as staff.
- undo and redo functionality added in toolbar if django-reversion is installed.
- page admin split in 3 different for basic, advanced and permissions
- New show_editable_page_title templatetag to edit page title from the frontend
- Removed PLACEHOLDER_FRONTEND_EDITING setting
- Removed CMS_URL_OVERWRITE setting. Always enabled.
- Removed CMS_MENU_TITLE_OVERWRITE settings. Always enabled.
- Removed CMS_REDIRECTS. Always enabled.
- Removed CMS_SOFTROOT. Always enabled.
- Removed CMS_SHOW_START_DATE. Always enabled.
- Removed CMS_SHOW_END_DATE. Always enabled.
- Added (optional) language fallback for placeholders.
- moved apphooks from title to page model so we need to add them only once.
- request.current_app has been removed.
- added a namespace field, reverse_id is not used anymore for apphook namespaces.
- PlaceholderAdmin is deprecated and available as mixin class renamed to PlaceholderAdminMixin.
- PlaceholderAdmin does not have LanguageTabs anymore. It only has a PluginAPI now.
- PageAdmin uses the same Plugin API as PlaceholderAdmin
- Toolbar API for your own apps added
- twitter plugin removed
- file plugin removed
- flash plugin removed
- googlemap plugin removed
- inherit plugin removed
- picture plugin removed
- teaser plugin removed
- video plugin removed
- link plugin removed
- snippet plugin removed
- Object level permission support for Placeholder
- Configuration for plugin custom modules and labels in the toolbar UI
- Added copy-lang subcommand to copy content between languages
- Added static_placeholder templatetag
- Moved render_placeholder from placeholder_tags to cms_tags
- django 1.6 support added
- Frontedit editor for Django models
- Extending the page & title model API
- Placeholders can be configured to have plugins automatically added.
- Publishing is now language independent and the tree-view has been updated to reflect this
- Removed the plugin DB-name magic and added a compatibility layer
- urls_need_reloading signal added when an apphook change is detected.
- CMS_PAGE_CACHE, CMS_PLACEHOLDER_CACHE and CMS_PLUGIN_CACHE settings and functionality added. Default is True
- Detect admin object creation and changes via toolbar and redirect to them.
- Added support for custom user models
- Added PageTypes
- Added CMS_MAX_PAGE_HISTORY_REVERSIONS and changed default of CMS_MAX_PAGE_PUBLISH_REVERSIONS
- Added option to {% static_placeholder %} to render only on the current site.


==== 2.4.2 (2013-05-29)===

- Apphook edit mode bugfix
- Added option to render_placeholder tag to set language
- Huge permission cache invalidation speed up
- Doc improvements
- css cleanup in PlaceholderAdmin
- Log change of page status done via AJAX
- Use --noinput convention for delete_orphaned_plugins command
- added Testing docs
- fixed more issues with only one language
- locales updated


==== 2.4.1 (2013-04-22)===

- USE_I18N=False fixed
- some frontend css stuff fixed
- check_copy_relations fixed for abstract classes
- non public frontend languages fixed


==== 2.4.0 (2013-04-17)===

Please see Install/2.4 release notes *before* attempting to upgrade to version 2.4.

- Compatibility with Django 1.4 and 1.5 (1.3 support dropped)
- Support for Python 2.5 dropped
- CMS_MAX_PAGE_PUBLISH_REVERSIONS has been added
- Reversion integration has changed to limit DB size
- CMS_LANGUAGE setting has changed
- CMS_HIDE_UNTRANSLATED setting removed
- CMS_LANGUAGE_FALLBACK setting removed
- CMS_LANGUAGE_CONF setting removed
- CMS_SITE_LANGUAGES setting removed
- CMS_FRONTEND_LANGUAGES setting removed
- MultilingualMiddleware has been removed
- CMS_FLAT_URLS has been removed
- CMS_MODERATOR has been removed and replaced with simple publisher.
- PlaceholderAdmin has now language tabs and has support for django-hvad
- Added `cms.middleware.language.LanguageCookieMiddleware`
- Added CMS_RAW_ID_USERS


==== 2.3.4 (2012-11-09) ====

- Fixed WymEditor
- Fixed Norwegian translations
- Fixed a bug that could lead to slug clashes
- Fixed page change form (jQuery and permissions)
- Fixed placeholder field permission checks


==== 2.3.3 ====

 - fixed an incompatibility with Python 2.5


==== 2.3.2 ====

- MIGRATION: 0036_auto__add_field_cmsplugin_changed_date.py - new field changed_date on CMSPlugin
- CMS_FRONTEND_LANGUAGES limits django languages as well during language selection
- Wymeditor updated to 1.0.4a
- icon_url escape fixed
- Ukranian translation added
- Fixed wrong language prefix handling for form actions and admin preview
- Admin icons in django 1.4 fixed
- Added requirements.txt for pip and testing in test_requirements
- Google map plugin with height and width properties. Migrations will set default values on not-null fields.
- Docs fixes
- Code cleanup
- Switched html5lib to HTML serializer
- Removed handling of iterables in plugin_pool.register_plugin
- Performance and reduced queries
- Link has target support
- Made the PageAttribute templatetag an 'asTag'
- JQuery namespace fixes in admin


==== 2.3.1 ====

- pinned version of django-mptt to 0.5.1 or 0.5.2


==== 2.3.0 ====

- Compatibility with Django 1.3.1 and 1.4 (1.2 support dropped)
- Lazy admin page tree loading
- Toolbar JS isolation
- Destructive plugin actions fixed (cancel button, moving plugins)
- Refactored tests
- Fixed or clause of placeholder tag
- Fixed double escaping of icon sources for inline plugins
- Fixed order of PageSelectWidget
- Fixed invalid HTML generated by file plugin
- Fixed migration order of plugins
- Fixed internationalized strings in JS not being escaped
- django-reversion dependency upgraded to 1.6
- django-sekizai dependency upgraded to 0.6.1 or higher
- django-mptt dependency upgraded to 0.5.1 or higher


==== 2.2.0 (2011-09-10) ====

- Replaced the old plugin media framework with django-sekizai. (This changed some plugin templates which might cause problems with your CSS styling).
- Made django-mptt a proper dependency
- Removed support for django-dbgettext
- Google Maps Plugin now defaults to use HTTPS.
- Google Maps Plugin now uses the version 3 of their API, no longer requiring an API Key.


==== 2.1.4 (2011-08-24) ====

- Fixed a XSS issue in Text Plugins


==== 2.1.3 (2011-02-22) ====

- Fixed a serious security issue in PlaceholderAdmin
- Fixed bug with submenus showing pages that are not 'in_navigation' (#716, thanks to Iacopo Spalletti for the patch)
- Fixed PlaceholderField not respecting limits in CMS_PLACEHOLDER_CONF (thanks to Ben Hockey for reporting this)
- Fixed the double-monkeypatch check for url reversing (thanks to Benjamin Wohlwend for the patch)


==== 2.1.2 (2011-02-16) ====

- Fixed issues with the CSRF fix from 2.1.1.
- Updated translation files from transifex.


==== 2.1.1 (2011-02-09) ====

- Fixed CMS AJAX requests not being CSRF protected, thus not working in Django 1.2.5
- Fixed toolbar CSS issues in Chrome/Firefox


==== 2.1.0 (2011-01-26) ====

- language namespaces for apphooks (reverse("de:myview"), reverse("en:myview"))
- video plugin switch to http://github.com/FlashJunior/OSFlashVideoPlayer
- frontediting added (cms.middlware.toolbar.ToolbarMiddleware)
- testsuite works now under sqlite and postgres
- orphaned text embed plugins get now deleted if not referenced in the text anymore
- placeholder templatetag: "theme" attribute removed in favor of "width" (backward incompatible change if theme was used)
- menu is its own app now
- menu modifiers (you can register menu modifiers that can change menu nodes or rearrange them)
- menus are now class based.
- apphooks are now class based and can bring multiple menus and urls.py with them.
- menus and apphooks are auto-discovered now
- example templates look a lot better now.
- languages are not a dropdown anymore but fancy tabs
- placeholderend templatetag added: {% placeholder "content" %}There is no content here{% endplaceholder %}
- plugins can now be used in other apps :) see cms/docs/placeholders.txt
- plugins can now be grouped
- a lot of bugfixes
- the cms now depends on the cms.middleware.media.PlaceholderMediaMiddleware middleware
- templatetags refactored: see cms/docs/templatetags.txt for new signatures.
- placeholder has new option: or and a endpalceholder templatetag


==== 2.0.2 (2009-12-14) ====

- testsuite working again
- changelog file added

==== 2.0.1 (2009-12-13) ====

- mostly bugfixes (18 tickets closed)
- docs updated
- permissions now working in multisite environment
- home is now graphically designated in tree-view<|MERGE_RESOLUTION|>--- conflicted
+++ resolved
@@ -1,4 +1,3 @@
-<<<<<<< HEAD
 === 3.3.0 (Unreleased) ===
 
 * Removed support for Django 1.6, 1.7 and python 2.6
@@ -6,12 +5,10 @@
 * Refactor language menu to allow for better integration with many languages
 * Management commands has been completely refactored for better consistency
 
-=======
 === 3.2.3 (2016-03-09) ===
 
 - Fix the display of hyphenated language codes in the page tree
 - Fix a family of issues relating to unescaped translations in the page tree
->>>>>>> 6374f792
 
 
 === 3.2.2 (2016-03-02) ===
