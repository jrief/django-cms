<<<<<<< HEAD
=== 3.5.3 (unreleased) ===

* Fixed ``TreeNode.DoesNotExist`` exception raised when exporting
  and loading database contents via ``dumpdata`` and ``loaddata``.
* Fixed a bug where ``request.current_page`` would always be the public page,
  regardless of the toolbar status (draft / live). This only affected custom
  urls from an apphook.
* Removed extra quotation mark from the sideframe button template
* Fixed a bug where structureboard tried to preload markup when using legacy
  renderer
* Fixed a bug where updates on other tab are not correctly propagated if the
  operation was to move a plugin in the top level of same placeholder
* Fixed a bug where xframe options were processed by clickjacking middleware
  when page was served from cache, rather then get this value from cache
* Fixed a bug where cached page permissions overrides global permissions
* Fixed a bug where plugins that are not rendered in content wouldn't be
  editable in structure board
* Fixed a bug with expanding static placeholder by clicking on "Expand All" button
* Fixed rendering of permission icons. Use SVG variants instead of GIFs.
=======
=== 3.6.0 (unreleased) ===

* Removed the ``cms moderator`` command.
* Dropped Django < 1.11 support.
* Removed the translatable content get / set methods from ``CMSPlugin`` model.
* Removed signal handlers for ``Page``, ``Title``, ``Placeholder`` and ``CMSPlugin`` models.
* Moved ``Title.meta_description`` length restriction from model to form
  and increased its max length to 320 characters.
* Added ``page_title`` parameter for ``cms.api.create_page()`` and ``cms.api.create_title()``.
* Introduced Django 2.0 support.
* Introduced Django 2.1 support.
>>>>>>> 50dee524


=== 3.5.2 (2018-04-11) ===

* Fixed a bug where shortcuts menu entry would stop working after toolbar reload
* Fixed a race condition in frontend code that could lead to sideframe being
  opened with blank page
* Fixed a bug where the direct children of the homepage would get a leading ``/``
  character when the homepage was moved or published.
* Fixed a bug where non-staff user would be able to open empty structure board
* Fixed a bug where a static file from Django admin was referenced that no
  longer existed in Django 1.9 and up.
* Fixed a bug where the migration 0018 would fail under certain databases.


=== 3.5.1 (2018-03-05) ===

* Fixed a bug where editing pages with primary keys greater than 999 would throw an
  exception.
* Fixed a ``MultipleObjectsReturned`` exception raised on the page types migration
  with multiple page types per site.
* Fixed a bug which prevented toolbar js from working correctly when rendered
  before toolbar.
* Fixed a bug where CMS would incorrectly highlight plugin content when plugin
  contains invisible elements
* Fixed a regression where templates which inherit from a template using an ``{% extends %}``
  tag with a default would raise an exception.


=== 3.5.0 (2018-01-31) ===

* Fixed a bug which prevented users from seeing the welcome screen when debug is
  turned off.
* Introduced improved repr for ``Page``, ``Title``, ``Placeholder`` and ``CMSPlugin`` models.
* Rename publish buttons to no longer reference "page"
* Page rendering will now use the draft page instead of public page for logged in
  users with change permissions, unless the ``preview`` GET parameter is used.
* Fixed "Expand all / Collapse all" not reflecting real state of the placeholder tree
* Fixed a bug where Aliased plugins would render if their host page was unpublished (and user was not on edit mode).
* Fixed a bug where focusing inputs in modal would require 2 clicks in some browsers
* Changed the language chooser to always show all configured languages to staff members
  and public-only languages to anon users.
* Introduced logic to copy pages to different sites from the admin.
* Removed "View on Site" button when adding a page
* Welcome page no longer uses multilingual URLs when not required.
* Prevent users from passing a public page as parent in ``create_page`` api function


=== 3.4.5 (2017-10-12) ===

* Introduced Django 1.11 compatibility
* Fixed a bug where slug wouldn't be generated in the creation wizard
* Fixed a bug where the add page endpoint rendered ``Change page`` as the html title.
* Fixed an issue where non-staff users could request the wizard create endpoint.
* Fixed an issue where the ``Edit page`` toolbar button wouldn't show on non-cms pages
  with placeholders.
* Fixed a bug where placeholder inheritance wouldn't work if the inherited placeholder
  is cached in an ancestor page.
* Fixed a regression where the code following a ``{% placeholder x or %}`` declaration,
  was rendered before attempting to inherit content from parent pages.
* Changed page/placeholder cache keys to use sha1 hash instead of md5 to be FIPS compliant.
* Fixed a bug where the change of a slug would not propagate to all descendant pages
* Fixed a ``ValueError`` raised when using ``ManifestStaticFilesStorage`` or similar for static files.
  This only affects Django >= 1.10


=== 3.4.4 (2017-06-15) ===

* Fixed a bug in which cancelling the publishing dialog wasn't respected.
* Fixed a bug causing post-login redirection to an incorrect URL on single-language sites.
* Changed the signature for internal ``cms.plugin_base.CMSPluginBase`` methods ``get_child_classes``
  and ``get_parent_classes`` to take an optional ``instance`` parameter.
* Fixed an error when retrieving placeholder label from configuration.
* Fixed a bug which caused certain translations to display double-escaped text in the page
  list admin view.
* Adjusted the toolbar JavaScript template to escape values coming from the request.
* Added Dropdown class to toolbar items
* Replaced all custom markup on the ``admin/cms/page/includes/fieldset.html`` template
  with an ``{% include %}`` call to Django's built-in ``fieldset.html`` template.
* Fixed a bug which prevented a page from being marked as dirty when a placeholder was cleared.
* Fixed an IntegrityError raised when publishing a page with no public version and whose publisher
  state was pending.
* Fixed an issue with JavaScript not being able to determine correct path to the async bundle
* Fixed a ``DoesNotExist`` database error raised when moving a page marked as published, but whose public
  translation did not exist.
* Fixed a bug in which the menu rendered nodes using the site session variable (set in the admin),
  instead of the current request site.
* Fixed a race condition bug in which the database cache keys were deleted without syncing with the
  cache server, and as a result old menu items would continue to be displayed.
* Fixed a 404 raised when using the ``Delete`` button for a Page or Title extension on Django >= 1.9
* Added "How to serve multiple languages" section to documentation
* Fixed a performance issue with nested pages when using the ``inherit`` flag on the ``{% placeholder %}`` tag.
* Removed the internal ``reset_to_public`` page method in favour of the ``revert_to_live`` method.
* Fixed a bug in which the placeholder cache was not consistently cleared when a page was published.
* Enhanced the plugin menu to not show plugins the user does not have permission to add.
* Fixed a regression which prevented users from setting a redirect to the homepage.


=== 3.4.3 (2017-04-24) ===

* Fixed a security vulnerability in the page redirect field which allowed users
  to insert JavaScript code.
* Fixed a security vulnerability where the ``next`` parameter for the toolbar login
  was not sanitised and could point to another domain.


=== 3.4.2 (2017-01-23) ===

* Escaped strings in ``close_frame`` JS template.
* Fixed a bug with `text-transform` styles on inputs affecting CMS login
* Fixed a typo in the confirmation message for copying plugins from a different
  language
* Fixed a bug which prevented certain migrations from running in a multi-db setup.
* Fixed a regression which prevented the ``Page`` model from rendering correctly
  when used in a ``raw_id_field``.
* Fixed a regression which caused the CMS to cache the toolbar when ``CMS_PAGE_CACHE``
  was set to ``True`` and an anonymous user had ``cms_edit`` set to ``True`` on their session.
* Fixed a regression which prevented users from overriding content in an inherited
  placeholder.
* Added official support for Django 1.10.
* Fixed a bug affecting Firefox for Macintosh users, in which use of the Command key later followed by Return would
  trigger a plugin save.
* Fixed a bug where template inheritance setting creates spurious migration (see #3479)
* Fixed a bug which prevented the page from being marked as dirty (pending changes)
  when changing the value of the overwrite url field.
* Adjusted Ajax calls triggered when performing a placeholder operation (add plugin, etc..) to include
  a GET query called cms_path. This query points to the path where the operation originates from.
* Added a deprecation warning to method ``render_plugin()`` in class ``CMSPlugin``.
* Since ``get_parent_classes()`` became a classmethod, do not instantiate plugin before invocation.
* Fixed a bug where the page tree would not update correctly when a sibling page was moved
  from left to right or right to left.
* Improved the ``fix-tree`` command so that it also fixes non-root nodes (pages).
* Removed the deprecated ``add_url()``, ``edit_url()``, ``move_url()``, ``delete_url()``, ``copy_url()`` properties of
  CMSPlugin model.
* Deprecated ``frontend_edit_template`` attribute of ``CMSPluginBase``.
* Introduced placeholder operation signals.
* The ``post_`` methods in ```PlaceholderAdminMixin`` have been deprecated in favor of
  placeholder operation signals.
* Re-introduced the "Revert to live" menu option.
* Added support for django-reversion >= 2 (see #5830)
* Rewrote manual installation how-to documentation


=== 3.4.1 (2016-10-04) ===

* Fixed a regression when static placeholder was uneditable if it was present
  on the page multiple times
* Removed globally unique constraint for Apphook configs.
* Fixed a bug when keyboard shortcuts were triggered when form fields were
  focused
* Fixed a bug when ``shift + space`` shortcut wouldn't correctly highlight a
  plugin in the structure board
* Fixed a bug when plugins that have top-level svg element would break
  structure board
* Fixed a bug where output from the ``show_admin_menu_for_pages`` template tag
  was escaped in Django 1.9
* Fixed a bug where plugins would be rendered as editable if toolbar was shown
  but user was not in edit mode.
* Fixed css reset issue with shortcuts modal


=== 3.4.0 (2016-09-14) ===

* Changed the way CMS plugins are rendered. The div with `cms-plugin` class is
  no longer rendered around every CMS plugin, instead a combination of `template`
  tags and JavaScript is used to add event handlers and plugin data directly to
  the plugin markup. This fixes most of the rendering issues that were present
  because of the extra markup.
* Changed cache-busting implementation, it is now handled by a path change,
  not by GET parameter.
* Added a possibility to copy pages in the Page Tree by drag'n'drop.
* Make it possible to use multi-table inheritance for Page/Title extensions.
* Refactored plugin rendering functionality to speed up loading time in both
  structure and content mode.
* Added ``Shift + Space`` shortcut that behaves similar to ``Space`` shortcut
  but takes into account currently hovered plugin.
* Improved keyboard navigation
* Added help modal about available shortcuts
* Added fuzzy matching to plugin picker
* Changed the ``downcast_plugins`` utility to return a generator instead of a list
* Fixed a bug that caused an aliased placeholder to show in structure mode.
* Fixed a bug which prevented aliased content from showing correctly without
  publishing the page first.
* Added help text to an ``Alias`` plugin change form when attached to a page
  to show the content editor where the content is aliased from.
* Removed revision support from djangoCMS core.
  As a result both ``CMS_MAX_PAGE_HISTORY_REVERSIONS`` and ``CMS_MAX_PAGE_PUBLISH_REVERSIONS``
  settings are no longer supported, as well as the ``with_revision`` parameter
  in ``cms.api.create_page`` and ``cms.api.create_title``.


=== 3.3.3 (unreleased) ===

* Fixed a bug where where the plugin picker would display the plugin names
  translated in the request language instead of the user's language.
* Fixed a bug which raised an exception when the ``AdvancedSettingsForm``
  failed validation on certain fields.
* Fixed a bug with widgets not initialising correctly sometimes
* Fixed a tree corruption when moving a published page under a published one.
* Fixed a tree corruption caused by ``fix-tree`` when an unpublished page is parent
  to a published page.
* Fixed an error when publishing a page that has an unpublished child page who is
  parent to a published page.
* Fixed a bug where moving a published page under a page marked as pending publishing
  is left as published instead of being marked as pending publishing.
* Fixed AttributeError when using ``create_page`` in management command
* Fixed a bug in getting the language from current request which can cause error 500
* API functions are now atomic by design (use the @atomic decorator)
* Fixed a bug where a ``Page`` was created with it's languages field set to ``None``.


=== 3.3.2 (2016-08-11) ===

* Fixed a bug where it wasn't possible to scroll the toolbar menu if scroll
  started on the disabled menu item on small screens.
* Fixed a migration error (0014) that occurred under certain environments.
* Fixed a regression when standalone CMS Widgets wouldn't work due to
  non-existing JavaScript dependencies.
* Fixed a possible recursion error when using the ``Alias`` plugin.
* Fixed a regression where submit handlers for modal form wouldn't be executed
  under certain circumstances


=== 3.3.1 (2016-07-13) ===

* Added a warning for users who are leaving the page or closing the plugin
  modal by pressing ESC to prevent accidental loss of content.
* Fixed a bug when clicking inside sideframe didn't close toolbar dropdowns
* Fixed a bug where saving errors wouldn't be shown in the modal window.
* Fixed a misleading message when modal iframe contents couldn't be accessed.
* Added a workaround for a bug when plugins couldn't be deleted in Firefox
  with 1Password extension installed
* Changed CMS JavaScript bundling from simple concatenation to webpack-based.
  Using CMS JavaScript modules directly is no longer possible.
* Fixed an issue where plugins that have no immediate DOM representation
  wouldn't be editable or movable.
* Fixed a regression in which plugins that defined ``parent_classes``
  would not show up in the structure mode.
* Introduced new logic to leverage Django's dynamic related name
  functionality on ``CMSPlugin`` subclasses for the parent link field.
* Backported a performance fix from Django to avoid extra queries when
  plugins access their parent via the parent link field ``cmsplugin_ptr``.
* Fixed typo in ``AdvancedSettingsForm`` error messages.
* Fixed long standing bug that prevented apphook endspoints from being
  CSRF exempt.
* Changed default value for ``CMS_INTERNAL_IPS``.
* Fixed an issue that prevented non superusers from copying all plugins
  in a placeholder.
* Fixed an issue where plugin permissions where not checked when clearing
  a placeholder.
* Fixed an issue where plugin permissions where not checked when deleting
  a page or page translation.
* Added support for tiered ``CMS_PLACEHOLDER_CONF``.
* Fixed a useless placeholders edit permissions checking when not in edit
  mode.
* Fixed a bug where users with limited permissions could not interact with
  page tree dropdowns.
* Fixed a bug where Django Compressor could not be used on the sekizai ``js``
  block.
* Fixed an encoding error when running the ``publisher-publish`` command.
* Fixed regression introduced in 3.3.0 when using the
  ``render_plugin_toolbar_config`` template tag directly.
* Fixed ``render_model`` template tags to work with models containing deferred
  fields.
* Fixed error in retrieving placeholder label from configuration.


=== 3.3.0 (2016-05-26) ===

* [no changes vs. rc4]


=== 3.3.0.rc4 (2016-05-24) ===

* Fixed regression in management commands
* Fixed documentation typo


=== 3.3.0.rc3 (2016-05-23) ===

* Added contribution policies documentation
* Corrected documentation in numerous places
* Corrected an issue where someone could see and use the internal placeholder plugin in the structure board
* Fixed a regression where the first page created was not automatically published
* Corrected the instructions for using the ``delete-orphaned-plugins`` command
* Re-pinned django-treebeard to >=4.0.1


=== 3.3.0.rc2 (2016-05-19) ===

* Added CMS_WIZARD_CONTENT_PLACEHOLDER setting
* Renamed the CMS_WIZARD_* settings to CMS_PAGE_WIZARD_*
* Deprecated the old-style wizard-related settings
* Improved documentation further
* Improved handling of uninstalled apphooks
* Fixed toolbar placement when foundation is installed
* Fixed an issue which could lead to an apphook without a slug
* Fixed numerous frontend issues


=== 3.3.0.rc1 (2016-05-16) ===

* Removed support for Django 1.6, 1.7 and python 2.6
* Changed the default value of CMSPlugin.position to 0 instead of null
* Refactored the language menu to allow for better integration with many languages
* Refactored management commands completely for better consistency
* Fixed "failed to load resource" for favicon on welcome screen
* Changed behaviour of toolbar CSS classes: ``cms-toolbar-expanded`` class is only added now when toolbar is fully
  expanded and not at the beginning of the animation. ``cms-toolbar-expanding`` and ``cms-toolbar-collapsing`` classes
  are added at the beginning of their respective animations.
* Added unit tests for CMS JavaScript files
* Added frontend integration tests (written with Casper JS)
* Removed frontend integration tests (written with Selenium)
* Added the ability to declare cache expiration periods on a per-plugin basis
* Improved UI of page tree
* Improved UI in various minor ways
* Added a new setting CMS_INTERNAL_IPS for defining a set of IP addresses for which
  the toolbar will appear for authorized users. If left unset, retains the
  existing behavior of allowing toolbar for authorized users at any IP address.
* Changed behaviour of sideframe; is no longer resizable, opens to 90% of the screen or 100% on
  small screens.
* Removed some unnecessary reloads after closing sideframe.
* Added the ability to make pagetree actions work on currently picked language
* Removed deprecated CMS_TOOLBAR_SIMPLE_STRUCTURE_MODE setting
* Introduced the method ``get_cache_expiration`` on CMSPluginBase to be used
  by plugins for declaring their rendered content's period of validity.
* Introduced the method ``get_vary_cache_on`` on CMSPluginBase to be used
  by plugins for declaring ``VARY`` headers.
* Improved performance of plugin moving; no longer saves all plugins inside the placeholder.
* Fixed breadcrumbs of recently moved plugin reflecting previous position in
  the tree
* Refactored plugin adding logic to no longer create the plugin before the user submits the form.
* Improved the behaviour of the placeholder cache
* Improved fix-tree command to sort by position and path when rebuilding positions.
* Fixed several regressions and tree corruptions on page move.
* Added new class method on CMSPlugin ``requires_parent_plugin``
* Fixed behaviour of ``get_child_classes``; now correctly calculates child classes when not
  configured in the placeholder.
* Removed internal ``ExtraMenuItems`` tag.
* Removed internal ``PluginChildClasses`` tag.
* Modified RenderPlugin tag; no longer renders the ``content.html`` template
  and instead just returns the results.
* Added a ``get_cached_template`` method to the ``Toolbar()`` main class to reuse loaded templates per request. It
  works like Django's cached template loader, but on a request basis.
* Added a new method ``get_urls()`` on the appbase class to get CMSApp.urls, to allow passing a page object to it.
* Changed JavaScript linting from JSHint and JSCS to ESLint
* Fixed a bug when it was possible to drag plugin into clipboard
* Fixed a bug where clearing clipboard was closing any open modal


=== 3.2.5 (2016-04-27) ===

- Fixed regression when page couldn't be copied if CMS_PERMISSION was False
- Improved handling of uninstalled apphooks
- Fix packaging problem with the wheel distribution


=== 3.2.4 (2016-04-26) ===

- Fix cache settings
- Fix user lookup for view restrictions/page permissions when using raw id field
- Fixed regression when page couldn't be copied if CMS_PERMISSION was False
- Fixes an issue relating to uninstalling a namespaced application
- Adds "Can change page" permission
- Fixes a number of page-tree issues the could lead data corruption under
  certain conditions
- Addresses security vulnerabilities in the `render_model` template tag that
  could lead to escalation of privileges or other security issues.
- Addresses a security vulnerability in the cms' usage of the messages framework
- Fixes security vulnerabilities in custom FormFields that could lead to
  escalation of privileges or other security issues.


=== 3.2.3 (2016-03-09) ===

- Fix the display of hyphenated language codes in the page tree
- Fix a family of issues relating to unescaped translations in the page tree


=== 3.2.2 (2016-03-02) ===

- Substantial improvements to the page tree and significant reduction of reloads
- Update jsTree version to 3.2.1 with slight adaptions to the Pagetree
- Documentation improvements
- Improve the display and useability of the language menu, especially in cases
  where there are many languages.
- Fix an issue relating to search fields in plugins
- Fix an issue where the app-resolver would trigger locales into migrations
- Fix cache settings
- Fix ToolbarMiddleware.is_cms_request logic
- Fix numerous Django 1.9 deprecations
- Numerous other improvements to overall stability and code quality


=== 3.2.1 (2016-01-29) ===

- Add support for Django 1.9 (with some deprecation warnings).
- Add support for django-reversion 1.10+ (required by Django 1.9+).
- Add placeholder name to the edit tooltip.
- Add ``attr['is_page']=True`` to CMS Page navigation nodes.
- Add Django and Python versions to debug bar info tooltip
- Fix an issue with refreshing the UI when switching CMS language.
- Fix an issue with sideframe urls not being remembered after reload.
- Fix breadcrumb in page revision list.
- Fix clash with Foundation that caused "Add plugin" button to be unusable.
- Fix a tree corruption when pasting a nested plugin under another plugin.
- Fix message with CMS version not showing up on hover in debug mode.
- Fix messages not being positioned correctly in debug mode.
- Fix an issue where plugin parent restrictions where not respected when pasting a plugin.
- Fix an issue where "Copy all" menu item could have been clicked on empty placeholder.
- Fix a bug where page tree styles didn't load from STATIC_URL that pointed to a different host.
- Fix an issue where the side-frame wouldn't refresh under some circumstances.
- Honor CMS_RAW_ID_USERS in GlobalPagePermissionAdmin.


=== 3.2.0 (2015-11-24) ===

- Added new wizard to improve content creation
- Added Aldryn Apphook Reload https://github.com/aldryn/aldryn-apphook-reload/ into core
- Added database migration creating ``UrlconfRevision`` for apphook reload.
- Added tooltips for certain user interaction elements
- Added full touch support and optimisations for mobile devices
- Added gulp.js for linting, compressing and bundling
- Added YuiDocs for JavaScript documentation
- Added ``CMS_TOOLBAR_SIMPLE_STRUCTURE_MODE`` to switch back to the old board rendering,
  this will be deprecated in 3.3.0
- Added ``request.toolbars.placeholder_list`` this will replace
  ``request.toolbars.placeholders`` in 3.3.0
- Added new installation screen with optimisation alongside the new content creation wizard
- Added ``.editorconfig`` to the django-cms project
- Added HTML rendering capabilities for the modal
- Added browser history to the sideframe
- Improved design for better touch support
- Improved design for better accessibility support such as contrast ratio
- Improved design to reflect latest responsive design standards such as the toolbar
  menu which collapses to "More"
- Improved UI for scrolling, saving and navigating through content
  creation and editing such as ``CTRL + Enter`` for saving
- Improved overall speed loading times and interaction response
- Improved drag & drop experience
- Improved structure board hierarchy to be displayed as tree elements instead of nested boxes
- Improved clipboard to be integrated within the toolbar and structure board (copy & paste)
- Improved modal UI and added significant speed improvements
- Improved sideframe UI and reduced functionality
- Improved messaging system within ``cms.messages.js``
- Improved pagetree design and UI (soft-redesign) refactoring will follow in 3.3
- Improved parent plugin restricts on frontend
- Improved frontend code to comply with aldryn-boilerplate-bootstrap3
- Improved folder structure for frontend related components such as JavaScript and SASS
- Improved color and value variable declarations for Styles
- Improved key mapping for actions such as saving, closing and switching across browsers
- Switched from tabs to 4 spaces everywhere
- Switched from ruby sass/compass to libsass/autoprefixer
- Switched from sprite images to auto generated webfonts via gulp
- Moved widgets.py javascript to ``static/cms/js/widgets``
- Fixed an issue in which placeholder template tags ignored the ``lang`` parameter
- Renamed cms_app, cms_menu, cms_toolbar to plural versions eg. ``cms_apps.py``
  ``cms_menus.py``, ``cms_toolbars.py`` with backwards compatibility
- Removed all id attributes on html elements in favour of classes
- Removed 'develop.py' to replace with 'manage.py' (devs)
- Removed Alias plugin from list of plugins (Create Alias still an option)
- Added support for 3rd party admin themes
- Update the toolbar tutorial
- Update the 3rd party integration tutorial
- Fixed an issue where dialogs can't be closed when activating prevent checkbox
- Fixed edit and edit_off constants not being honoured in frontend code
- Deprecate CMSPlugin.disable_child_plugin in favour of disable_child_plugins
- Fixed an issue where ``allow_children`` and ``disable_child_plugins`` didn't work on dragitems


=== 3.1.8 (unreleased) ===

- Removed html5lib from setup.py


=== 3.1.7 (2016-04-27) ===

- Fix packaging problem with the wheel distribution


=== 3.1.6 (2016-04-26) ===

- Fix cache settings
- Fix user lookup for view restrictions/page permissions when using raw id field
- Fixes an issue relating to uninstalling a namespaced application
- Adds "Can change page" permission
- Addresses security vulnerabilities in the `render_model` template tag that
  could lead to escalation of privileges or other security issues.
- Addresses a security vulnerability in the cms' usage of the messages framework
- Fixes security vulnerabilities in custom FormFields that could lead to
  escalation of privileges or other security issues.


=== 3.1.5 (2016-01-29) ===

- Fixed a tree corruption when pasting a nested plugin under another plugin.
- Improve CMSPluginBase.render documentation
- Fix CMSEditableObject context generation which generates to errors with django-classy-tags 0.7.1
- Fix error in toolbar when LocaleMiddleware is not used
- Move templates validation in app.ready
- Fix ExtensionToolbar when language is removed but titles still exists
- Fix pages menu missing on fresh install 3.1
- Fix incorrect language on placeholder text for redirect field
- Fix PageSelectWidget JS syntax
- Fix redirect when disabling toolbar
- Fix CMS_TOOLBAR_HIDE causes 'WSGIRequest' object has no attribute 'toolbar'


=== 3.1.4 (2015-11-24) ===

- Fixed a problem in ``0010_migrate_use_structure.py`` that broke some migration paths to Django 1.8
- Fixed ``fix_tree`` command
- Removed some warnings for Django 1.9
- Fixed issue causing plugins to move when using scroll bar of plugin menu in Firefox & IE
- Fixed JavaScript error when using ``PageSelectWidget``
- Fixed whitespace markup issues in draft mode
- Added plugin migrations layout detection in tests
- Fixed some treebeard corruption issues


=== 3.1.3 (2015-09-01) ===

- Add missing migration
- Exclude PageUser manager from migrations
- Fix check for template instance in Django 1.8.x
- Fix error in PageField for Django 1.8
- Fix some Page tree bugs
- Declare Django 1.6.9 dependency in setup.py
- Make sure cache version returned is an int
- Fix issue preventing migrations to run on a new database (django 1.8)
- Fix get User model in 0010 migration
- Fix support for unpublished language pages
- Add documentation for plugins datamigration
- Fix getting request in _show_placeholder_for_page on Django 1.8
- Fix template inheritance order
- Fix xframe options inheritance order
- Fix placeholder inheritance order
- Fix language chooser template
- Relax html5lib versions
- Fix redirect when deleting a page
- Correct South migration error
- Correct validation on numeric fields in modal popups
- Exclude scssc from manifest
- Remove unpublished pages from menu
- Remove page from menu items for performance reason
- Fix reachability of pages with expired ancestors
- Don't try to modify an immutable QueryDict
- Only attempt to delete cache keys if there are some to be deleted
- Update documentation section
- Fix language chooser template
- Cast to int cache version
- Fix extensions copy when using duplicate page/create page type


=== 3.1.2 (2015-07-02) ===

- Fix placeholder cache invalidation under some circumstances
- Update translations


=== 3.1.1 (2015-06-27) ===

- Add Django 1.8 support
- Tutorial updates and improvements
- Fix issue with causes menu classes to be duplicated in advanced settings
- Fix issue with breadcrumbs not showing
- Fix issues with show_menu templatetags
- Minor documentation fixes
- Revert whitespace cleanup on flash player to fix it
- Correctly restore previous status of dragbars
- Add copy_site command
- Fix an issue related to "Empty all" Placeholder feature
- Fix plugin sorting in py3
- Fix language-related issues when retrieving page URL
- Add setting to disable toolbar for anonymous users
- Fix search results number and items alignment in page changelist
- Preserve information regarding the current view when applying the CMS decorator
- Fix errors with toolbar population
- Fix error with watch_models type
- Fix error with plugin breadcrumbs order
- Change the label "Save and close" to "Save as draft"
- Fix X-Frame-Options on top-level pages
- Fix order of which application urls are injected into urlpatterns
- Fix delete non existing page language
- Fix language fallback for nested plugins
- Fix render_model template tag doesn't show correct change list
- Fix Scanning for placeholders fails on include tags with a variable as an argument
- Fix handling of plugin position attribute
- Fix for some structureboard issues
- Add setting to hide toolbar when a URL is not handled by django CMS
- Add editorconfig configuration
- Make shift tab work correctly in submenu
- Fix get_language_from_request if POST and GET exists
- Fix an error in placeholder cache
- Fix language chooser template


=== 3.1.0 (2015-04-20) ===

- Remove django-mptt in favor of django-treebeard
- Remove compatibility with Django 1.4 / 1.5
- General code cleanup
- Simplify loading of view restrictions in the menu
- South is not marked as optional; to use south on Django 1.6 install django-cms[south]
- Add system_plugin attribute to CMSPluginBase that allow the plugin to override any configured restriction
- Change placeholder language fallback default to True
- Remove plugin table naming compatibility layer
- Remove deprecated cms.context_processors.media context processor
- Add templatetag render_plugin_block
- Add templatetag render_model_add_block
- Add "Structure mode" permission


=== 3.0.17 (unreleased) ===

- Addresses security vulnerabilities in the `render_model` template tag that could
  lead to escalation of privileges or other security issues.
- Fix ExtensionToolbar when language is removed but titles still exists…
- Fix PageSelectWidget JS syntax
- Fix cache settings


=== 3.0.16 (2015-11-24) ===

- Fixed JavaScript error when using ``PageSelectWidget``
- Fixed whitespace markup issues in draft mode
- Added plugin migrations layout detection in tests


=== 3.0.15 (2015-09-01) ===

- Relax html5lib versions
- Fix redirect when deleting a page
- Correct South migration error
- Correct validation on numeric fields in modal popups
- Exclude scssc from manifest
- Remove unpublished pages from menu
- Remove page from menu items for performance reason
- Fix reachability of pages with expired ancestors
- Don't try to modify an immutable QueryDict
- Only attempt to delete cache keys if there are some to be deleted
- Update documentation section
- Fix language chooser template
- Cast to int cache version
- Fix extensions copy when using duplicate page/create page type


=== 3.0.14 (2015-06-27) ===

- Fixed an issue where privileged users could be tricked into performing actions without their knowledge via a CSRF vulnerability
- Fixed an issue related to "Empty all" Placeholder feature
- Fix issue with causes menu classes to be duplicated in advanced settings
- Fix issue with breadcrumbs not showing
- Fix issues with show_menu templatetags
- Fix plugin sorting in py3
- Fix search results number and items alignment in page changelist
- Fix X-Frame-Options on top-level pages
- Preserve information regarding the current view when applying the CMS decorator
- Fix render_model template tag doesn't show correct change list
- Fix language fallback for nested plugins
- Fix order of which application urls are injected into urlpatterns
- Fix delete non existing page language
- Fix Scanning for placeholders fails on include tags with a variable as an argument
- Minor documentation fixes
- Pin South version to 1.0.2
- Pin Html5lib version to 0.999 until a current bug is fixed
- Fix language chooser template


=== 3.0.13 (2015-04-15) ===

- Numerous documentation including installation and tutorial updates
- Numerous improvements to translations
- Improves reliability of apphooks
- Improves reliabiliy of Advanced Settings on page when using apphooks
- Allow page deletion after template removal
- Improves upstream caching accuracy
- Improves CMSAttachMenu registration
- Improves handling of mistyped URLs
- Improves redirection as a result of changes to page slugs, etc.
- Improves performance of "watched models"
- Improves frontend performance relating to resizing the sideframe
- Corrects an issue where items might not be visible in structue mode menus
- Limits version of django-mptt used in CMS for 3.0.x
- Prevent accidental upgrades to Django 1.8, which is not yet supported


=== 3.0.12 (2015-03-06) ===

- Fixed a typo in JavaScript which prevents page tree from working


=== 3.0.11 (2015-03-05) ===

- Core support for multiple instances of the same apphook'ed application
- Fixed the template tag `render_model_add`
- Fixed an issue with reverting to Live
- Fixed a missing migration issue
- Fixed an issue when using the PageField widget
- Fixed an issue where duplicate page slugs is not prevented in some cases
- Fixed an issue where copying a page didn't copy its extensions
- Fixed an issue where translations where broken when operating on a page
- Fixed an edge-case SQLite issue under Django 1.7
- Fixed an issue with confirmation dialog
- Fixed an issue with deprecated 'mimetype'
- Fixed an issue where `cms check`
- Documentation updates


=== 3.0.10 (2015-02-14) ===

- Improved Py3 compatibility
- Improved the behavior when changing the operator's language
- Numerous documentation updates
- Revert a change that caused an issue with saving plugins in some browsers
- Fix an issue where urls were not refreshed when a page slug changes
- Fix an issue with FR translations
- Fixed an issue preventing the correct rendering of custom contextual menu items for plugins
- Fixed an issue relating to recovering deleted pages
- Fixed an issue that caused the uncached placeholder tag to display cached content
- Fixed an issue where extra slashed would appear in apphooked URLs when APPEND_SLASH=False
- Fixed issues relating to the logout function


==== 3.0.9 (2015-01-11) ===

- Revert a change that caused a regression in toolbar login
- Fix an error in a translated phrase
- Fix error when moving items in the page tree


==== 3.0.8 (2015-01-11) ===

- Add require_parent option to CMS_PLACEHOLDER_CONF
- Fix django-mptt version depenency to be PEP440 compatible
- Fix some Django 1.4 compatibility issues
- Add toolbar sanity check
- Fix behavior with CMSPluginBase.get_render_template()
- Fix issue on django >= 1.6 with page form fields.
- Resolve jQuery namespace issues in admin page tree and changeform
- Fix issues for PageField in Firefox/Safari
- Fix some Python 3.4 compatibility issue when using proxy modles
- Fix corner case in plugin copy
- Documentation fixes
- Minor code cleanups


==== 3.0.7 (2014-11-27) ===

- Complete Django 1.7 support
- Numerous updates to the documentation
- Numerous updates to the tutorial
- Updates to better support South 1.0
- Adds some new, user-facing documentation
- Fixes an issue with placeholderadmin permissions
- Numerous fixes for minor issues with the frontend UI
- Fixes issue where the CMS would not reload pages properly if the URL contained a # symbol
- Fixes an issue relating to 'limit_choices_to' in forms.MultiValueFields
- Fixes PageField to work in Django 1.7 environments
- Updates to community and project governance documentation
- Added list of retired core developers
- Added branch policy documentaion


==== 3.0.6 (2014-10-07) ===

- Experimental full Django 1.7 migrations support
- Add CMSPlugin.get_render_model to get the plugin model at render time
- Add simplified API to handle toolbar for page extensions
- Extended custom user model support
- Added option to publish all the pages in a language / site in publisher_publish command
- Fixed a few frontend glitches
- Fixed menu when hide untranslated is set to False
- Fix sitemap ordering
- Fix plugin table name generation fixes


==== 3.0.5 (2014-08-20) ===

- Fixes 2 regressions introduced in 3.0.4
- apphook and plugins can now be registered via decorator


==== 3.0.4 (2014-08-16) ===

- Removed file cms/utils/compat/type_checks.py, use django.utils.six module instead
- Removed file cms/utils/compat/string_io.py, use django.utils.six module instead
- Removed file cms/utils/compat/input.py, use django.utils.six module instead
- Use PY3 from django.utils.six instead of PY2 from cms.utils.compat to check Python version
- Staticplaceholders have not their own permissions
- Apphooks support now nested namespaces
- Apphooks can now exclude module for page permission checking
- fixed the permissions for plugins on apphook pages
- Allow the use of custom admin sites that do not reside under the 'admin' namespace
- Added django 1.7 migrations
- updated docs
- slots for placeholders can now be 255 characters long
- Plugin pool initialises incorrectly if database is down during first request
- some refactoring and simplifications


==== 3.0.3 (2014-07-07) ===

- Added an alias plugin for referencing plugins and placeholders
- Added an api to change the context menus of plugins and placeholders from plugins
- Apphooks respect the page permissions
- Decorator for views with page permissions
- #3266 - api.create_page respects site
- Fixed how permissions are checked for static placeholder.
- Reduced queries on placeholder.clear by 60%
- auto-detect django-suit instead of using explicit setting
- Added the ability to mark (Sub)Menu's 'active'.
- fallback language fixes for pages
- Implemented transaction.atomic in django 1.4/1.5 way
- Added a automatic dynamic template directory for page templates


==== 3.0.2 (2014-05-21) ===

- Add 'as' form to render_placeholder templatetag to save the result in context
- Added changeable strings for "?edit", "?edit_off" and "?build" urls
- utils.page_resolver was optimized. get_page_from_path() api changed


==== 3.0.1 (2014-04-30) ===

- Renamed NamespaceAllreadyRegistered to NamespaceAlreadyRegistered in menus/exceptions.py
- Frontend editor UI fixes
- Fix in cms fix-mptt command


==== 3.0.0 (2014-04-08) ===

- Plugins are only editable in frontend
- PluginEditor has been removed in backend
- New frontend editing
- New Toolbar
- Plugin API for creating new plugins and moving has changed
- render_to_response replaced with TemplateResponse in cms.views
- CMS_SEO_FIELDS removed and seo fields better integrated
- meta_keywords field removed as not relevant anymore
- CMS_MENU_TITLE_OVERWRITE default changed to True
- Toolbar has language switcher built in
- User settings module added for saving the language of the user so when he switches languages the toolbar/interface
  keeps the language.
- language_chooser templatetag now only displays public languages, even when you are logged in as staff.
- undo and redo functionality added in toolbar if django-reversion is installed.
- page admin split in 3 different for basic, advanced and permissions
- New show_editable_page_title templatetag to edit page title from the frontend
- Removed PLACEHOLDER_FRONTEND_EDITING setting
- Removed CMS_URL_OVERWRITE setting. Always enabled.
- Removed CMS_MENU_TITLE_OVERWRITE settings. Always enabled.
- Removed CMS_REDIRECTS. Always enabled.
- Removed CMS_SOFTROOT. Always enabled.
- Removed CMS_SHOW_START_DATE. Always enabled.
- Removed CMS_SHOW_END_DATE. Always enabled.
- Added (optional) language fallback for placeholders.
- moved apphooks from title to page model so we need to add them only once.
- request.current_app has been removed.
- added a namespace field, reverse_id is not used anymore for apphook namespaces.
- PlaceholderAdmin is deprecated and available as mixin class renamed to PlaceholderAdminMixin.
- PlaceholderAdmin does not have LanguageTabs anymore. It only has a PluginAPI now.
- PageAdmin uses the same Plugin API as PlaceholderAdmin
- Toolbar API for your own apps added
- twitter plugin removed
- file plugin removed
- flash plugin removed
- googlemap plugin removed
- inherit plugin removed
- picture plugin removed
- teaser plugin removed
- video plugin removed
- link plugin removed
- snippet plugin removed
- Object level permission support for Placeholder
- Configuration for plugin custom modules and labels in the toolbar UI
- Added copy-lang subcommand to copy content between languages
- Added static_placeholder templatetag
- Moved render_placeholder from placeholder_tags to cms_tags
- django 1.6 support added
- Frontedit editor for Django models
- Extending the page & title model API
- Placeholders can be configured to have plugins automatically added.
- Publishing is now language independent and the tree-view has been updated to reflect this
- Removed the plugin DB-name magic and added a compatibility layer
- urls_need_reloading signal added when an apphook change is detected.
- CMS_PAGE_CACHE, CMS_PLACEHOLDER_CACHE and CMS_PLUGIN_CACHE settings and functionality added. Default is True
- Detect admin object creation and changes via toolbar and redirect to them.
- Added support for custom user models
- Added PageTypes
- Added CMS_MAX_PAGE_HISTORY_REVERSIONS and changed default of CMS_MAX_PAGE_PUBLISH_REVERSIONS
- Added option to {% static_placeholder %} to render only on the current site.


==== 2.4.2 (2013-05-29)===

- Apphook edit mode bugfix
- Added option to render_placeholder tag to set language
- Huge permission cache invalidation speed up
- Doc improvements
- css cleanup in PlaceholderAdmin
- Log change of page status done via AJAX
- Use --noinput convention for delete_orphaned_plugins command
- added Testing docs
- fixed more issues with only one language
- locales updated


==== 2.4.1 (2013-04-22)===

- USE_I18N=False fixed
- some frontend css stuff fixed
- check_copy_relations fixed for abstract classes
- non public frontend languages fixed


==== 2.4.0 (2013-04-17)===

Please see Install/2.4 release notes *before* attempting to upgrade to version 2.4.

- Compatibility with Django 1.4 and 1.5 (1.3 support dropped)
- Support for Python 2.5 dropped
- CMS_MAX_PAGE_PUBLISH_REVERSIONS has been added
- Reversion integration has changed to limit DB size
- CMS_LANGUAGE setting has changed
- CMS_HIDE_UNTRANSLATED setting removed
- CMS_LANGUAGE_FALLBACK setting removed
- CMS_LANGUAGE_CONF setting removed
- CMS_SITE_LANGUAGES setting removed
- CMS_FRONTEND_LANGUAGES setting removed
- MultilingualMiddleware has been removed
- CMS_FLAT_URLS has been removed
- CMS_MODERATOR has been removed and replaced with simple publisher.
- PlaceholderAdmin has now language tabs and has support for django-hvad
- Added `cms.middleware.language.LanguageCookieMiddleware`
- Added CMS_RAW_ID_USERS


==== 2.3.4 (2012-11-09) ====

- Fixed WymEditor
- Fixed Norwegian translations
- Fixed a bug that could lead to slug clashes
- Fixed page change form (jQuery and permissions)
- Fixed placeholder field permission checks


==== 2.3.3 ====

 - fixed an incompatibility with Python 2.5


==== 2.3.2 ====

- MIGRATION: 0036_auto__add_field_cmsplugin_changed_date.py - new field changed_date on CMSPlugin
- CMS_FRONTEND_LANGUAGES limits django languages as well during language selection
- Wymeditor updated to 1.0.4a
- icon_url escape fixed
- Ukranian translation added
- Fixed wrong language prefix handling for form actions and admin preview
- Admin icons in django 1.4 fixed
- Added requirements.txt for pip and testing in test_requirements
- Google map plugin with height and width properties. Migrations will set default values on not-null fields.
- Docs fixes
- Code cleanup
- Switched html5lib to HTML serializer
- Removed handling of iterables in plugin_pool.register_plugin
- Performance and reduced queries
- Link has target support
- Made the PageAttribute templatetag an 'asTag'
- JQuery namespace fixes in admin


==== 2.3.1 ====

- pinned version of django-mptt to 0.5.1 or 0.5.2


==== 2.3.0 ====

- Compatibility with Django 1.3.1 and 1.4 (1.2 support dropped)
- Lazy admin page tree loading
- Toolbar JS isolation
- Destructive plugin actions fixed (cancel button, moving plugins)
- Refactored tests
- Fixed or clause of placeholder tag
- Fixed double escaping of icon sources for inline plugins
- Fixed order of PageSelectWidget
- Fixed invalid HTML generated by file plugin
- Fixed migration order of plugins
- Fixed internationalized strings in JS not being escaped
- django-reversion dependency upgraded to 1.6
- django-sekizai dependency upgraded to 0.6.1 or higher
- django-mptt dependency upgraded to 0.5.1 or higher


==== 2.2.0 (2011-09-10) ====

- Replaced the old plugin media framework with django-sekizai. (This changed some plugin templates which might cause problems with your CSS styling).
- Made django-mptt a proper dependency
- Removed support for django-dbgettext
- Google Maps Plugin now defaults to use HTTPS.
- Google Maps Plugin now uses the version 3 of their API, no longer requiring an API Key.


==== 2.1.4 (2011-08-24) ====

- Fixed a XSS issue in Text Plugins


==== 2.1.3 (2011-02-22) ====

- Fixed a serious security issue in PlaceholderAdmin
- Fixed bug with submenus showing pages that are not 'in_navigation' (#716, thanks to Iacopo Spalletti for the patch)
- Fixed PlaceholderField not respecting limits in CMS_PLACEHOLDER_CONF (thanks to Ben Hockey for reporting this)
- Fixed the double-monkeypatch check for url reversing (thanks to Benjamin Wohlwend for the patch)


==== 2.1.2 (2011-02-16) ====

- Fixed issues with the CSRF fix from 2.1.1.
- Updated translation files from transifex.


==== 2.1.1 (2011-02-09) ====

- Fixed CMS AJAX requests not being CSRF protected, thus not working in Django 1.2.5
- Fixed toolbar CSS issues in Chrome/Firefox


==== 2.1.0 (2011-01-26) ====

- language namespaces for apphooks (reverse("de:myview"), reverse("en:myview"))
- video plugin switch to https://github.com/FlashJunior/OSFlashVideoPlayer
- frontediting added (cms.middlware.toolbar.ToolbarMiddleware)
- testsuite works now under sqlite and postgres
- orphaned text embed plugins get now deleted if not referenced in the text anymore
- placeholder templatetag: "theme" attribute removed in favor of "width" (backward incompatible change if theme was used)
- menu is its own app now
- menu modifiers (you can register menu modifiers that can change menu nodes or rearrange them)
- menus are now class based.
- apphooks are now class based and can bring multiple menus and urls.py with them.
- menus and apphooks are auto-discovered now
- example templates look a lot better now.
- languages are not a dropdown anymore but fancy tabs
- placeholderend templatetag added: {% placeholder "content" %}There is no content here{% endplaceholder %}
- plugins can now be used in other apps :) see cms/docs/placeholders.txt
- plugins can now be grouped
- a lot of bugfixes
- the cms now depends on the cms.middleware.media.PlaceholderMediaMiddleware middleware
- templatetags refactored: see cms/docs/templatetags.txt for new signatures.
- placeholder has new option: or and a endpalceholder templatetag


==== 2.0.2 (2009-12-14) ====

- testsuite working again
- changelog file added

==== 2.0.1 (2009-12-13) ====

- mostly bugfixes (18 tickets closed)
- docs updated
- permissions now working in multisite environment
- home is now graphically designated in tree-view<|MERGE_RESOLUTION|>--- conflicted
+++ resolved
@@ -1,24 +1,3 @@
-<<<<<<< HEAD
-=== 3.5.3 (unreleased) ===
-
-* Fixed ``TreeNode.DoesNotExist`` exception raised when exporting
-  and loading database contents via ``dumpdata`` and ``loaddata``.
-* Fixed a bug where ``request.current_page`` would always be the public page,
-  regardless of the toolbar status (draft / live). This only affected custom
-  urls from an apphook.
-* Removed extra quotation mark from the sideframe button template
-* Fixed a bug where structureboard tried to preload markup when using legacy
-  renderer
-* Fixed a bug where updates on other tab are not correctly propagated if the
-  operation was to move a plugin in the top level of same placeholder
-* Fixed a bug where xframe options were processed by clickjacking middleware
-  when page was served from cache, rather then get this value from cache
-* Fixed a bug where cached page permissions overrides global permissions
-* Fixed a bug where plugins that are not rendered in content wouldn't be
-  editable in structure board
-* Fixed a bug with expanding static placeholder by clicking on "Expand All" button
-* Fixed rendering of permission icons. Use SVG variants instead of GIFs.
-=======
 === 3.6.0 (unreleased) ===
 
 * Removed the ``cms moderator`` command.
@@ -30,7 +9,6 @@
 * Added ``page_title`` parameter for ``cms.api.create_page()`` and ``cms.api.create_title()``.
 * Introduced Django 2.0 support.
 * Introduced Django 2.1 support.
->>>>>>> 50dee524
 
 
 === 3.5.2 (2018-04-11) ===
