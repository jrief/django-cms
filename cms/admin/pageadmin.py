--- conflicted
+++ resolved
@@ -2,10 +2,7 @@
 import json
 import sys
 import uuid
-<<<<<<< HEAD
-=======
 from collections import namedtuple
->>>>>>> b7a793c8
 
 import django
 from django.conf import settings
