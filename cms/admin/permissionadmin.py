from django.contrib import admin
from django.contrib.admin import site
from django.contrib.auth import get_user_model
from django.contrib.auth.admin import UserAdmin
from django.contrib.auth.models import Group
from django.contrib.sites.models import Site
from django.utils.translation import gettext_lazy as _

from cms.exceptions import NoPermissionsException
from cms.models import GlobalPagePermission, PagePermission
from cms.utils import page_permissions, permissions
from cms.utils.conf import get_cms_setting
from cms.utils.permissions import get_subordinate_users, get_subordinate_groups

PERMISSION_ADMIN_INLINES = []

user_model = get_user_model()
admin_class = UserAdmin
for model, admin_instance in site._registry.items():
    if model == user_model:
        admin_class = admin_instance.__class__


class PagePermissionMixin:
    classes = ['collapse']

    def get_autocomplete_fields(self, request, obj=None):
        users_groups_threshold = get_cms_setting('USERS_GROUPS_THRESHOLD')
        if user_model.objects.count() > users_groups_threshold or Group.objects.count() > users_groups_threshold:
            return ['user', 'group']
        return []

    def has_change_permission(self, request, obj=None):
        if not obj:
            return False
        return page_permissions.user_can_change_page_permissions(
            request.user,
            page=obj,
            site=obj.node.site,
        )

    def has_add_permission(self, request, obj=None):
        return self.has_change_permission(request, obj)

    def get_queryset(self, request):
        """
        Queryset change, so user with global change permissions can see
        all permissions. Otherwise user can see only permissions for
        peoples which are under him (he can't see his permissions, because
        this will lead to violation, when he can add more power to himself)
        """
        site = Site.objects.get_current(request)
        try:
            # can see only permissions for users which are under him in tree
            queryset = self.model.objects.subordinate_to_user(request.user, site)
        except NoPermissionsException:
            return self.model.objects.none()
        return queryset

    def formfield_for_dbfield(self, db_field, request, **kwargs):
        site = Site.objects.get_current(request)
        formfield = super().formfield_for_dbfield(db_field, request, **kwargs)
        if db_field.name == 'user':
            formfield._queryset = get_subordinate_users(request.user, site)
        if db_field.name == 'group':
            formfield._queryset = get_subordinate_groups(request.user, site)
        return formfield


class PagePermissionInlineAdmin(PagePermissionMixin, admin.TabularInline):
    model = PagePermission
    fields = ['user', 'group', 'can_add', 'can_change', 'can_delete', 'can_publish', 'can_change_advanced_settings',
              'can_change_permissions', 'can_move_page', 'grant_on',
    ]
    extra = 0  # edit page load time boost

    def get_queryset(self, request):
        return super().get_queryset(request).filter(can_view=False)

    def get_fieldsets(self, request, obj=None):
        fieldsets = super().get_fieldsets(request, obj)
        fieldsets[0][1]['fields'] = fields = list(fieldsets[0][1]['fields'])
        if obj:
            user = request.user
            if not obj.has_add_permission(user):
                fields.remove('can_add')
            if not obj.has_delete_permission(user):
                fields.remove('can_delete')
            if not obj.has_publish_permission(user):
                fields.remove('can_publish')
            if not obj.has_advanced_settings_permission(user):
                fields.remove('can_change_advanced_settings')
            if not obj.has_move_page_permission(user):
                fields.remove('can_move_page')
        return fieldsets


class ViewRestrictionInlineAdmin(PagePermissionMixin, admin.TabularInline):
    model = PagePermission
    extra = 0  # edit page load time boost
    verbose_name = _("View restriction")
    verbose_name_plural = _("View restrictions")
    fields = ['user', 'group', 'grant_on', 'can_view']

    def formfield_for_dbfield(self, db_field, request, **kwargs):
        formfield = super().formfield_for_dbfield(db_field, request, **kwargs)
        if db_field.name == 'can_view':
            formfield.widget = formfield.hidden_widget()
            formfield.initial = True
        return formfield

    def get_queryset(self, request):
        return super().get_queryset(request).filter(can_view=True)


class GlobalPagePermissionAdmin(admin.ModelAdmin):
    list_display = ['user', 'group', 'can_change', 'can_delete', 'can_publish', 'can_change_permissions',
                    'can_change_advanced_settings']
    list_filter = ['can_change', 'can_delete', 'can_publish', 'can_change_permissions',
                   'can_change_advanced_settings']
    fields = ['user', 'group', 'can_add', 'can_change', 'can_delete', 'can_publish', 'can_change_advanced_settings',
              'can_change_permissions', 'can_move_page', 'can_view', 'can_set_as_home', 'sites']
    search_fields = ['user__{}'.format(field) for field in admin_class.search_fields] + ['group__name']
    filter_horizontal = ['sites']
<<<<<<< HEAD
=======
    autocomplete_fields = ['user', 'group']
>>>>>>> 85499a4f

    def get_list_filter(self, request):
        list_filter = list(super().get_list_filter(request))
        users_groups_threshold = get_cms_setting('USERS_GROUPS_THRESHOLD')
        if Group.objects.count() <= users_groups_threshold:
            list_filter.insert(0, 'group')
        if get_user_model().objects.count() <= users_groups_threshold:
            list_filter.insert(0, 'user')
        return list_filter

    def has_add_permission(self, request):
        site = Site.objects.get_current(request)
        return permissions.user_can_add_global_permissions(request.user, site)

    def has_change_permission(self, request, obj=None):
        site = Site.objects.get_current(request)
        return permissions.user_can_change_global_permissions(request.user, site)

    def has_delete_permission(self, request, obj=None):
        site = Site.objects.get_current(request)
        return permissions.user_can_delete_global_permissions(request.user, site)


if get_cms_setting('PERMISSION'):
    admin.site.register(GlobalPagePermission, GlobalPagePermissionAdmin)
    PERMISSION_ADMIN_INLINES.extend([
        ViewRestrictionInlineAdmin,
        PagePermissionInlineAdmin,
    ])<|MERGE_RESOLUTION|>--- conflicted
+++ resolved
@@ -122,10 +122,7 @@
               'can_change_permissions', 'can_move_page', 'can_view', 'can_set_as_home', 'sites']
     search_fields = ['user__{}'.format(field) for field in admin_class.search_fields] + ['group__name']
     filter_horizontal = ['sites']
-<<<<<<< HEAD
-=======
     autocomplete_fields = ['user', 'group']
->>>>>>> 85499a4f
 
     def get_list_filter(self, request):
         list_filter = list(super().get_list_filter(request))
