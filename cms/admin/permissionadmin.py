from django.contrib import admin
from django.contrib.admin import site
from django.contrib.auth import get_user_model
from django.contrib.auth.admin import UserAdmin
from django.contrib.auth.models import Group
from django.contrib.sites.models import Site
from django.utils.translation import gettext_lazy as _

<<<<<<< HEAD
=======
from cms.admin.forms import (
    GlobalPagePermissionAdminForm, PagePermissionInlineAdminForm,
    ViewRestrictionInlineAdminForm,
)
>>>>>>> b7a793c8
from cms.exceptions import NoPermissionsException
from cms.models import GlobalPagePermission, PagePermission
from cms.utils import page_permissions, permissions
from cms.utils.conf import get_cms_setting
from cms.utils.permissions import get_subordinate_users, get_subordinate_groups

PERMISSION_ADMIN_INLINES = []

user_model = get_user_model()
admin_class = UserAdmin
for model, admin_instance in site._registry.items():
    if model == user_model:
        admin_class = admin_instance.__class__


class PagePermissionMixin:
    def has_change_permission(self, request, obj=None):
        if not obj:
            return False
        return page_permissions.user_can_change_page_permissions(
            request.user,
            page=obj,
            site=obj.node.site,
        )

    def has_add_permission(self, request, obj=None):
        return self.has_change_permission(request, obj)

    def get_queryset(self, request):
        """
        Queryset change, so user with global change permissions can see
        all permissions. Otherwise user can see only permissions for
        peoples which are under him (he can't see his permissions, because
        this will lead to violation, when he can add more power to himself)
        """
        site = Site.objects.get_current(request)
        try:
            # can see only permissions for users which are under him in tree
            queryset = self.model.objects.subordinate_to_user(request.user, site)
        except NoPermissionsException:
            return self.model.objects.none()
        return queryset

    def formfield_for_dbfield(self, db_field, request, **kwargs):
        site = Site.objects.get_current(request)
        formfield = super().formfield_for_dbfield(db_field, request, **kwargs)
        if db_field.name == 'user':
            formfield._queryset = get_subordinate_users(request.user, site)
        if db_field.name == 'group':
            formfield._queryset = get_subordinate_groups(request.user, site)
        return formfield


class PagePermissionInlineAdmin(PagePermissionMixin, admin.TabularInline):
    model = PagePermission
    # use special form, so we can override of user and group field
    # form = PagePermissionInlineAdminForm
    classes = ['collapse', 'collapsed']
    fields = ['user', 'group', 'can_add', 'can_change', 'can_delete', 'can_publish', 'can_change_advanced_settings',
              'can_change_permissions', 'can_move_page', 'grant_on',
    ]
    extra = 0  # edit page load time boost
    autocomplete_fields = ['user', 'group']

    def get_queryset(self, request):
        return super().get_queryset(request).filter(can_view=False)

    def get_formset(self, request, obj=None, **kwargs):
        """
        Some fields may be excluded here. User can change only
        permissions which are available for him. E.g. if user does not haves
        can_publish flag, he can't change assign can_publish permissions.
        """
        exclude = self.exclude or []
        if obj:
            user = request.user
            if not obj.has_add_permission(user):
                exclude.append('can_add')
            if not obj.has_delete_permission(user):
                exclude.append('can_delete')
            if not obj.has_publish_permission(user):
                exclude.append('can_publish')
            if not obj.has_advanced_settings_permission(user):
                exclude.append('can_change_advanced_settings')
            if not obj.has_move_page_permission(user):
                exclude.append('can_move_page')

        kwargs['exclude'] = exclude
        formset_cls = super().get_formset(request, obj=obj, **kwargs)
        queryset = self.get_queryset(request)
        if obj:
            queryset = queryset.filter(page=obj)
        formset_cls._queryset = queryset
        return formset_cls


class ViewRestrictionInlineAdmin(PagePermissionMixin, admin.TabularInline):
    model = PagePermission
    extra = 0  # edit page load time boost
    verbose_name = _("View restriction")
    verbose_name_plural = _("View restrictions")
    fields = ['user', 'group', 'grant_on', 'can_view']
    autocomplete_fields = ['user', 'group']

    def formfield_for_dbfield(self, db_field, request, **kwargs):
        formfield = super().formfield_for_dbfield(db_field, request, **kwargs)
        if db_field.name == 'can_view':
            formfield.widget = formfield.hidden_widget()
            formfield.initial = True
        return formfield

    def get_queryset(self, request):
        return super().get_queryset(request).filter(can_view=True)


class GlobalPagePermissionAdmin(admin.ModelAdmin):
    list_display = ['user', 'group', 'can_change', 'can_delete', 'can_publish', 'can_change_permissions',
                    'can_change_advanced_settings']
    list_filter = ['can_change', 'can_delete', 'can_publish', 'can_change_permissions',
                   'can_change_advanced_settings']
    fields = ['user', 'group', 'can_add', 'can_change', 'can_delete', 'can_publish', 'can_change_advanced_settings',
              'can_change_permissions', 'can_move_page', 'can_view', 'can_set_as_home', 'sites']
    search_fields = ['user__{}'.format(field) for field in admin_class.search_fields] + ['group__name']
    autocomplete_fields = ['user', 'group']
    filter_horizontal = ['sites']
    list_filter_threshold = 100  # if the number of users and/or groups exceeds this threshold, don't add a filter

    def get_list_filter(self, request):
        list_filter = list(super().get_list_filter(request))
        if Group.objects.count() < self.list_filter_threshold:
            list_filter.insert(0, 'group')
        if get_user_model().objects.count() < self.list_filter_threshold:
            list_filter.insert(0, 'user')
        return list_filter

    def has_add_permission(self, request):
        site = Site.objects.get_current(request)
        return permissions.user_can_add_global_permissions(request.user, site)

    def has_change_permission(self, request, obj=None):
        site = Site.objects.get_current(request)
        return permissions.user_can_change_global_permissions(request.user, site)

    def has_delete_permission(self, request, obj=None):
        site = Site.objects.get_current(request)
        return permissions.user_can_delete_global_permissions(request.user, site)


if get_cms_setting('PERMISSION'):
    admin.site.register(GlobalPagePermission, GlobalPagePermissionAdmin)
    PERMISSION_ADMIN_INLINES.extend([
        ViewRestrictionInlineAdmin,
        PagePermissionInlineAdmin,
    ])<|MERGE_RESOLUTION|>--- conflicted
+++ resolved
@@ -6,13 +6,6 @@
 from django.contrib.sites.models import Site
 from django.utils.translation import gettext_lazy as _
 
-<<<<<<< HEAD
-=======
-from cms.admin.forms import (
-    GlobalPagePermissionAdminForm, PagePermissionInlineAdminForm,
-    ViewRestrictionInlineAdminForm,
-)
->>>>>>> b7a793c8
 from cms.exceptions import NoPermissionsException
 from cms.models import GlobalPagePermission, PagePermission
 from cms.utils import page_permissions, permissions
