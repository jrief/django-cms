--- conflicted
+++ resolved
@@ -117,21 +117,13 @@
         if not fields:
             context = {
                 'opts': opts,
-<<<<<<< HEAD
-                'message': gettext("Field %s not found") % raw_fields
-=======
                 'message': _("Field %s not found") % raw_fields
->>>>>>> 4e7f24f2
             }
             return render(request, 'admin/cms/page/plugin/error_form.html', context)
         if not request.user.has_perm(f"{self.model._meta.app_label}.change_{self.model._meta.model_name}"):
             context = {
                 'opts': opts,
-<<<<<<< HEAD
-                'message': gettext("You do not have permission to edit this item")
-=======
                 'message': _("You do not have permission to edit this item")
->>>>>>> 4e7f24f2
             }
             return render(request, 'admin/cms/page/plugin/error_form.html', context)
             # Dynamically creates the form class with only `field_name` field
@@ -369,19 +361,11 @@
         plugin_type = plugin_data['plugin_type']
 
         if not self.has_add_plugin_permission(request, placeholder, plugin_type):
-<<<<<<< HEAD
-            message = gettext('You do not have permission to add a plugin')
-            return HttpResponseForbidden(message)
-
-        if not placeholder.check_source(request.user):
-            message = gettext('You do not have permission to add a plugin')
-=======
             message = _('You do not have permission to add a plugin')
             return HttpResponseForbidden(message)
 
         if not placeholder.check_source(request.user):
             message = _('You do not have permission to add a plugin')
->>>>>>> 4e7f24f2
             return HttpResponseForbidden(message)
 
         plugin_class = plugin_pool.get_plugin(plugin_type)
@@ -433,11 +417,7 @@
         target_placeholder = get_object_or_404(Placeholder, pk=target_placeholder_id)
 
         if not target_language or target_language not in get_language_list():
-<<<<<<< HEAD
-            return HttpResponseBadRequest(gettext("Language must be set to a supported language!"))
-=======
             return HttpResponseBadRequest(_("Language must be set to a supported language!"))
->>>>>>> 4e7f24f2
 
         copy_to_clipboard = target_placeholder.pk == request.toolbar.clipboard.pk
         source_plugin_id = request.POST.get('source_plugin_id', None)
@@ -477,11 +457,7 @@
         old_plugins = [source_plugin] + list(source_plugin.get_descendants())
 
         if not self.has_copy_plugins_permission(request, old_plugins):
-<<<<<<< HEAD
-            message = gettext('You do not have permission to copy these plugins.')
-=======
             message = _('You do not have permission to copy these plugins.')
->>>>>>> 4e7f24f2
             raise PermissionDenied(message)
 
         if not target_placeholder.check_source(request.user):
@@ -506,19 +482,11 @@
         old_plugins = source_placeholder.get_plugins_list(language=source_language)
 
         if not self.has_copy_plugins_permission(request, old_plugins):
-<<<<<<< HEAD
-            message = gettext('You do not have permission to copy this placeholder.')
-            raise PermissionDenied(message)
-
-        if not target_placeholder.check_source(request.user):
-            message = gettext('You do not have permission to copy this placeholder.')
-=======
             message = _('You do not have permission to copy this placeholder.')
             raise PermissionDenied(message)
 
         if not target_placeholder.check_source(request.user):
             message = _('You do not have permission to copy this placeholder.')
->>>>>>> 4e7f24f2
             raise PermissionDenied(message)
 
         # Empty the clipboard
@@ -560,19 +528,11 @@
         )
 
         if not has_permissions:
-<<<<<<< HEAD
-            message = gettext('You do not have permission to copy these plugins.')
-            raise PermissionDenied(message)
-
-        if not target_placeholder.check_source(request.user):
-            message = gettext('You do not have permission to copy these plugins.')
-=======
             message = _('You do not have permission to copy these plugins.')
             raise PermissionDenied(message)
 
         if not target_placeholder.check_source(request.user):
             message = _('You do not have permission to copy these plugins.')
->>>>>>> 4e7f24f2
             raise PermissionDenied(message)
 
         target_tree_order = target_placeholder.get_plugin_tree_order(
@@ -617,11 +577,7 @@
         try:
             plugin_id = int(plugin_id)
         except ValueError:
-<<<<<<< HEAD
-            return HttpResponseNotFound(gettext("Plugin not found"))
-=======
             return HttpResponseNotFound(_("Plugin not found"))
->>>>>>> 4e7f24f2
 
         obj = self._get_plugin_from_id(plugin_id)
 
@@ -629,17 +585,10 @@
         plugin_instance = obj.get_plugin_class_instance(admin=self.admin_site)
 
         if not self.has_change_plugin_permission(request, obj):
-<<<<<<< HEAD
-            return HttpResponseForbidden(gettext("You do not have permission to edit this plugin"))
-
-        if not obj.placeholder.check_source(request.user):
-            message = gettext("You do not have permission to edit this plugin")
-=======
             return HttpResponseForbidden(_("You do not have permission to edit this plugin"))
 
         if not obj.placeholder.check_source(request.user):
             message = _("You do not have permission to edit this plugin")
->>>>>>> 4e7f24f2
             return HttpResponseForbidden(message)
 
         response = plugin_instance.change_view(request, str(plugin_id))
@@ -783,19 +732,11 @@
         plugins = [plugin] + list(plugin.get_descendants())
 
         if not self.has_copy_from_clipboard_permission(request, target_placeholder, plugins):
-<<<<<<< HEAD
-            message = gettext("You have no permission to paste this plugin")
-            raise PermissionDenied(message)
-
-        if not target_placeholder.check_source(request.user):
-            message = gettext("You have no permission to paste this plugin")
-=======
             message = _("You have no permission to paste this plugin")
             raise PermissionDenied(message)
 
         if not target_placeholder.check_source(request.user):
             message = _("You have no permission to paste this plugin")
->>>>>>> 4e7f24f2
             raise PermissionDenied(message)
 
         if target_parent:
@@ -851,19 +792,11 @@
         plugins = plugin.placeholder_ref.get_plugins_list()
 
         if not self.has_copy_from_clipboard_permission(request, target_placeholder, plugins):
-<<<<<<< HEAD
-            message = gettext("You have no permission to paste this placeholder")
-            raise PermissionDenied(message)
-
-        if not target_placeholder.check_source(request.user):
-            message = gettext("You have no permission to paste this placeholder")
-=======
             message = _("You have no permission to paste this placeholder")
             raise PermissionDenied(message)
 
         if not target_placeholder.check_source(request.user):
             message = _("You have no permission to paste this placeholder")
->>>>>>> 4e7f24f2
             raise PermissionDenied(message)
 
         action_token = self._send_pre_placeholder_operation(
@@ -916,21 +849,6 @@
         source_placeholder = plugin.placeholder
 
         if not self.has_move_plugin_permission(request, plugin, source_placeholder):
-<<<<<<< HEAD
-            message = gettext("You have no permission to move this plugin")
-            raise PermissionDenied(message)
-
-        if target_placeholder and not self.has_move_plugin_permission(request, plugin, target_placeholder):
-            message = gettext("You have no permission to move this plugin")
-            raise PermissionDenied(message)
-
-        if not source_placeholder.check_source(request.user):
-            message = gettext("You have no permission to move this plugin")
-            raise PermissionDenied(message)
-
-        if target_placeholder and not target_placeholder.check_source(request.user):
-            message = gettext("You have no permission to move this plugin")
-=======
             message = _("You have no permission to move this plugin")
             raise PermissionDenied(message)
 
@@ -944,7 +862,6 @@
 
         if target_placeholder and not target_placeholder.check_source(request.user):
             message = _("You have no permission to move this plugin")
->>>>>>> 4e7f24f2
             raise PermissionDenied(message)
 
         if target_parent:
@@ -996,19 +913,11 @@
         source_placeholder = plugin.placeholder
 
         if not self.has_move_plugin_permission(request, plugin, source_placeholder):
-<<<<<<< HEAD
-            message = gettext("You have no permission to cut this plugin")
-            raise PermissionDenied(message)
-
-        if not source_placeholder.check_source(request.user):
-            message = gettext("You have no permission to cut this plugin")
-=======
             message = _("You have no permission to cut this plugin")
             raise PermissionDenied(message)
 
         if not source_placeholder.check_source(request.user):
             message = _("You have no permission to cut this plugin")
->>>>>>> 4e7f24f2
             raise PermissionDenied(message)
 
         action_token = self._send_pre_placeholder_operation(
@@ -1053,19 +962,11 @@
         plugin = self._get_plugin_from_id(plugin_id)
 
         if not self.has_delete_plugin_permission(request, plugin):
-<<<<<<< HEAD
-            message = gettext("You do not have permission to delete this plugin")
-            return HttpResponseForbidden(message)
-
-        if not plugin.placeholder.check_source(request.user):
-            message = gettext("You do not have permission to delete this plugin")
-=======
             message = _("You do not have permission to delete this plugin")
             return HttpResponseForbidden(message)
 
         if not plugin.placeholder.check_source(request.user):
             message = _("You do not have permission to delete this plugin")
->>>>>>> 4e7f24f2
             raise PermissionDenied(message)
 
         opts = plugin._meta
@@ -1143,19 +1044,11 @@
             return HttpResponseRedirect(admin_reverse('index', current_app=self.admin_site.name))
 
         if not self.has_clear_placeholder_permission(request, placeholder, language):
-<<<<<<< HEAD
-            message = gettext("You do not have permission to clear this placeholder")
-            return HttpResponseForbidden(message)
-
-        if not placeholder.check_source(request.user):
-            message = gettext("You do not have permission to clear this placeholder")
-=======
             message = _("You do not have permission to clear this placeholder")
             return HttpResponseForbidden(message)
 
         if not placeholder.check_source(request.user):
             message = _("You do not have permission to clear this placeholder")
->>>>>>> 4e7f24f2
             raise PermissionDenied(message)
 
         opts = Placeholder._meta
@@ -1172,11 +1065,7 @@
         if request.POST:
             # The user has already confirmed the deletion.
             if perms_needed:
-<<<<<<< HEAD
-                message = gettext("You do not have permission to clear this placeholder")
-=======
                 message = _("You do not have permission to clear this placeholder")
->>>>>>> 4e7f24f2
                 return HttpResponseForbidden(message)
 
             operation_token = self._send_pre_placeholder_operation(
