--- conflicted
+++ resolved
@@ -35,10 +35,6 @@
     get_language_from_request,
     permissions,
 )
-<<<<<<< HEAD
-=======
-from cms.utils.compat import DJANGO_1_7
->>>>>>> 04af778b
 from cms.utils.i18n import get_language_list, force_language
 from cms.utils.plugins import (
     requires_reload,
