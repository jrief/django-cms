--- conflicted
+++ resolved
@@ -29,17 +29,8 @@
                 'css/plugin_editor.css',
             )]
         }
-<<<<<<< HEAD
-        js = [os.path.join(settings.STATIC_URL, 'cms', path) for path in (
-            'js/lib/jquery.js',
-            'js/csrf.js',
-            'js/lib/jquery.query.js',
-            'js/lib/ui.core.js',
-            'js/lib/ui.dialog.js',
-        )]
-=======
         js = ['%sjs/jquery.min.js' % settings.ADMIN_MEDIA_PREFIX] + [
-            os.path.join(settings.CMS_MEDIA_URL, path) for path in [
+            os.path.join(settings.STATIC_URL, 'cms', path) for path in [
                 'js/plugins/admincompat.js',
                 'js/csrf.js',
                 'js/libs/jquery.query.js',
@@ -47,7 +38,6 @@
                 'js/libs/jquery.ui.dialog.js',
             ]
         ]
->>>>>>> 6f599362
         
     def get_fieldsets(self, request, obj=None):
         """
