# -*- coding: utf-8 -*-
"""
Public Python API to create CMS contents.

WARNING: None of the functions defined in this module checks for permissions.
You must implement the necessary permission checks in your own code before
calling these methods!
"""
import datetime
from cms.utils.compat.type_checks import string_types
from cms.utils.conf import get_cms_setting
from django.core.exceptions import PermissionDenied, ValidationError
from cms.utils.i18n import get_language_list

from django.contrib.auth.models import User
from django.contrib.sites.models import Site
from django.db.models import Max
from django.template.defaultfilters import slugify
from menus.menu_pool import menu_pool

from cms.admin.forms import save_permissions
from cms.app_base import CMSApp
from cms.apphook_pool import apphook_pool
from cms.models.pagemodel import Page
from cms.models.permissionmodels import PageUser, PagePermission, GlobalPagePermission, ACCESS_PAGE_AND_DESCENDANTS
from cms.models.placeholdermodel import Placeholder
from cms.models.pluginmodel import CMSPlugin
from cms.models.titlemodels import Title
from cms.plugin_base import CMSPluginBase
from cms.plugin_pool import plugin_pool
from cms.utils.permissions import _thread_locals


#===============================================================================
# Constants 
#===============================================================================

VISIBILITY_ALL = None
VISIBILITY_USERS = 1
VISIBILITY_STAFF = 2

#===============================================================================
# Helpers/Internals
#===============================================================================

def _generate_valid_slug(source, parent, language):
    """
    Generate a valid slug for a page from source for the given language.
    Parent is passed so we can make sure the slug is unique for this level in
    the page tree.
    """
    if parent:
        qs = Title.objects.filter(language=language, page__parent=parent)
    else:
        qs = Title.objects.filter(language=language, page__parent__isnull=True)
    used = qs.values_list('slug', flat=True)
    baseslug = slugify(source)
    slug = baseslug
    i = 1
    while slug in used:
        slug = '%s-%s' % (baseslug, i)
        i += 1
    return slug


def _verify_apphook(apphook, namespace):
    """
    Verifies the apphook given is valid and returns the normalized form (name)
    """
    apphook_pool.discover_apps()
    if hasattr(apphook, '__module__') and issubclass(apphook, CMSApp):
        assert apphook in apphook_pool.apps.values()
<<<<<<< HEAD
        apphook_name = apphook.__name__
    elif isinstance(apphook, basestring):
=======
        return apphook.__name__
    elif isinstance(apphook, string_types):
>>>>>>> 56e0fa75
        apphook_pool.discover_apps()
        assert apphook in apphook_pool.apps
        apphook_name = apphook
    else:
        raise TypeError("apphook must be string or CMSApp instance")
    if apphook_pool.apps[apphook_name].app_name and not namespace:
        raise ValidationError('apphook with app_name must define a namespace')
    return apphook_name


def _verify_plugin_type(plugin_type):
    """
    Verifies the given plugin_type is valid and returns a tuple of
    (plugin_model, plugin_type)
    """
    if (hasattr(plugin_type, '__module__') and
        issubclass(plugin_type, CMSPluginBase)):
        plugin_model = plugin_type.model
        assert plugin_type in plugin_pool.plugins.values()
        plugin_type = plugin_type.__name__
    elif isinstance(plugin_type, string_types):
        try:
            plugin_model = plugin_pool.get_plugin(plugin_type).model
        except KeyError:
            raise TypeError(
                'plugin_type must be CMSPluginBase subclass or string'
            )
    else:
        raise TypeError('plugin_type must be CMSPluginBase subclass or string')
    return plugin_model, plugin_type

#===============================================================================
# Public API 
#===============================================================================

def create_page(title, template, language, menu_title=None, slug=None,
                apphook=None, apphook_namespace=None, redirect=None, meta_description=None,
                created_by='python-api', parent=None,
                publication_date=None, publication_end_date=None,
                in_navigation=False, soft_root=False, reverse_id=None,
                navigation_extenders=None, published=False, site=None,
                login_required=False, limit_visibility_in_menu=VISIBILITY_ALL,
                position="last-child", overwrite_url=None):
    """
    Create a CMS Page and it's title for the given language
    
    See docs/extending_cms/api_reference.rst for more info
    """
    # ugly permissions hack
    if created_by and isinstance(created_by, User):
        _thread_locals.user = created_by
        created_by = created_by.username
    else:
        _thread_locals.user = None

    # validate template
    assert template in [tpl[0] for tpl in get_cms_setting('TEMPLATES')]

    # validate site
    if not site:
        site = Site.objects.get_current()
    else:
        assert isinstance(site, Site)

    # validate language:
    assert language in get_language_list(site), get_cms_setting('LANGUAGES').get(site.pk)

    # set default slug:
    if not slug:
        slug = _generate_valid_slug(title, parent, language)

    # validate parent
    if parent:
        assert isinstance(parent, Page)
        parent = Page.objects.get(pk=parent.pk)

    # validate publication date
    if publication_date:
        assert isinstance(publication_date, datetime.date)

    # validate publication end date
    if publication_end_date:
        assert isinstance(publication_end_date, datetime.date)

    if navigation_extenders:
        raw_menus = menu_pool.get_menus_by_attribute("cms_enabled", True)
        menus = [menu[0] for menu in raw_menus]
        assert navigation_extenders in menus

    # validate menu visibility
    accepted_limitations = (VISIBILITY_ALL, VISIBILITY_USERS, VISIBILITY_STAFF)
    assert limit_visibility_in_menu in accepted_limitations

    # validate position
    assert position in ('last-child', 'first-child', 'left', 'right')
    # validate and normalize apphook
    if apphook:
        application_urls = _verify_apphook(apphook, apphook_namespace)
    else:
        application_urls = None

    page = Page(
        created_by=created_by,
        changed_by=created_by,
        parent=parent,
        publication_date=publication_date,
        publication_end_date=publication_end_date,
        in_navigation=in_navigation,
        soft_root=soft_root,
        reverse_id=reverse_id,
        navigation_extenders=navigation_extenders,
        published=False, # will be published later
        template=template,
        application_urls=application_urls,
        application_namespace=apphook_namespace,
        site=site,
        login_required=login_required,
        limit_visibility_in_menu=limit_visibility_in_menu,
    )
    page.insert_at(parent, position)
    page.save()

    create_title(
        language=language,
        title=title,
        menu_title=menu_title,
        slug=slug,
        redirect=redirect,
        meta_description=meta_description,
        page=page,
        overwrite_url=overwrite_url
    )

    if published:
        page.publish()

    del _thread_locals.user
    return page.reload()


def create_title(language, title, page, menu_title=None, slug=None,
                 redirect=None, meta_description=None,
                 parent=None, overwrite_url=None):
    """
    Create a title.
    
    Parent is only used if slug=None.
    
    See docs/extending_cms/api_reference.rst for more info
    """
    # validate page
    assert isinstance(page, Page)

    # validate language:
    assert language in get_language_list(page.site_id)

    # set default slug:
    if not slug:
        slug = _generate_valid_slug(title, parent, language)

    title = Title.objects.create(
        language=language,
        title=title,
        menu_title=menu_title,
        slug=slug,
        redirect=redirect,
        meta_description=meta_description,
        page=page
    )

    if overwrite_url:
        title.has_url_overwrite = True
        title.path = overwrite_url
        title.save()

    return title


def add_plugin(placeholder, plugin_type, language, position='last-child',
               target=None, **data):
    """
    Add a plugin to a placeholder
    
    See docs/extending_cms/api_reference.rst for more info
    """
    # validate placeholder
    assert isinstance(placeholder, Placeholder)

    # validate and normalize plugin type
    plugin_model, plugin_type = _verify_plugin_type(plugin_type)

    max_pos = CMSPlugin.objects.filter(language=language,
                                       placeholder=placeholder).aggregate(Max('position'))['position__max'] or 0

    plugin_base = CMSPlugin(
        plugin_type=plugin_type,
        placeholder=placeholder,
        position=max_pos + 1,
        language=language
    )
    plugin_base.insert_at(target, position=position, save=False)

    plugin = plugin_model(**data)
    plugin_base.set_base_attr(plugin)
    plugin.save()
    return plugin


def create_page_user(created_by, user,
                     can_add_page=True, can_view_page=True,
                     can_change_page=True, can_delete_page=True,
                     can_recover_page=True, can_add_pageuser=True,
                     can_change_pageuser=True, can_delete_pageuser=True,
                     can_add_pagepermission=True,
                     can_change_pagepermission=True,
                     can_delete_pagepermission=True, grant_all=False):
    """
    Creates a page user.
    
    See docs/extending_cms/api_reference.rst for more info
    """
    if grant_all:
        # just be lazy
        return create_page_user(created_by, user, True, True, True, True,
                                True, True, True, True, True, True, True)

    # validate created_by
    assert isinstance(created_by, User)

    data = {
        'can_add_page': can_add_page,
        'can_view_page': can_view_page,
        'can_change_page': can_change_page,
        'can_delete_page': can_delete_page,
        'can_recover_page': can_recover_page,
        'can_add_pageuser': can_add_pageuser,
        'can_change_pageuser': can_change_pageuser,
        'can_delete_pageuser': can_delete_pageuser,
        'can_add_pagepermission': can_add_pagepermission,
        'can_change_pagepermission': can_change_pagepermission,
        'can_delete_pagepermission': can_delete_pagepermission,
    }
    user.is_staff = True
    user.is_active = True
    page_user = PageUser(created_by=created_by)
    for field in [f.name for f in User._meta.local_fields]:
        setattr(page_user, field, getattr(user, field))
    user.save()
    page_user.save()
    save_permissions(data, page_user)
    return user


def assign_user_to_page(page, user, grant_on=ACCESS_PAGE_AND_DESCENDANTS,
                        can_add=False, can_change=False, can_delete=False,
                        can_change_advanced_settings=False, can_publish=False,
                        can_change_permissions=False, can_move_page=False,
                        can_recover_page=True, can_view=False,
                        grant_all=False, global_permission=False):
    """
    Assigns given user to page, and gives him requested permissions.
    
    See docs/extending_cms/api_reference.rst for more info
    """
    grant_all = grant_all and not global_permission
    data = {
        'can_add': can_add or grant_all,
        'can_change': can_change or grant_all,
        'can_delete': can_delete or grant_all,
        'can_change_advanced_settings': can_change_advanced_settings or grant_all,
        'can_publish': can_publish or grant_all,
        'can_change_permissions': can_change_permissions or grant_all,
        'can_move_page': can_move_page or grant_all,
        'can_view': can_view or grant_all,
    }

    page_permission = PagePermission(page=page, user=user,
                                     grant_on=grant_on, **data)
    page_permission.save()
    if global_permission:
        page_permission = GlobalPagePermission(
            user=user, can_recover_page=can_recover_page, **data)
        page_permission.save()
        page_permission.sites.add(Site.objects.get_current())
    return page_permission


def publish_page(page, user):
    """
    Publish a page. This sets `page.published` to `True` and calls publish()
    which does the actual publishing.
    
    See docs/extending_cms/api_reference.rst for more info
    """
    page = page.reload()

    class FakeRequest(object):
        def __init__(self, user):
            self.user = user

    request = FakeRequest(user)
    if not page.has_publish_permission(request):
        raise PermissionDenied()
    page.published = True
    page.save()
    page.publish()
    return page.reload()<|MERGE_RESOLUTION|>--- conflicted
+++ resolved
@@ -70,13 +70,8 @@
     apphook_pool.discover_apps()
     if hasattr(apphook, '__module__') and issubclass(apphook, CMSApp):
         assert apphook in apphook_pool.apps.values()
-<<<<<<< HEAD
-        apphook_name = apphook.__name__
-    elif isinstance(apphook, basestring):
-=======
         return apphook.__name__
     elif isinstance(apphook, string_types):
->>>>>>> 56e0fa75
         apphook_pool.discover_apps()
         assert apphook in apphook_pool.apps
         apphook_name = apphook
