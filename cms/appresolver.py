--- conflicted
+++ resolved
@@ -177,11 +177,7 @@
         hooked_applications = []
     
     # Loop over all titles with an application hooked to them
-<<<<<<< HEAD
-    for title in title_qs.exclude(application_urls="").select_related():
-=======
     for title in title_qs.exclude(application_urls=None).select_related():
->>>>>>> 10576552
         if settings.CMS_FLAT_URLS:
             if title.language in home_slugs:
                 path = title.slug.split(home_slugs[title.language] + "/", 1)[-1]
