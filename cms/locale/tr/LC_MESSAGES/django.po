# SOME DESCRIPTIVE TITLE.
# Copyright (C) YEAR THE PACKAGE'S COPYRIGHT HOLDER
# This file is distributed under the same license as the PACKAGE package.
# 
# Translators:
# Translators:
# Ahmet Çakır <bursoft@gmail.com>, 2013
# Cem Yıldız <cem.yildiz@yandex.ru>, 2015
# Cem Yıldız <cem.yildiz@yandex.ru>, 2015
# Cihad GÜNDOĞDU <cihadgundogdu@gmail.com>, 2013-2014
# Cihad GÜNDOĞDU <cihadgundogdu@gmail.com>, 2013
# Cumhur Korkut <cumhurkorkut@gmail.com>, 2013
# Hamza SARI <hamza.sari@gmail.com>, 2019
# İsmail Aslan <iaslan@gmail.com>, 2015
# Mehmet Özgür Bayhan <mozgurbayhan@gmail.com>, 2013
# Mehmet Özgür Bayhan <mozgurbayhan@gmail.com>, 2013
# Mustafa Arıcı <>, 2012
# mustafaimer <mustafaimer@gmail.com>, 2011
# mustafaimer <mustafaimer@gmail.com>, 2011
# Şeref R. Ayar <serefayar@gmail.com>, 2013
# suleyman <posta@suleymans.com>, 2011
# Yasin YILMAZ <yasinyilmaz301@gmail.com>, 2013
msgid ""
msgstr ""
"Project-Id-Version: django CMS\n"
"Report-Msgid-Bugs-To: \n"
<<<<<<< HEAD
<<<<<<< HEAD
<<<<<<< HEAD
"POT-Creation-Date: 2019-09-25 09:43+0200\n"
"PO-Revision-Date: 2019-07-24 18:28+0000\n"
"Last-Translator: Hamza SARI <hamza.sari@gmail.com>\n"
=======
"POT-Creation-Date: 2019-11-19 11:09+0100\n"
"PO-Revision-Date: 2019-11-13 08:54+0000\n"
"Last-Translator: Angelo Dini <angelo.dini@divio.ch>\n"
>>>>>>> divio/develop
=======
"POT-Creation-Date: 2020-04-21 15:37+0200\n"
=======
"POT-Creation-Date: 2020-05-26 14:17+0200\n"
>>>>>>> 764acb34
"PO-Revision-Date: 2020-04-21 13:37+0000\n"
"Last-Translator: Cihad GÜNDOĞDU <cihadgundogdu@gmail.com>\n"
>>>>>>> divio/release/3.7.x
"Language-Team: Turkish (http://www.transifex.com/divio/django-cms/language/tr/)\n"
"MIME-Version: 1.0\n"
"Content-Type: text/plain; charset=UTF-8\n"
"Content-Transfer-Encoding: 8bit\n"
"Language: tr\n"
"Plural-Forms: nplurals=2; plural=(n > 1);\n"

msgid "All"
msgstr "Hepsi"

msgid "Copy permissions"
msgstr "Kopyalama yetkileri"

msgid "Title"
msgstr "Başlık"

msgid "The default title"
msgstr "Öntanımlı başlık"

msgid "Slug"
msgstr "Rumuz(slug)"

msgid "The part of the title that is used in the URL"
msgstr "Başlığın URL'de kullanılan kısmı"

msgid "Menu Title"
msgstr "Menü Başlığı"

msgid "Overwrite what is displayed in the menu"
msgstr "Menüde gösterilenin üstüne yaz"

msgid "Page Title"
msgstr "Sayfa Başlığı"

msgid ""
"Overwrites what is displayed at the top of your browser or in bookmarks"
msgstr "Tarayıcınızın üstünde veya yerimlerinde yazanın üzerine yaz"

msgid "Description meta tag"
msgstr "Açıklama meta etiketi"

msgid "A description of the page used by search engines."
msgstr "Virgül ile ayrılmış anahtar kelimeler, bazen arama motorları tarafından kullanılır."

msgid "Slug must not be empty."
msgstr "Rumuz(slug) boş olmamalı"

msgid "Page type"
msgstr "Sayfa tipi"

msgid "Page Types"
msgstr "Sayfa Tipleri"

msgid "Application"
msgstr "Uygulama"

msgid "Hook application to this page."
msgstr "Uygulamayı bu sayfaya bağla."

msgid "Overwrite URL"
msgstr "URL'nin üzerine yaz"

msgid "Keep this field empty if standard path should be used."
msgstr "Standart yolu kullanmak için bu alanı boş bırakın."

msgid "X Frame Options"
msgstr "X Frame Ayarları"

msgid "Whether this page can be embedded in other pages or websites"
msgstr "Bu sayfanın başka bir sayfaya veya web sitesine gömülü olup olmadığı"

msgid "Redirect"
msgstr "Yönlendir"

msgid "Redirects to this URL."
msgstr "Bu URL'e yönlendir."

msgid "Start typing..."
msgstr "Yazmaya başla...."

msgid "Application configurations"
msgstr "Uygulama ayarları"

msgid "Language independent options"
msgstr "Dilden bağımsız seçenekler"

#, python-format
msgid "Please set the %(language)s slug before editing its advanced settings."
msgstr ""

msgid "A page with this reverse URL id exists already."
msgstr "Bu ters URL id'si ile bir sayfa zaten var."

#| msgid "Application configurations"
msgid "Invalid application config value"
msgstr "Geçersiz uygulama konfigürasyon değeri"

msgid "An application instance using this configuration already exists."
msgstr "Bu konfigurasyonu kullanan bir uygulama oluşumu zaten var."

msgid "An application instance with this name already exists."
msgstr "Bu isimde bir uygulama oluşumu zaten var."

msgid "You can't move the home page inside another page"
msgstr "Ana sayfayı başka bir sayfanın içine taşıyamazsınız."

msgid "Yes"
msgstr "Evet"

msgid "No"
msgstr "Hayır"

msgid "user"
msgstr "kullanıcı"

msgid "can_view"
msgstr "görebilir"

msgid "Add"
msgstr "Ekle"

msgid "Change"
msgstr "Düzenle"

msgid "Delete"
msgstr "Sil"

msgid ""
"Users can't create a page without permissions to change the created page. "
"Edit permissions required."
msgstr "Oluşturulmuş sayfayı düzenleme yetkisi olmayan kullanıcılar sayfa oluşturamazlar. Düzenleme yetkisi gereklidir."

msgid ""
"Users can't delete a page without permissions to change the page. Edit "
"permissions required."
msgstr "Sayfa düzenleme yetkisi olmayan kullanıcılar sayfa silemezler. Düzenleme yetkisi gereklidir."

msgid ""
"Users can't set page permissions without permissions to change a page. Edit "
"permissions required."
msgstr "Sayfa düzenleme yetkisi olmayan kullanıcılar sayfa yetkilendirmesi yapamazlar. Düzenleme yetkisi gereklidir."

msgid ""
"Users can't delete page permissions without permissions to change a page. "
"Edit permissions required."
msgstr "Sayfa düzenleme yetkisi olmayan kullanıcılar sayfa yetkilendirmelerini silemezler. Düzenleme yetkisi gereklidir."

msgid ""
"Users can't create page permissions without permissions to change the "
"created permission. Edit permissions required."
msgstr "Oluşturulmuş sayfa yetkisini düzenleme yetkisi olmayan kullanıcılar sayfa yetkisi oluşturamazlar. Düzenleme yetkisi gereklidir."

msgid ""
"Users can't delete page permissions without permissions to change "
"permissions. Edit permissions required."
msgstr "Yetki düzenleme yetkisi olmayan kullanıcılar sayfa yetkisi silemezler. Düzenleme yetkisi gereklidir."

#, python-format
msgid "Invalid plugin type '%s'"
msgstr "Geçersiz eklenti tipi '%s'"

msgid "Language must be set to a supported language!"
msgstr "Dil, desteklenen bir dile ayarlanmalı!"

msgid "Parent plugin language must be same as language!"
msgstr "Ana eklentinin dili aynı olmalıdır."

#| msgid "Parent plugin language must be same as language!"
msgid "Parent plugin placeholder must be same as placeholder!"
msgstr "Üst eklenti yer tutucusu, yer tutucu ile ile benzer olmalıdır."

#, python-format
msgid ""
"Please create the %(language)s page translation before editing it's advanced"
" settings."
msgstr ""

msgid "Advanced Settings"
msgstr "Gelişmiş Ayarlar"

msgid "Publishing dates"
msgstr "Yayın tarihleri"

msgid "Change Permissions"
msgstr "Yetkileri Değiştir"

#, python-format
msgid "Cannot delete %(name)s"
msgstr "%(name)s silinemez"

msgid "Are you sure?"
msgstr "Emin misiniz?"

#, python-format
msgid "%(name)s object with primary key %(key)r does not exist."
msgstr "%(key)r birincil anahtarlı %(name)s nesnesi mevcut değil."

msgid "Database error"
msgstr "Veritabanı hatası"

msgid "Template not valid"
msgstr "Şablon geçerli değil"

msgid "The template was successfully changed"
msgstr "Şablon başarıyla değiştirildi."

msgid ""
"Error! You don't have permissions to move this page. Please reload the page"
msgstr "Hata! Bu sayfayı taşımak için yetkiniz yok. Lütfen sayfayı yeniden yükleyin"

msgid "You do not have permission to copy these plugins."
msgstr "Bu eklentileri kopyalamaya yetkiniz yok"

#| msgid "You do not have permission to clear this placeholder"
msgid "Error! You don't have permissions to copy this page."
msgstr "Hata! Bu sayfayı kopyalama yetkiniz yok."

msgid ""
"Error! The page you're pasting is not translated in any of the languages "
"configured by the target site."
msgstr ""

#| msgid "You do not have permission to edit this page"
msgid "You do not have permission to revert this page."
msgstr ""

#, python-format
msgid "\"%s\" was reverted to the live version."
msgstr ""

msgid "You do not have permission to publish this page"
msgstr "Bu sayfayı yayınlamak için yetkiniz yok"

msgid "Page not published! A parent page is not published yet."
msgstr "Bir üst sayfa henüz yayınlanmadığı için bu sayfa yayınlanamadı!"

msgid "The content was successfully published."
msgstr "İçerik başarıyla yayınlandı"

msgid "There was a problem publishing your content"
msgstr "İçeriği yayınlarken bir sorun oluştu"

msgid "You do not have permission to unpublish this page"
msgstr "Bu sayfayı yayından kaldırmak için izniniz yok"

msgid "This page was never published"
msgstr "Bu sayfa asla yayınlanmadı"

#, python-format
msgid "The %(language)s page \"%(page)s\" was successfully unpublished"
msgstr ""

#| msgid "You do not have permission to delete this plugin"
msgid "You do not have permission to delete this page"
msgstr "Bu sayfayı silmeye yetkiniz yok."

#, python-format
msgid "Title and plugins with language %(language)s was deleted"
msgstr "%(language)s dilindeki başlık ve eklenti silindi"

#, python-format
#| msgid "You do not have permission to change pages."
msgid "You don't have permissions to see page \"%(title)s\""
msgstr "\"%(title)s\" sayfasını görme yetkiniz yok"

msgid "You do not have permission to change this page's in_navigation status"
msgstr "Bu sayfanın menüde görünürlüğünü düzenleme yetkiniz yok"

msgid "You do not have permission to edit this page"
msgstr "Bu sayfayı değiştirmek için yetkiniz yok"

msgid "Add Page Copy"
msgstr "Sayfa Kopyası Ekle"

msgid "New sub page"
msgstr "Yeni alt sayfa"

msgid "New page"
msgstr "Yeni sayfa"

msgid "The page is not eligible to be home."
msgstr "Bu sayfa ana sayfa olmak için uygun değil."

msgid "View restriction"
msgstr "Kısıta bak"

msgid "View restrictions"
msgstr "Kısıtlara bak"

#, python-format
msgid "Field %s not found"
msgstr "Alan %s bulunamadı"

msgid "You do not have permission to edit this item"
msgstr "Bu elemanı düzenlemek için yetkiniz yok"

msgid "You do not have permission to add a plugin"
msgstr "Eklenti eklemeye yetkiniz yok."

#| msgid "You do not have permission to clear this placeholder"
msgid "You do not have permission to copy this placeholder."
msgstr "Bu yer tutucuyu kopyalama yetkiniz yok."

msgid "Plugin not found"
msgstr "Eklenti bulunamadı"

msgid "You do not have permission to edit this plugin"
msgstr "Bu eklentiyi düzenlemek için yetkiniz yok"

msgid "order parameter references plugins in different trees"
msgstr ""

msgid "parent must be in the same placeholder"
msgstr "üst öğe aynı yer tutucuda olmalı"

msgid "parent must be in the same language as plugin_language"
msgstr "üst öğe eklenti_dili(plugin_language) ile aynı dilde olmalı"

#| msgid "You have no permission to move this plugin"
msgid "You have no permission to paste this plugin"
msgstr "Bu eklentiyi yapıştırma yetkiniz yok"

#| msgid "You have no permission to move this plugin"
msgid "You have no permission to paste this placeholder"
msgstr "Bu yer tutucuyu yapıştırma yetkiniz yok"

msgid "You have no permission to move this plugin"
msgstr "Bu eklentiyi taşımak için yetkiniz yok"

#| msgid "You have no permission to move this plugin"
msgid "You have no permission to cut this plugin"
msgstr "Bu eklentiyi kesme yetkiniz yok."

msgid "You do not have permission to delete this plugin"
msgstr "Bu eklentiyi silmek için yetkiniz yok"

#, python-format
msgid "The %(name)s plugin \"%(obj)s\" was deleted successfully."
msgstr "\"%(obj)s\" isimli %(name)s eklentisi başarıyla silindi."

msgid "You do not have permission to clear this placeholder"
msgstr "Bu yer tutucuyu silmeye yetkiniz yok"

#, python-format
msgid "The placeholder \"%(obj)s\" was cleared successfully."
msgstr "\"%(obj)s\" yer tutucusu başarıyla temizlendi"

msgid "placeholder"
msgstr "yer tutucu"

msgid "Page permissions"
msgstr "Sayfa yetkileri"

msgid "User & Group permissions"
msgstr "Kullanıcı & Grup yetkileri"

msgid "Page permissions management"
msgstr "Sayfa yetki yönetimi"

#, python-format
msgid "No registered apphook \"%r\" found"
msgstr "Kayıtlı apphook(uygulama kancası) \"%r\" bulunamadı"

msgid "django CMS"
msgstr "django CMS"

msgid "Placeholder"
msgstr "yer tutucu"

msgid "Alias"
msgstr "Takma ad"

msgid "Create Alias"
msgstr "Takma Ad Oluştur"

#, python-format
msgid ""
"This is an alias reference, you can edit the content only on the <a "
"href=\"%(page_url)s?edit\" target=\"_parent\">%(page_title)s</a> page."
msgstr ""

msgid "Create"
msgstr "Oluştur"

msgid "Sites"
msgstr "Alanlar"

msgid "Admin Sites"
msgstr "Yönetici Alanları"

msgid "Administration"
msgstr "Yönetim"

msgid "User settings"
msgstr "Kullanıcı ayarları"

msgid "Clipboard..."
msgstr "Pano..."

msgid "Clear clipboard"
msgstr "Panoyu temizle"

msgid "Disable toolbar"
msgstr "Araç çubuğunu etkisiz hale getir"

msgid "Shortcuts..."
msgstr "Kısayollar..."

msgid "Users"
msgstr "Kullanıcılar"

#, python-format
msgid "Logout %s"
msgstr "Çıkış %s"

msgid "Logout"
msgstr "Çıkış"

msgid "Language"
msgstr "Dil"

msgid "Structure"
msgstr "Yapı"

msgid "Content"
msgstr "İçerik"

#| msgid "Publish changes"
msgid "Publish page changes"
msgstr "Sayfa değişikliklerini yayınla"

msgid "Publish page now"
msgstr "Sayfayı şimdi yayınla"

msgid "Page settings"
msgstr "Sayfa ayarları"

#| msgid "Add %(language)s Translation"
msgid "Add Translation"
msgstr "Çeviri Ekle"

#| msgid "Delete %(language)s Translation"
msgid "Delete Translation"
msgstr "Çeviri Sil"

#| msgid "Copy all plugins from %s"
msgid "Copy all plugins"
msgstr "Tüm eklentileri kopyala"

#, python-format
msgid "from %s"
msgstr "%s lokasyonundan"

#, python-format
#| msgid "Are you sure you want copy all plugins from %s?"
msgid "Are you sure you want to copy all plugins from %s?"
msgstr "Tüm eklentileri %s lokasyonundan kopyalamak istediğinize emin misiniz?"

msgid "Pages"
msgstr "Sayfalar"

msgid "Page"
msgstr "Sayfa"

#| msgid "Create"
msgid "Create Page"
msgstr "Sayfa Oluştur"

msgid "New Page"
msgstr "Yeni Sayfa"

msgid "New Sub Page"
msgstr "Yeni Alt Sayfa"

msgid "Duplicate this Page"
msgstr "Bu sayfayı çoğalt"

msgid "Edit this Page"
msgstr "Bu sayfayı düzenle"

msgid "Advanced settings"
msgstr "Gelişmiş ayarlar"

msgid "Templates"
msgstr "Şablonlar"

msgid "Save as Page Type"
msgstr "Sayfa Türü olarak kaydet"

msgid "Permissions"
msgstr "Yetkiler"

msgid "Hide in navigation"
msgstr "Menüde görünmesin"

msgid "Display in navigation"
msgstr "Menüde görünsün"

msgid "Unpublish page"
msgstr ""

msgid "Publish page"
msgstr ""

msgid "Are you sure you want to revert to live?"
msgstr "Yayınlanmış hale döndürmek istediğinize emin misiniz?"

msgid "Revert to live"
msgstr "Yayınlanmış hale çevir"

msgid "Delete page"
msgstr "Sayfayı Sil"

msgid "Create a new page next to the current page."
msgstr "Seçili sayfanın yanına yeni sayfa yarat"

msgid "Create a page below the current page."
msgstr "Seçili sayfanın altında yeni bir sayfa yarat"

msgid "Select a valid site"
msgstr "Geçerli bir site seç"

msgid "Select a valid page"
msgstr "Geçerli bir sayfa seç"

#, python-format
#| msgid ""
#| "(pages)s has the same url '%(url)s' as current page \"%(instance)s"
#| msgid_plural ""
#| "%(pages)s have the same url '%(url)s' as current page \"%(instance)s"
msgid ""
"Page %(conflict_page)s has the same url '%(url)s' as current page "
"\"%(instance)s\"."
msgstr ""

#, python-format
#| msgid ""
#| "(pages)s has the same url '%(url)s' as current page \"%(instance)s"
#| msgid_plural ""
#| "%(pages)s have the same url '%(url)s' as current page \"%(instance)s"
msgid "Page %(conflict_page)s has the same url '%(url)s' as current page."
msgstr ""

msgid ""
"Optional. If supplied, will be automatically added within a new text plugin."
msgstr ""

msgid "Provide a title for the new page."
msgstr "Yeni sayfa için bir başlık gir"

msgid "Leave empty for automatic slug, or override as required."
msgstr "Otomatik rumuz için boş bırakın veya gerekiyorsa varolanın üstüne yazın."

#| msgid "You do not have permission to add a plugin"
msgid "You don't have the permissions required to add a page."
msgstr "Sayfa eklemek için gereken yetkiye sahip değilsiniz."

msgid "ID"
msgstr "ID"

msgid "position"
msgstr "konum"

msgid "language"
msgstr "dil"

msgid "plugin_name"
msgstr "eklenti_adı"

msgid "creation date"
msgstr "yaratma tarihi"

msgid "can edit"
msgstr "düzenleyebilir"

msgid "can add"
msgstr "ekleyebilir"

msgid "can delete"
msgstr "silebilir"

msgid "can change advanced settings"
msgstr "gelişmiş seçenekleri değiştirebilir"

msgid "can publish"
msgstr "yayınlayabilir"

msgid "can change permissions"
msgstr "yetkileri değiştirebilir"

msgid "can move"
msgstr "taşıyabilir"

msgid "view restricted"
msgstr "kısıtlanmışlara bak"

msgid "can recover pages"
msgstr "sayfaları kurtarabilir"

msgid "group"
msgstr "grup"

msgid "sites"
msgstr "siteler"

msgid "created by"
msgstr "oluşturan"

msgid "changed by"
msgstr "değiştiren"

msgid "publication date"
msgstr "yayınlanma tarihi"

msgid "publication end date"
msgstr "yayınlama bitiş tarihi"

msgid "in navigation"
msgstr "navigasyon"

msgid "soft root"
msgstr "yumuşak kök"

msgid "id"
msgstr "id"

msgid "attached menu"
msgstr "eklenmiş menü"

msgid "template"
msgstr "şablon"

msgid "login required"
msgstr "giriş yapılmış olması gerekiyor"

msgid "menu visibility"
msgstr "menü görünürlüğü"

msgid "application"
msgstr "uygulama"

msgid "application instance name"
msgstr "uygulama oluşumu ismi"

msgid "site"
msgstr "site"

msgid "Grant on"
msgstr "İzin ver"

msgid "page"
msgstr "sayfa"

msgid "for logged in users only"
msgstr "sadece giriş yapmış kullanıcılar için"

msgid "for anonymous users only"
msgstr "sadece anonim kullanıcılar için"

msgid "Inherit from parent page"
msgstr "Üst sayfadan al"

msgid "Deny"
msgstr "Reddet"

msgid "Only this website"
msgstr "Sadece bu web sitesi"

msgid "Allow"
msgstr "İzin ver"

msgid ""
"When the page should go live. Status must be \"Published\" for page to go "
"live."
msgstr "Sayfa ne zaman yayında olacağı. Sayfanın yayında olması için durumunun \"Yayınlanmış\" olması gerekir."

msgid "When to expire the page. Leave empty to never expire."
msgstr "Sayfa ne zaman yayından kaldırılacağı. Hiç bir zaman için boş bırakın."

msgid "All ancestors will not be displayed in the navigation"
msgstr "Navigasyonda tüm alt sayfalar görüntülenmeyecektir"

msgid ""
"A unique identifier that is used with the page_url templatetag for linking "
"to this page"
msgstr ""

msgid "The template used to render the content."
msgstr "İçeriği göstermek için kullanılan şablon"

msgid "limit when this page is visible in the menu"
msgstr "Bu sayfanın menüde görünür olduğundaki sınırı"

msgid "pages"
msgstr "sayfalar"

msgid "Empty"
msgstr "Boş"

msgid "default"
msgstr "öntanımlı"

msgid "Current page"
msgstr "Geçerli sayfa"

msgid "Page children (immediate)"
msgstr "Alt sayfa (hemen)"

msgid "Page and children (immediate)"
msgstr "Sayfa ve Alt sayfa (hemen)"

msgid "Page descendants"
msgstr "Alt sayfalar"

msgid "Page and descendants"
msgstr "Sayfa ve alt sayfalar"

msgid "on page level"
msgstr "sayfa seviyesinde"

msgid "frontend view restriction"
msgstr "Önyüz görünümü kısıtlamaları"

#| msgid "Please select user or group first."
msgid "Please select user or group."
msgstr "Lütfen kişi veya grup seçiniz."

msgid ""
"Users can't publish a page without permissions to change the page. Edit "
"permissions required."
msgstr ""

msgid ""
"Users can't change page advanced settings without permissions to change the "
"page. Edit permissions required."
msgstr ""

msgid ""
"Users can't change page permissions without permissions to change the page. "
"Edit permissions required."
msgstr ""

msgid ""
"Users can't move a page without permissions to change the page. Edit "
"permissions required."
msgstr ""

msgid "can recover any deleted page"
msgstr "herhangi bir silinmiş sayfayı kurtarabilir"

msgid "If none selected, user haves granted permissions to all sites."
msgstr "Eğer seçilmezse, kullanıcı tüm sitelerde yetkiye sahip olur."

msgid "Page global permission"
msgstr "Evrensel sayfa izinleri"

msgid "Pages global permissions"
msgstr "Sayfa genel izinleri"

msgid "Page permission"
msgstr "Sayfa yetkileri"

msgid ""
"Add page permission requires also access to children, or descendants, "
"otherwise added page can't be changed by its creator."
msgstr "Sayfa ekleme yetkisi aynı zamanda alt başlıkların yetkilerine de ihtiyaç duyar, yoksa sayfa ekleyen kişi içeriğini değiştiremez."

msgid "User (page)"
msgstr "Kullanıcı (sayfa)"

msgid "Users (page)"
msgstr "Kullanıcılar (sayfa)"

msgid "User group (page)"
msgstr "Kullanıcı grubu (sayfa)"

msgid "User groups (page)"
msgstr "Kullanıcı grupları (sayfa)"

msgid "slot"
msgstr "yuva"

msgid "width"
msgstr "genişlik"

msgid "<Empty>"
msgstr "<Boş>"

msgid "The language for the admin interface and toolbar"
msgstr "Yönetim arayüzü ve araç çubuğu dili"

msgid "user setting"
msgstr "kullanıcı ayarları"

msgid "user settings"
msgstr "kullanıcı ayarları"

msgid "by template"
msgstr "şablon ile"

msgid "by code"
msgstr "kod ile"

msgid "static placeholder name"
msgstr "statik yer tutucu adı"

msgid ""
"Descriptive name to identify this static placeholder. Not displayed to "
"users."
msgstr ""

msgid "placeholder code"
msgstr "yer tutucu kodu"

msgid "To render the static placeholder in templates."
msgstr "Şablonlar içindeki sabit yer tutucuyu resmetmek(render etmek) için."

msgid "placeholder content"
msgstr "yer tutucu içeriği"

msgid "creation_method"
msgstr "olusturma_metodu"

msgid "static placeholder"
msgstr "statik yer tutucu"

msgid "static placeholders"
msgstr "statik yer tutucular"

msgid "A static placeholder with the same site and code already exists"
msgstr ""

msgid "title"
msgstr "başlık"

msgid "overwrite the title (html title tag)"
msgstr "başlık etiketini belirle (html title etiketi)"

msgid "overwrite the title in the menu"
msgstr "menüdeki başlığın üzerine yaz"

msgid "description"
msgstr "açıklama"

msgid "The text displayed in search engines."
msgstr "Arama motorlarında görüntülenen metin"

msgid "slug"
msgstr "rumuz "

msgid "Path"
msgstr "Yol"

msgid "has url overwrite"
msgstr ""

msgid "redirect"
msgstr "yönlendirme"

msgid "is published"
msgstr "yayınlanmış"

msgid "Advanced options"
msgstr "Gelişmiş seçenekler"

msgid "Generic"
msgstr "Jenerik"

#, python-format
#| msgid "The %(name)s plugin \"%(obj)s\" was deleted successfully."
msgid "The %(name)s \"%(obj)s\" was changed successfully."
msgstr ""

msgid "There are no further settings for this plugin. Please press save."
msgstr "Bu eklenti için başka ayar yok. Lütfen kaydete basın"

msgid "Save"
msgstr "Kaydet"

#, python-format
msgid "Log in to administration <a href=\"%(login_url)s\">here</a>."
msgstr "Yönetim için <a href=\"%(login_url)s\">buraya</a> giriş yapınız."

#, python-format
msgid "Login url: %(login_url)s"
msgstr "Giriş bağlantısı: %(login_url)s"

msgid "Username:"
msgstr "Kullanıcı adı:"

msgid "Password:"
msgstr "Parola:"

#| msgid "Add Page"
msgid "Add a page"
msgstr "Sayfa ekle"

msgid "Change a page"
msgstr "Bir sayfa düzenle"

msgid "Home"
msgstr "Anasayfa"

msgid "View on site"
msgstr "Sitede gör"

msgid "Please correct the error below."
msgid_plural "Please correct the errors below."
msgstr[0] "Aşağıdaki hataları düzeltin."
msgstr[1] "Aşağıdaki hataları düzeltin."

msgid "All permissions"
msgstr "Tüm yetkiler"

msgid "Loading..."
msgstr "Yüklüyor..."

msgid "Save and continue editing"
msgstr "Kaydet ve düzenlemeye devam et"

msgid "User"
msgstr "Kullanıcı"

msgid "Group"
msgstr "Grup"

msgid "Can edit"
msgstr "Düzenleyebilir"

msgid "Can add"
msgstr "Ekleyebilir"

msgid "Can delete"
msgstr "Silebilir"

msgid "Can publish"
msgstr "Yayınlayabilir"

msgid "Can change permissions"
msgstr "Yetkileri değiştirebilir"

msgid "Can move"
msgstr "Taşıyabilir"

msgid "Can view"
msgstr "Görebilir"

msgid "(global)"
msgstr "(evrensel)"

msgid "(current)"
msgstr "(geçerli)"

msgid "Page doesn't inherit any permissions."
msgstr "Sayfa hiçbir izin devralmıyor"

msgid "Edit model"
msgstr "Model düzenle"

msgid "Save as new"
msgstr "Yeni olarak kaydet"

msgid "Save and add another"
msgstr "Kaydet ve yeni bir tane ekle"

msgid "Basic Settings"
msgstr "Temel Ayarlar"

msgid "Copy"
msgstr "Kopyala"

msgid "Cut"
msgstr "Kes"

msgid "Paste"
msgstr "Yapıştır"

#| msgid "Save as new"
msgid "Set as home"
msgstr "Ana sayfa olarak ayarla"

msgid "is restricted"
msgstr "sınırlandırılmış"

msgid "last change by"
msgstr "son değiştiren"

msgid "meta"
msgstr ""

msgid "List of pages"
msgstr "Sayfa listesi"

msgid "Search"
msgstr "Ara"

#| msgid "Page Title"
msgid "Page Tree"
msgstr "Sayfa Ağacı"

msgid "Reset filter"
msgstr "Filtreyi sıfırla"

#, python-format
msgid ""
"\n"
"                                                Restore deleted %(name)s\n"
"                                            "
msgstr ""

#, python-format
msgid ""
"\n"
"                                New %(name)s\n"
"                            "
msgstr ""

#| msgid "in navigation"
msgid "Main Navigation"
msgstr "Ana Navigasyon"

#| msgid "Actions"
msgid "Options"
msgstr "Seçenekler"

msgid "Successfully moved"
msgstr "Başarıyla taşındı"

msgid "Changes within the tree might require a refresh."
msgstr ""

msgid "Error:"
msgstr "Hata:"

msgid ""
"This page cannot be copied because an application is attached to it. See the"
" Page's Advanced settings to manage apphooks."
msgstr ""

msgid "Are you sure you want to § this page?"
msgstr "Bu sayfayı § etmek istediğinizden emin misiniz?"

msgid "Reload"
msgstr "Tekrar yükle"

#| msgid "New Page"
msgid "New node"
msgstr ""

msgid "nodes"
msgstr ""

msgid "View"
msgstr "Görüntüle"

msgid "Menu"
msgstr "Menü"

#, python-format
#| msgid ""
#| "                  JavaScript seems to be disabled so please\n"
#| "                  <a href=\"%(admin_add_page)s\" class=\"js-welcome-\">add a page</a> manually.\n"
#| "              "
msgid ""
"\n"
"                            <em>There is no %(object)s around yet.</em>\n"
"                            <br>\n"
"                            <a href=\"%(add_url)s\" class=\"addlink\">Add %(object)s</a> now.\n"
"                        "
msgstr ""

msgid "Copy options"
msgstr "Kopyalama seçenekleri"

msgid "Choose copy options"
msgstr "Kopyalama seçeneklerin seç"

msgid "Close"
msgstr "Kapat"

msgid "Legend"
msgstr ""

#| msgid "published"
msgid "Published"
msgstr "Yayınlandı"

#| msgid "Change"
msgid "Changed"
msgstr "Değiştirildi"

#| msgid "unpublished"
msgid "Unpublished"
msgstr "Yayınlanmadı"

#| msgid "in menu"
msgid "In menu"
msgstr "Menüde"

#| msgid "not in menu"
msgid "Not in menu"
msgstr "Menüde değil"

#| msgid "New page"
msgid "View page"
msgstr "Sayfayı göster"

#| msgid "softroot"
msgid "Softroot"
msgstr ""

msgid "Apphook"
msgstr ""

#, python-format
msgid "Application: %(apphook)s"
msgstr "Uygulama: %(apphook)s"

#, python-format
#| msgid "Edit this page in %(language)s "
msgid "Preview this page in %(language)s "
msgstr ""

msgid "Preview"
msgstr "Önizleme"

msgid "Publish"
msgstr "Yayınla"

msgid "Unpublish"
msgstr "Yayından kaldır"

msgid "Configure"
msgstr "Konfigüre et"

msgid "in menu"
msgstr "Menüde"

msgid "not in menu"
msgstr "Menüde değil"

#| msgid "Page settings (SHIFT-click for advanced settings)"
msgid "Page settings (SHIFT click for advanced settings)"
msgstr ""

msgid "Clipboard"
msgstr "Pano"

msgid "Add plugin"
msgstr "Eklenti ekle"

msgid "Copy all"
msgstr "Hepsini Kopyala"

msgid "Copy from"
msgstr "Kopyalanacak yer"

msgid "Empty all"
msgstr "Hepsini boşalt"

msgid "Filter plugins..."
msgstr "Eklentileri filtrele..."

msgid "This is a static placeholder"
msgstr "Bu sabit bir yer tutucudur"

msgid "Expand all"
msgstr "Tümünü genişlet"

msgid "Collapse all"
msgstr "Tümünü daralt"

msgid "Edit"
msgstr "Düzenle"

msgid "You cannot add plugins to this plugin."
msgstr "Bu eklentiye başka eklentiler ekleyemezsiniz."

msgid "This plugin cannot be moved or edited outside of its parent"
msgstr "Bu eklenti üst öğesinin dışına taşınamaz veya üst öğesinin dışında düzenlenemez"

msgid "Clipboard is empty."
msgstr "Pano şu anda boş."

msgid "This plugin does not allow plugins of this type as nested plugins."
msgstr ""

msgid "This plugin cannot have nested plugins."
msgstr ""

msgid "Highlight"
msgstr "Vurgula"

msgid "Available plugins"
msgstr "Uygun eklentiler"

#| msgid "Structure"
msgid "Toggle structure"
msgstr ""

#| msgid "View published"
msgid "View published"
msgstr "Yayınlananları göster"

msgid "Login"
msgstr "Giriş"

msgid "Add plugin to"
msgstr ""

msgid "More"
msgstr "Daha fazla"

#, python-format
#| msgid "Development version using django CMS %(cms_version)s"
msgid ""
"Development version using django CMS %(cms_version)s, Django "
"%(django_version)s, Python %(python_version)s"
msgstr ""

msgid "Cancel"
msgstr "İptal"

msgid "The following error occured:"
msgstr "Şu hata ile karşılaşıldı:"

#| msgid "Action successfull... reloading."
msgid "Action successful."
msgstr "Aksiyon başarılı."

msgid "Are you sure you want to delete this plugin?"
msgstr "Bu eklentiyi silmek istediğinize emin misiniz?"

msgid "Are you sure you want to publish this page?"
msgstr "Bu sayfayı yayınlamak istediğinizde emin misiniz?"

msgid "Plugin will be added here"
msgstr "Eklenti buraya eklenecek"

#| msgid "This page has unpublished changes."
msgid "You have unsaved changes."
msgstr "Kaydedilmemiş değişiklikleriniz bulunuyor."

#| msgid "Loading..."
msgid "Loading"
msgstr "Yükleniyor"

#| msgid "Are you sure you want to § this page?"
msgid "Are you sure you want to abandon these changes?"
msgstr "Yaptığınız değişikliklerden vazgeçmek istediğinize emin misiniz?"

msgid ""
"The form could not be loaded. Please check that the server is running "
"correctly."
msgstr ""

#| msgid "Notify user"
msgid "Most used"
msgstr "En sık kullanılan"

msgid "Shortcuts"
msgstr "Kısayollar"

msgid "The page was changed in the meantime, reloading..."
msgstr ""

<<<<<<< HEAD
<<<<<<< HEAD
msgid "Bring up this help dialog"
msgstr "Bu yardım diyaloğunu getir"
=======
msgid "CMS-wide Shortcuts"
msgstr ""
>>>>>>> divio/develop
=======
msgid "CMS-wide Shortcuts"
msgstr ""
>>>>>>> divio/release/3.7.x

msgid "Bring up this help dialog"
msgstr "Bu yardım diyaloğunu getir"

#| msgid "Cancel"
msgid "Close/cancel"
msgstr "Kapat/iptal"

msgid "Toggle structure mode"
msgstr ""

msgid "Toggle structure mode and highlight hovered-over plugin"
msgstr ""

msgid "Open \"Create\" dialog"
msgstr "\"Oluştur\" diyaloğunu aç"

msgid "Focus on Toolbar"
msgstr "Araç çubuğuna odaklan"
<<<<<<< HEAD
=======

#| msgid "Structure"
msgid "Structureboard"
msgstr ""
>>>>>>> divio/develop

#| msgid "Structure"
msgid "Structureboard"
msgstr ""

#| msgid "static placeholders"
msgid "Focus on placeholders"
msgstr "Yer tutuculara odaklan"

msgid "Move to next/previous element"
msgstr "Sonraki/önceki öğeye hareket et"

#| msgid "Add plugin to placeholder"
msgid "Focus on plugins of placeholder"
msgstr "Yer tutucunun eklentilerine odaklan"

#| msgid "Add plugin"
msgid "Edit plugin"
msgstr "Eklentiyi düzenle"

#| msgid "not in menu"
msgid "Open actions menu"
msgstr "Aksiyonlar menüsünü aç"

#| msgid "Expand all"
msgid "Expand/collapse"
msgstr "Genişlet/daralt"

msgid ""
"<strong>Login failed.</strong> Please check your credentials and try again."
msgstr "<strong>Giriş başarısız.</strong> Lütfen bilgilerinizi kontrol edip tekrar deneyiniz."

msgid "This page has unpublished changes."
msgstr "Bu eklentide yayınlamamış değişiklikler var"

msgid "Double-click to edit"
msgstr "Düzenlemek için çift tıklayınız"

msgid "Tap to edit"
msgstr "Düzenlemek için dokunun"

msgid "Click to go back"
msgstr "Geri dönmek için tıklayın"

msgid "Click to go forward"
msgstr "İleri gitmek için tıklayın"

msgid "Minimize"
msgstr "Küçült"

msgid "Maximize"
msgstr "Büyüt"

msgid "Drop a plugin here"
msgstr "Eklentiyi buraya bırakın"

msgid "This page has no preview!"
msgstr "Bu sayfanın önizlemesi yok!"

msgid "It is being redirected to:"
msgstr "Yöndendiriliyor:"

msgid "Installation successful!"
msgstr "Kurulum başarılı!"

msgid "Add your first page"
msgstr "İlk sayfanızı ekleyin"

msgid "Please log in"
msgstr "Lütfen giriş yapın"

#, python-format
msgid ""
"\n"
"                    Welcome to django CMS version <strong>%(cms_version)s</strong>.\n"
"                "
msgstr "\n                    django CMS <strong>%(cms_version)s</strong> versiyonuna hoş geldiniz.\n                "

#, python-format
msgid ""
"\n"
"                        <a href=\"%(admin_add_page)s\" class=\"js-welcome-add\">Add the first page</a> to the system to continue.\n"
"                    "
msgstr ""

#, python-format
msgid ""
"\n"
"                        JavaScript seems to be disabled so please\n"
"                        <a href=\"%(admin_add_page)s\" class=\"js-welcome-add\">add a page</a> manually.\n"
"                    "
msgstr ""

msgid "Installation Notes"
msgstr "Kurulum Notları"

msgid "Support"
msgstr "Destek"

msgid "Documentation"
msgstr "Dokümantasyon"

#| msgid ""
#| "          <p class=\"cms-welcome-notes\">If you don't see the ngo CMS logo at the top, make sure\n"
#| "              you linked the <code>static/cms</code> folder to r\n"
#| "              static files.</p>\n"
#| "          <p class=\"cms-welcome-notes\">You're seeing this message ause you have\n"
#| "              <code>DEBUG = True</code> in your django settings e and\n"
#| "              haven't added any pages yet.\n"
#| "          </p>\n"
#| "      "
msgid ""
"\n"
"                <p class=\"cms-welcome-notes\">If you don't see the django CMS logo at the top, make sure\n"
"                    you linked the <code>static/cms</code> folder to your\n"
"                    static files.</p>\n"
"            "
msgstr ""

#| msgid ""
#| "          <p class=\"cms-welcome-notes\">If you don't see the ngo CMS logo at the top, make sure\n"
#| "              you linked the <code>static/cms</code> folder to r\n"
#| "              static files.</p>\n"
#| "          <p class=\"cms-welcome-notes\">You're seeing this message ause you have\n"
#| "              <code>DEBUG = True</code> in your django settings e and\n"
#| "              haven't added any pages yet.\n"
#| "          </p>\n"
#| "      "
msgid ""
"\n"
"                    <p class=\"cms-welcome-notes\">You're seeing this message because you have\n"
"                        <code>DEBUG = True</code> in your django settings file and\n"
"                        haven't added any pages yet.\n"
"                    </p>\n"
"                "
msgstr ""

msgid "Welcome to django CMS"
msgstr "djange CMS'e hoşgeldiniz"

msgid "Add Another"
msgstr "Bir tane daha ekle"

msgid "Back"
msgstr "Geri"

msgid "Please choose an option from below to proceed to the next step."
msgstr "Lütfen aşağıdaki seçeneklerden birini seçerek sonraki adıma ilerleyiniz."

msgid "Next"
msgstr "Sonraki"

msgid "unpublished changes"
msgstr "yayınlanmamış değişiklikler"

msgid "published"
msgstr "yayınlanmış"

msgid "unpublished parent"
msgstr "yayınlanmamış üst sayfa"

msgid "unpublished"
msgstr "yayınlanmadı"

msgid "no content"
msgstr "içerik yok"

#, python-format
msgid "Page not found on %(domain)s"
msgstr "%(domain)s 'da sayfa bulunamadı"

#, python-format
msgid ""
"A template tag couldn't find the page with lookup arguments `%(page_lookup)s\n"
"`. The URL of the request was: http://%(host)s%(path)s"
msgstr "Şablon etiketi `%(page_lookup)s\n` arama kriteri ile bir sayfa bulamadı. İstek yapılan URL: http://%(host)s%(path)s"

msgid "Two columns"
msgstr "İki sütun"

msgid "Three columns"
msgstr "Üç Sütun"

msgid "username"
msgstr "kullanıcı adı"

msgid ""
"Required. 300 characters or fewer. Letters, numbers and @/./+/-/_ characters"
msgstr "Zorunlu. 300 karakter veya daha azı. Harfler, rakamlar ve @/./+/-/_ karakterleri"

msgid "Enter a valid username."
msgstr "Geçerli bir kullanıcı adı giriniz."

msgid "email address"
msgstr "mailto"

msgid "staff status"
msgstr "personel durumu"

msgid "Designates whether the user can log into this admin site."
msgstr ""

msgid "active"
msgstr "etkin"

msgid ""
"Designates whether this user should be treated as active. Unselect this "
"instead of deleting accounts."
msgstr ""

msgid "users"
msgstr "kullanıcılar"

msgid "Title Extension"
msgstr "Uzantı Başlık"

msgid "Page Extension"
msgstr "Uzantı Sayfa"

msgid "object ID"
msgstr "nesne kimlik no"

msgid "Example1 App"
msgstr "Örnek1 Uygulaması"

msgid "MultilingualExample1 App"
msgstr "ÇokluDilÖrnek1 Uygulaması"

msgid "Example1"
msgstr "Örnek 1"

msgid "Examples"
msgstr "Örnekler"

msgid "Extra Context"
msgstr "İlave İçerik"

msgid "Articles"
msgstr "Makaleler"

msgid "Sample App"
msgstr "Örnek Uygulama"

#| msgid "Sample App with excluded permissions"
msgid "Sample App with config"
msgstr "Konfigürasyonlu örnek uygulama"

msgid "Sample App with excluded permissions"
msgstr "Dahil edilmeyen yetkilerle Örnek Uygulama"

msgid "Sample App 2"
msgstr "Örnek Uygulama 2"

#| msgid "Sample App 2"
msgid "Sample App 3"
msgstr "Örnek Uygulama 3"

msgid "Namespaced App"
msgstr ""

msgid "Parent app"
msgstr "Üst uygulama"

msgid "Child app"
msgstr "Alt uygulama"

msgid "Variable urls-menus App"
msgstr ""

msgid "sample root page"
msgstr "örnek ana sayfa"

msgid "sample settings page"
msgstr "örnek ayarlar sayfası"

msgid "sample account page"
msgstr "örnek hesap sayfası"

msgid "sample my profile page"
msgstr "örnek bilgilerim sayfası"

msgid "Static Menu"
msgstr "Statik Menü"

msgid "Static Menu2"
msgstr "Statik Menü2"

msgid "Static Menu3"
msgstr "Sabit Menu3"

#| msgid "Static Menu"
msgid "Static Menu4"
msgstr "Sabit Menu4"

msgid "Category"
msgstr "Kategori"

msgid "Categories"
msgstr "Kategoriler"

msgid "Add Category"
msgstr "Kategori Ekle"

msgid "^account/$"
msgstr "^hesap/$"

msgid "Change Category"
msgstr "Kategori Düzenle"

msgid "Thanks for spending some quality time with the Web site today."
msgstr "Web sayfası için zaman ayırdığınız için teşekkürler."

msgid "Inherit the template of the nearest ancestor"
msgstr "En yakın üst sayfanın şablonunu kullan"

msgid "UserSettings"
msgstr "KullanıcıAyarları"

#, python-format
#| msgid "Add plugin to placeholder"
msgid "Add plugin to placeholder \"%(placeholder_label)s\""
msgstr ""

#, python-format
#| msgid "Add plugin to placeholder"
msgid "Add plugin to %(plugin_name)s"
msgstr ""

msgid "CMS - your user account was created."
msgstr "CMS - kullanıcı hesabınız yaratıldı."

msgid "CMS - your user account was changed."
msgstr "CMS - kullanıcı hesabınız güncellendi."

#, python-format
msgid "This placeholder already has the maximum number of plugins (%s)."
msgstr "Bu yer tutucusu sahip olabileceği en fazla eklenti sayısına sahip: (%s)"

#, python-format
msgid ""
"This placeholder already has the maximum number (%(limit)s) of allowed "
"%(plugin_name)s plugins."
msgstr "Bu yer tutucu sahip olabileceği (%(limit)s) adet %(plugin_name)s eklentisi limitine ulaştı"

#, python-brace-format
msgid "Unable to find the specified CMS_REQUEST_IP_RESOLVER module: \"{0}\"."
msgstr ""

#, python-brace-format
msgid ""
"Unable to find the specified CMS_REQUEST_IP_RESOLVER function: \"{0}\" in "
"module \"{1}\"."
msgstr ""

#, python-format
msgid "Create a new %s instance."
msgstr "Yeni bir %s oluşumu oluştur."

#, python-format
msgid "A wizard has already been registered for model: %s"
msgstr "Şu model için zaten bir sihirbaz kayıtlıdır: %s"

#~ msgid "The current language of the content fields."
#~ msgstr "The current language of the content fields."

#~ msgid "Another page with this slug already exists"
#~ msgstr "Another page with this slug already exists"

#~ msgid "Add Page Type"
#~ msgstr "Add Page Type"

#~ msgid "You do not have permission to change the template"
#~ msgstr "You do not have permission to change the template"

#~ msgid "You do not have permission to change this page"
#~ msgstr "You do not have permission to change this page"

#~ msgid "There only exists one translation for this page"
#~ msgstr "There only exists one translation for this page"

#~ msgid "User does not have permission to add page."
#~ msgstr "User does not have permission to add page."

#~ msgid "The site the page is accessible at."
#~ msgstr "The site the page is accessible at."

#~ msgid "Edit page"
#~ msgstr "Edit this Page"

#~ msgid "Toggle toolbar"
#~ msgstr "Toggle toolbar"

#~ msgid "Invalid URL, use /my/url format."
#~ msgstr "Invalid URL, use /my/url format."

#~ msgid "Add page permission also requires edit page permission."
#~ msgstr "Add page permission also requires edit page permission."

#~ msgid "Recover (any) pages"
#~ msgstr "Recover (any) pages"

#~ msgid ""
#~ "Send email notification to user about username or password change. Requires "
#~ "user email."
#~ msgstr ""
#~ "Send email notification to user about username or password change. Requires "
#~ "user email."

#~ msgid "New password"
#~ msgstr "New password"

#~ msgid "New password confirmation"
#~ msgstr "New password confirmation"

#~ msgid "Email notification requires valid email address."
#~ msgstr "Email notification requires valid email address."

#~ msgid ""
#~ "The permission to add new pages requires the permission to change pages!"
#~ msgstr ""
#~ "The permission to add new pages requires the permission to change pages!"

#~ msgid ""
#~ "The permission to add new users requires the permission to change users!"
#~ msgstr ""
#~ "The permission to add new users requires the permission to change users!"

#~ msgid "To add permissions you also need to edit them!"
#~ msgstr "To add permissions you also need to edit them!"

#~ msgid "%(plugin_name)s plugin added to %(placeholder)s"
#~ msgstr "%(plugin_name)s plugin added to %(placeholder)s"

#~ msgid "Copied plugins to %(placeholder)s"
#~ msgstr "Copied plugins to %(placeholder)s"

#~ msgid ""
#~ "%(plugin_name)s plugin edited at position %(position)s in %(placeholder)s"
#~ msgstr ""
#~ "%(plugin_name)s plugin edited at position %(position)s in %(placeholder)s"

#~ msgid "Moved plugins to %(placeholder)s"
#~ msgstr "Copied plugins to %(placeholder)s"

#~ msgid ""
#~ "%(plugin_name)s plugin at position %(position)s in %(placeholder)s was "
#~ "deleted."
#~ msgstr ""
#~ "%(plugin_name)s plugin at position %(position)s in %(placeholder)s was "
#~ "deleted."

#~ msgid "All plugins in the placeholder \"%(name)s\" were deleted."
#~ msgstr "All plugins in the placeholder \"%(name)s\" were deleted."

#~ msgid "Page reverted but slug stays the same because of url collisions."
#~ msgstr "Page reverted but slug stays the same because of url collisions."

#~ msgid "Template changed to %s"
#~ msgstr "Template changed to %s"

#~ msgid "Page moved"
#~ msgstr "Page moved"

#~ msgid "Copied plugins from %(source_language)s to %(target_language)s"
#~ msgstr "Copied plugins from %(source_language)s to %(target_language)s"

#~ msgid "The page \"%s\" was successfully reverted."
#~ msgstr "The page \"%s\" was successfully reverted."

#~ msgid "History"
#~ msgstr "History"

#~ msgid "Undo"
#~ msgstr "Undo"

#~ msgid "Redo"
#~ msgstr "Redo"

#~ msgid "View history"
#~ msgstr "View history"

#~ msgid ""
#~ "\n"
#~ "                Recover deleted %(verbose_name)s\n"
#~ "            "
#~ msgstr "Recover deleted %(verbose_name)s"

#~ msgid "Press the save button below to recover this version of the object."
#~ msgstr "Press the save button below to recover this version of the object."

#~ msgid "Revert %(verbose_name)s"
#~ msgstr "Revert %(verbose_name)s"

#~ msgid "Press the save button below to revert to this version of the object."
#~ msgstr "Press the save button below to revert to this version of the object."

#~ msgid "home"
#~ msgstr "home"

#~ msgid "softroot"
#~ msgstr "softroot"

#~ msgid "({1}) plugin is empty. Remove it?"
#~ msgstr "({1}) plugin is empty. Remove it?"

#~ msgid "sample second page"
#~ msgstr "sample account page"

#~ msgid "Plugins were moved"
#~ msgstr "Plugins were moved"

#~ msgid "Path Overflow from: '%s'"
#~ msgstr "Path Overflow from: '%s'"

#~ msgid ""
#~ "The new node is too deep in the tree, try increasing the path.max_length "
#~ "property and UPDATE your database"
#~ msgstr ""
#~ "The new node is too deep in the tree, try increasing the path.max_length "
#~ "property and UPDATE your database"

#~ msgid "An error occured. Please reload the page"
#~ msgstr "An error occured. Please reload the page"

#~ msgid "Recover deleted %(name)s"
#~ msgstr "Recover deleted %(name)s"

#~ msgid "Add %(name)s"
#~ msgstr "Add %(name)s"

#~ msgid "Pages on:"
#~ msgstr "Pages on:"

#~ msgid "%(counter)s result"
#~ msgid_plural "%(counter)s results"
#~ msgstr[0] "a848884d0af974a125106fa2043a5716_pl_0"
#~ msgstr[1] "a848884d0af974a125106fa2043a5716_pl_1"

#~ msgid "%(full_result_count)s total"
#~ msgstr "%(full_result_count)s total"

#~ msgid "Show all"
#~ msgstr "Show all"

#~ msgid "Filter:"
#~ msgstr "Filter:"

#~ msgid "on"
#~ msgstr "on"

#~ msgid "off"
#~ msgstr "off"

#~ msgid "Filter"
#~ msgstr "Filter"

#~ msgid "Info"
#~ msgstr "Info"

#~ msgid ""
#~ "<em>There is no page around yet.</em><br /><a href=\"add/\" "
#~ "class=\"addlink\">Add page</a> now."
#~ msgstr ""
#~ "<em>There is no page around yet.</em><br /><a href=\"add/\" "
#~ "class=\"addlink\">Add page</a> now."

#~ msgid "insert above"
#~ msgstr "insert above"

#~ msgid "insert below"
#~ msgstr "insert below"

#~ msgid "insert inside"
#~ msgstr "insert inside"

#~ msgid "Pick an action:"
#~ msgstr "Pick an action:"

#~ msgid "page settings"
#~ msgstr "page settings"

#~ msgid "copy"
#~ msgstr "copy"

#~ msgid "Add Child"
#~ msgstr "Add Child"

#~ msgid "add"
#~ msgstr "add"

#~ msgid "cut"
#~ msgstr "cut"

#~ msgid "delete"
#~ msgstr "delete"

#~ msgid "info"
#~ msgstr "info"

#~ msgid "Information"
#~ msgstr "Information"

#~ msgid "<span>%(icon)s</span>"
#~ msgstr "<span>%(icon)s</span>"

#~ msgid "English"
#~ msgstr "English"

#~ msgid "French"
#~ msgstr "French"

#~ msgid "German"
#~ msgstr "German"

#~ msgid "Brazilian Portuguese"
#~ msgstr "Brazilian Portuguese"

#~ msgid "Dutch"
#~ msgstr "Dutch"

#~ msgid "two columns"
#~ msgstr "two columns"

#~ msgid "three columns"
#~ msgstr "three columns"

#~ msgid "navigation examples"
#~ msgstr "navigation examples"

#~ msgid "sidebar column"
#~ msgstr "sidebar column"

#~ msgid "left column"
#~ msgstr "left column"

#~ msgid "Add a link"
#~ msgstr "Add a link"

#~ msgid "right column"
#~ msgstr "right column"<|MERGE_RESOLUTION|>--- conflicted
+++ resolved
@@ -24,25 +24,9 @@
 msgstr ""
 "Project-Id-Version: django CMS\n"
 "Report-Msgid-Bugs-To: \n"
-<<<<<<< HEAD
-<<<<<<< HEAD
-<<<<<<< HEAD
-"POT-Creation-Date: 2019-09-25 09:43+0200\n"
-"PO-Revision-Date: 2019-07-24 18:28+0000\n"
-"Last-Translator: Hamza SARI <hamza.sari@gmail.com>\n"
-=======
-"POT-Creation-Date: 2019-11-19 11:09+0100\n"
-"PO-Revision-Date: 2019-11-13 08:54+0000\n"
-"Last-Translator: Angelo Dini <angelo.dini@divio.ch>\n"
->>>>>>> divio/develop
-=======
-"POT-Creation-Date: 2020-04-21 15:37+0200\n"
-=======
 "POT-Creation-Date: 2020-05-26 14:17+0200\n"
->>>>>>> 764acb34
 "PO-Revision-Date: 2020-04-21 13:37+0000\n"
 "Last-Translator: Cihad GÜNDOĞDU <cihadgundogdu@gmail.com>\n"
->>>>>>> divio/release/3.7.x
 "Language-Team: Turkish (http://www.transifex.com/divio/django-cms/language/tr/)\n"
 "MIME-Version: 1.0\n"
 "Content-Type: text/plain; charset=UTF-8\n"
@@ -1309,18 +1293,8 @@
 msgid "The page was changed in the meantime, reloading..."
 msgstr ""
 
-<<<<<<< HEAD
-<<<<<<< HEAD
-msgid "Bring up this help dialog"
-msgstr "Bu yardım diyaloğunu getir"
-=======
 msgid "CMS-wide Shortcuts"
 msgstr ""
->>>>>>> divio/develop
-=======
-msgid "CMS-wide Shortcuts"
-msgstr ""
->>>>>>> divio/release/3.7.x
 
 msgid "Bring up this help dialog"
 msgstr "Bu yardım diyaloğunu getir"
@@ -1340,13 +1314,6 @@
 
 msgid "Focus on Toolbar"
 msgstr "Araç çubuğuna odaklan"
-<<<<<<< HEAD
-=======
-
-#| msgid "Structure"
-msgid "Structureboard"
-msgstr ""
->>>>>>> divio/develop
 
 #| msgid "Structure"
 msgid "Structureboard"
