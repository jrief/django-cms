import os

from collections import OrderedDict

from django.core.management.base import BaseCommand, CommandParser
from django.core.management.color import no_style, color_style

<<<<<<< HEAD
from cms.utils.compat import DJANGO_2_0, DJANGO_2_2, DJANGO_3_0
=======
from cms.utils.compat import DJANGO_3_0, DJANGO_3_1
>>>>>>> 5e99e69f


def add_builtin_arguments(parser):
    parser.add_argument(
        '--noinput',
        action='store_false',
        dest='interactive',
        default=True,
        help='Tells Django CMS to NOT prompt the user for input of any kind.'
    )

    # These are taking "as-is" from Django's management base
    # management command.
    parser.add_argument('-v', '--verbosity', action='store', dest='verbosity', default='1',
        type=int, choices=[0, 1, 2, 3],
        help='Verbosity level; 0=minimal output, 1=normal output, 2=verbose output, 3=very verbose output')
    parser.add_argument('--settings',
        help=(
            'The Python path to a settings module, e.g. '
            '"myproject.settings.main". If this isn\'t provided, the '
            'DJANGO_SETTINGS_MODULE environment variable will be used.'
        ),
    )
    parser.add_argument('--pythonpath',
        help='A directory to add to the Python path, e.g. "/home/djangoprojects/myproject".')
    parser.add_argument('--traceback', action='store_true',
        help='Raise on CommandError exceptions')
    parser.add_argument('--no-color', action='store_true', dest='no_color', default=False,
        help="Don't colorize the command output.")
<<<<<<< HEAD
    if DJANGO_2_2 or DJANGO_3_0:
        parser.add_argument('--force-color', action='store_true', dest='force_color', default=False,
            help="Colorize the command output.")
    if DJANGO_3_0:
=======
    parser.add_argument('--force-color', action='store_true', dest='force_color', default=False,
        help="Colorize the command output.")
    if DJANGO_3_0 or DJANGO_3_1:
>>>>>>> 5e99e69f
        parser.add_argument('--skip-checks', action='store_true', dest='skip_checks', default=False,
            help="Skip the checks.")


class SubcommandsCommand(BaseCommand):
    subcommands = OrderedDict()
    instances = {}
    help_string = ''
    command_name = ''
    stealth_options = ('interactive',)

    subcommand_dest = 'subcmd'

    def create_parser(self, prog_name, subcommand):
        kwargs = {}
        parser = CommandParser(
            prog="%s %s" % (os.path.basename(prog_name), subcommand),
            description=self.help or None,
            **kwargs
        )
        self.add_arguments(parser)
        return parser

    def add_arguments(self, parser):
        self.instances = {}

        if self.subcommands:
            stealth_options = set(self.stealth_options)
            subparsers = parser.add_subparsers(dest=self.subcommand_dest)
            for command, cls in self.subcommands.items():
                instance = cls(self.stdout._out, self.stderr._out)
                instance.style = self.style
                kwargs = {}
                parser_sub = subparsers.add_parser(
                    name=instance.command_name, help=instance.help_string,
                    description=instance.help_string, **kwargs
                )

                add_builtin_arguments(parser=parser_sub)
                instance.add_arguments(parser_sub)
                stealth_options.update({action.dest for action in parser_sub._actions})
                self.instances[command] = instance
            self.stealth_options = tuple(stealth_options)

    def handle(self, *args, **options):
        if options[self.subcommand_dest] in self.instances:
            command = self.instances[options[self.subcommand_dest]]
            if options.get('no_color'):
                command.style = no_style()
                command.stderr.style_func = None
            if options.get('force_color'):
                command.style = color_style(force_color=True)
            if options.get('stdout'):
                command.stdout._out = options.get('stdout')
            if options.get('stderr'):
                command.stderr._out = options.get('stderr')
            command.handle(*args, **options)
        else:
            self.print_help('manage.py', 'cms')<|MERGE_RESOLUTION|>--- conflicted
+++ resolved
@@ -5,11 +5,7 @@
 from django.core.management.base import BaseCommand, CommandParser
 from django.core.management.color import no_style, color_style
 
-<<<<<<< HEAD
-from cms.utils.compat import DJANGO_2_0, DJANGO_2_2, DJANGO_3_0
-=======
 from cms.utils.compat import DJANGO_3_0, DJANGO_3_1
->>>>>>> 5e99e69f
 
 
 def add_builtin_arguments(parser):
@@ -39,16 +35,9 @@
         help='Raise on CommandError exceptions')
     parser.add_argument('--no-color', action='store_true', dest='no_color', default=False,
         help="Don't colorize the command output.")
-<<<<<<< HEAD
-    if DJANGO_2_2 or DJANGO_3_0:
-        parser.add_argument('--force-color', action='store_true', dest='force_color', default=False,
-            help="Colorize the command output.")
-    if DJANGO_3_0:
-=======
     parser.add_argument('--force-color', action='store_true', dest='force_color', default=False,
         help="Colorize the command output.")
     if DJANGO_3_0 or DJANGO_3_1:
->>>>>>> 5e99e69f
         parser.add_argument('--skip-checks', action='store_true', dest='skip_checks', default=False,
             help="Skip the checks.")
 
