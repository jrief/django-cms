--- conflicted
+++ resolved
@@ -1,11 +1,3 @@
-<<<<<<< HEAD
-# -*- coding: utf-8 -*-
-from __future__ import absolute_import, print_function, unicode_literals
-
-from six.moves import input
-
-=======
->>>>>>> 5e99e69f
 from cms.management.commands.subcommands.list import plugin_report
 
 from .base import SubcommandsCommand
