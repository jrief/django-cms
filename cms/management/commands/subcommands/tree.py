--- conflicted
+++ resolved
@@ -1,12 +1,6 @@
 from collections import OrderedDict
 
-<<<<<<< HEAD
-from cms.models import PageUrl, TreeNode
-
-from django.db.utils import IntegrityError
-=======
 from cms.models.pagemodel import Page
->>>>>>> 0f81ceae
 
 from .base import SubcommandsCommand
 
@@ -59,12 +53,11 @@
             self._update_descendants_tree(root)
 
         self.stdout.write('fixing page URLs')
-        for node in root_nodes:
-            page = node.cms_pages.get()
-            for language in page.get_languages():
-                if not page.is_home:
-                    page._update_url_path(language)
-                self._update_url_path_recursive(page, language)
+        for root_page in root_pages:
+            for language in root_page.get_languages():
+                if not root_page.is_home:
+                    root_page._update_url_path(language)
+                self._update_url_path_recursive(root_page, language)
 
         self.stdout.write('all done')
 
@@ -91,30 +84,5 @@
                 else:
                     # This is the first time through the loop so this is the first
                     # draft child for this parent.
-<<<<<<< HEAD
-                    node.move(target=nodes.get(pk=tree[0].parent_id), pos='first-child')
-                last_node = node
-
-    def _update_url_path_recursive(self, page, language):
-        if page.node.is_leaf() or language not in page.get_languages():
-            return
-
-        pages = page.get_child_pages()
-        base_path = page.get_path(language)
-        new_path = page._get_path_sql_value(base_path)
-
-        try:
-            (PageUrl
-             .objects
-             .filter(language=language, page__in=pages)
-             .exclude(managed=False)
-             .update(path=new_path))
-        except IntegrityError as exc:
-            self.stdout.write(f"IntegrityError while updating path for page: /{language}/{new_path}")
-
-        for child in pages.filter(urls__language=language).iterator():
-            self._update_url_path_recursive(child, language)
-=======
                     page.move(target=pages.get(pk=tree[0].parent_id), pos='first-child')
-                last_page = page
->>>>>>> 0f81ceae
+                last_page = page