from django.core.management.base import LabelCommand
<<<<<<< HEAD

from six.moves import input
=======
>>>>>>> 5e99e69f

from cms.models import Page
from cms.models.pluginmodel import CMSPlugin

from .base import SubcommandsCommand


class UninstallApphooksCommand(LabelCommand):
    args = 'APPHOK_NAME'
    command_name = 'apphooks'
    label = 'apphook name (eg SampleApp)'
    help_string = 'Uninstalls (sets to null) specified apphooks for all pages'

    def handle_label(self, label, **options):
        queryset = Page.objects.filter(application_urls=label)
        number_of_apphooks = queryset.count()

        if number_of_apphooks > 0:
            if options.get('interactive'):
                confirm = input("""
You have requested to remove %d '%s' apphooks.
Are you sure you want to do this?
Type 'yes' to continue, or 'no' to cancel: """ % (number_of_apphooks, label))
            else:
                confirm = 'yes'
            if confirm == 'yes':
                queryset.update(application_urls=None)
                self.stdout.write("%d '%s' apphooks uninstalled\n" % (number_of_apphooks, label))
        else:
            self.stdout.write("no '%s' apphooks found\n" % label)


class UninstallPluginsCommand(LabelCommand):
    args = 'PLUGIN_NAME'
    command_name = 'plugins'
    label = 'plugin name (eg SamplePlugin)'
    help_string = 'Uninstalls (deletes) specified plugins from the CMSPlugin model'
    missing_args_message = 'foo bar'

    def handle_label(self, label, **options):
        queryset = CMSPlugin.objects.filter(plugin_type=label)
        number_of_plugins = queryset.count()

        if number_of_plugins > 0:
            if options.get('interactive'):
                confirm = input("""
You have requested to remove %d '%s' plugins.
Are you sure you want to do this?
Type 'yes' to continue, or 'no' to cancel: """ % (number_of_plugins, label))
            else:
                confirm = 'yes'
            if confirm == 'yes':
                queryset.delete()
                self.stdout.write("%d '%s' plugins uninstalled\n" % (number_of_plugins, label))
            else:
                self.stdout.write('Aborted')
        else:
            self.stdout.write("no '%s' plugins found\n" % label)


class UninstallCommand(SubcommandsCommand):
    help_string = 'Uninstall objects instances of the following types:'
    command_name = 'uninstall'
    missing_args_message = 'foo bar'
    subcommands = {
        'apphooks': UninstallApphooksCommand,
        'plugins': UninstallPluginsCommand
    }<|MERGE_RESOLUTION|>--- conflicted
+++ resolved
@@ -1,9 +1,4 @@
 from django.core.management.base import LabelCommand
-<<<<<<< HEAD
-
-from six.moves import input
-=======
->>>>>>> 5e99e69f
 
 from cms.models import Page
 from cms.models.pluginmodel import CMSPlugin
