import datetime

from django.conf import settings
<<<<<<< HEAD

from cms.utils.compat import DJANGO_2_2
from cms.utils.compat.dj import MiddlewareMixin
=======
from django.utils.deprecation import MiddlewareMixin
from django.utils.translation import LANGUAGE_SESSION_KEY, get_language
>>>>>>> 5e99e69f


class LanguageCookieMiddleware(MiddlewareMixin):
    def process_response(self, request, response):
        language = get_language()
        if hasattr(request, 'session') and DJANGO_2_2:
            session_language = request.session.get(LANGUAGE_SESSION_KEY, None)
            if session_language and not session_language == language:
                request.session[LANGUAGE_SESSION_KEY] = language
                request.session.save()
        if settings.LANGUAGE_COOKIE_NAME in request.COOKIES and \
                        request.COOKIES[settings.LANGUAGE_COOKIE_NAME] == language:
            return response
        max_age = 365 * 24 * 60 * 60  # 10 years
        expires = datetime.datetime.utcnow() + datetime.timedelta(seconds=max_age)
        response.set_cookie(settings.LANGUAGE_COOKIE_NAME, language, expires=expires)
        return response<|MERGE_RESOLUTION|>--- conflicted
+++ resolved
@@ -1,20 +1,14 @@
 import datetime
 
 from django.conf import settings
-<<<<<<< HEAD
-
-from cms.utils.compat import DJANGO_2_2
-from cms.utils.compat.dj import MiddlewareMixin
-=======
 from django.utils.deprecation import MiddlewareMixin
 from django.utils.translation import LANGUAGE_SESSION_KEY, get_language
->>>>>>> 5e99e69f
 
 
 class LanguageCookieMiddleware(MiddlewareMixin):
     def process_response(self, request, response):
         language = get_language()
-        if hasattr(request, 'session') and DJANGO_2_2:
+        if hasattr(request, 'session'):
             session_language = request.session.get(LANGUAGE_SESSION_KEY, None)
             if session_language and not session_language == language:
                 request.session[LANGUAGE_SESSION_KEY] = language
