--- conflicted
+++ resolved
@@ -72,22 +72,9 @@
             if disable_toolbar in request.GET:
                 request.session['cms_toolbar_disabled'] = True
 
-<<<<<<< HEAD
             if enable_toolbar in request.GET or self.is_edit_mode(request):
                 request.session['cms_toolbar_disabled'] = False
 
-        if request.user.is_staff:
-            try:
-                request.cms_latest_entry = LogEntry.objects.filter(
-                    user=request.user,
-                    action_flag__in=(ADDITION, CHANGE)
-                ).only('pk').order_by('-pk')[0].pk
-            except IndexError:
-                request.cms_latest_entry = -1
-=======
-        if enable_toolbar in request.GET or self.is_edit_mode(request):
-            request.session['cms_toolbar_disabled'] = False
->>>>>>> e3a23a7f
         request.toolbar = SimpleLazyObject(lambda: CMSToolbar(request))
 
     def process_response(self, request, response):
