--- conflicted
+++ resolved
@@ -80,12 +80,7 @@
         for path in paths:
             # build q for all the paths
             q |= Q(title_set__path=path, title_set__language=language)
-<<<<<<< HEAD
-        #app_pages = self.published().filter(q & Q(title_set__application_urls__gt='')).distinct()
-        app_pages = filter(q & Q(title_set__application_urls__gt='') & Q(published=True)).distinct()
-=======
         eapp_pages = self.published().filter(q & Q(title_set__application_urls__gt='')).distinct()
->>>>>>> 9693e220
         # add proper ordering
         app_pages.query.order_by.extend(('LENGTH(`cms_title`.`path`) DESC',))
         return app_pages
@@ -95,13 +90,11 @@
         
         Doesn't cares about the application language. 
         """
-        #return self.published().filter(title_set__application_urls__gt='').distinct()
-        return self.filter(published=True, title_set__application_urls__gt='').distinct()
+        return self.published().filter(title_set__application_urls__gt='').distinct()
     
     def get_home(self):
         try:
-            home = self.filter(published=True).order_by("tree_id")[0]
-            #home = self.published().order_by("tree_id")[0]
+            home = self.published().order_by("tree_id")[0]
         except IndexError:
             raise  NoHomeFound('No Root page found. Publish at least on page!')
         return home
