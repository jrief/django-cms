import warnings
from logging import getLogger
from os.path import join

from django.contrib.auth import get_user_model
from django.contrib.sites.models import Site
from django.db import models
from django.db.models import F, Prefetch, Q
from django.db.models.base import ModelState
from django.db.models.constraints import CheckConstraint, UniqueConstraint
from django.db.models.functions import Concat, Lower
from django.forms import model_to_dict
from django.urls import reverse
from django.utils.encoding import force_str
from django.utils.timezone import now
from django.utils.translation import (
    get_language,
    gettext_lazy as _,
    override as force_language,
)
from treebeard.mp_tree import MP_Node

from cms import constants
from cms.exceptions import LanguageError
from cms.models.managers import PageManager, PageUrlManager
from cms.utils import i18n
from cms.utils.compat.warnings import RemovedInDjangoCMS43Warning
from cms.utils.conf import get_cms_setting
from cms.utils.i18n import get_current_language
from cms.utils.page import get_clean_username
from menus.menu_pool import menu_pool

logger = getLogger(__name__)


class Page(MP_Node):
    """
    A ``Page`` is the basic unit of site structure in django CMS. The CMS uses a hierarchical page model: each page
    stands in relation to other pages as parent, child or sibling. This hierarchy is managed by the `django-treebeard
    <http://django-treebeard.readthedocs.io/en/latest/>`_ library.

    A ``Page`` is an abstract entity. It does not have any content associated with it, nor does is provide any slugs to
    build a URL. This is part of the model :class:`~cms.models.contentmodels.PageContent` and
    :class:`~cms.models.pagemodel.PageUrl` respectively.
    """

    parent = models.ForeignKey(
        'self',
        on_delete=models.CASCADE,
        blank=True,
        null=True,
        related_name='children',
        db_index=True,
    )
    site = models.ForeignKey(
        Site,
        on_delete=models.CASCADE,
        verbose_name=_("site"),
        related_name='djangocms_pages',
        db_index=True,
    )
    created_by = models.CharField(
        _("created by"),
        max_length=constants.PAGE_USERNAME_MAX_LENGTH,
        editable=False,
    )
    changed_by = models.CharField(
        _("changed by"),
        max_length=constants.PAGE_USERNAME_MAX_LENGTH,
        editable=False,
    )
    creation_date = models.DateTimeField(auto_now_add=True)
    changed_date = models.DateTimeField(auto_now=True)

    #
    # Please use toggle_in_navigation() instead of affecting this property
    # directly so that the cms page cache can be invalidated as appropriate.
    #
    reverse_id = models.CharField(
        _("id"),
        max_length=40,
        db_index=True,
        blank=True,
        null=True,
        help_text=_("A unique identifier that is used with the page_url templatetag for linking to this page"),
    )
    navigation_extenders = models.CharField(
        _("attached menu"),
        max_length=80,
        db_index=True,
        blank=True,
        null=True,
    )
    login_required = models.BooleanField(
        _("login required"),
        default=False,
    )
    is_home = models.BooleanField(
        editable=False,
        db_index=True,
        default=False,
    )
    application_urls = models.CharField(
        _("application"),
        max_length=200,
        blank=True,
        null=True,
        db_index=True,
    )
    application_namespace = models.CharField(
        _("application instance name"),
        max_length=200,
        blank=True,
        null=True,
    )
    languages = models.CharField(
        max_length=255,
        editable=False,
        blank=True,
        null=True,
    )
    is_page_type = models.BooleanField(
        default=False,
        help_text=_("Mark this page as a page type"),
    )

    # Managers
    objects = PageManager()

    class Meta:
        default_permissions = ['add', 'change', 'delete']
        permissions = [
            ('view_page', 'Can view page'),
            ('publish_page', 'Can publish page'),
            ('edit_static_placeholder', 'Can edit static placeholders'),
        ]
        verbose_name = _("page")
        verbose_name_plural = _("pages")
        app_label = 'cms'
        ordering = ['path']

    def __init__(self, *args, **kwargs):
        super().__init__(*args, **kwargs)
        self.urls_cache = {}
        self.page_content_cache = {}

    def __str__(self):
        try:
            title = self.get_menu_title(fallback=True)
        except LanguageError:
            try:
                title = self.pagecontent_set(manager="admin_manager").current()[0]
            except IndexError:
                title = None
        if title is None:
            title = ""
        return force_str(title)

    def __repr__(self):
        display = f'<{self.__module__}.{self.__class__.__name__} id={self.pk} object at {hex(id(self))}>'
        return display

    @property
    def node(self):
        warnings.warn(
            "The `node` has been removed from Page objects. Access the TreeNode attributes directly.",
            RemovedInDjangoCMS43Warning,
            stacklevel=2
        )
        return self

    @property
    def is_branch(self):
        return bool(self.numchild)

    def get_ancestor_paths(self):
        paths = frozenset(
            self.path[0:pos]
            for pos in range(0, len(self.path), self.steplen)[1:]
        )
        return paths

    def add_child(self, **kwargs):
        if len(kwargs) == 1 and 'instance' in kwargs:
            kwargs['instance'].parent = self
        else:
            kwargs['parent'] = self
        return super().add_child(**kwargs)

    def add_sibling(self, pos=None, *args, **kwargs):
        if len(kwargs) == 1 and 'instance' in kwargs:
            kwargs['instance'].parent_id = self.parent_id
        else:
            kwargs['parent_id'] = self.parent_id
        return super().add_sibling(*args, **kwargs)

    def get_cached_ancestors(self):
        if self._has_cached_hierarchy():
            return self._ancestors
        return []

    def get_cached_descendants(self):
        if self._has_cached_hierarchy():
            return self._descendants
        return []

<<<<<<< HEAD
    def _reload(self):
        """
        Reload a page node from the database
        """
        return self.__class__.objects.get(pk=self.pk)

    def _has_cached_hierarchy(self):
        return hasattr(self, '_descendants') and hasattr(self, '_ancestors')

    def _set_hierarchy(self, nodes, ancestors=None):
        if self.is_branch:
            self._descendants = [
                node for node in nodes
                if node.path.startswith(self.path) and node.depth > self.depth
            ]
        else:
            self._descendants = []

        if self.is_root():
            self._ancestors = []
        else:
            self._ancestors = ancestors

        children = (node for node in self._descendants
                    if node.depth == self.depth + 1)

        for child in children:
            child._set_hierarchy(self._descendants, ancestors=([self] + self._ancestors))


class Page(models.Model):
    """
    A ``Page`` is the basic unit of site structure in django CMS. The CMS uses a hierarchical page model: each page
    stands in relation to other pages as parent, child or sibling. This hierarchy is managed by the `django-treebeard
    <http://django-treebeard.readthedocs.io/en/latest/>`_ library.

    A ``Page`` also has language-specific properties - for example, it will have a title and a slug for each language
    it exists in. These properties are managed by the :class:`~cms.models.contentmodel.PageContent` model.
    """

    created_by = models.CharField(
        _("created by"), max_length=constants.PAGE_USERNAME_MAX_LENGTH,
        editable=False)
    changed_by = models.CharField(
        _("changed by"), max_length=constants.PAGE_USERNAME_MAX_LENGTH,
        editable=False)
    creation_date = models.DateTimeField(auto_now_add=True)
    changed_date = models.DateTimeField(auto_now=True)

    #
    # Please use toggle_in_navigation() instead of affecting this property
    # directly so that the cms page cache can be invalidated as appropriate.
    #
    reverse_id = models.CharField(_("id"), max_length=40, db_index=True, blank=True, null=True, help_text=_(
        "A unique identifier that is used with the page_url templatetag for linking to this page"))
    navigation_extenders = models.CharField(_("attached menu"), max_length=80, db_index=True, blank=True, null=True)

    login_required = models.BooleanField(_("login required"), default=False)
    is_home = models.BooleanField(editable=False, db_index=True, default=False)
    application_urls = models.CharField(_('application'), max_length=200, blank=True, null=True, db_index=True)
    application_namespace = models.CharField(_('application instance name'), max_length=200, blank=True, null=True)
    languages = models.CharField(max_length=255, editable=False, blank=True, null=True)

    # Flag that marks a page as page-type
    is_page_type = models.BooleanField(default=False)

    node = models.ForeignKey(
        'TreeNode',
        related_name='cms_pages',
        on_delete=models.CASCADE,
    )

    # Managers
    objects = PageManager()

    class Meta:
        default_permissions = ('add', 'change', 'delete')
        permissions = (
            ('view_page', 'Can view page'),
            ('publish_page', 'Can publish page'),
            ('edit_static_placeholder', 'Can edit static placeholders'),
        )
        verbose_name = _('page')
        verbose_name_plural = _('pages')
        app_label = 'cms'

    def __init__(self, *args, **kwargs):
        super().__init__(*args, **kwargs)
        self.urls_cache = {}
        self.page_content_cache = {}
        self.fallback_languages_cache = {}

    def __str__(self):
        try:
            title = self.get_menu_title(fallback=True)
        except LanguageError:
            try:
                title = self.pagecontent_set(manager="admin_manager").current()[0]
            except IndexError:
                title = None
        if title is None:
            title = ""
        return force_str(title)

    def __repr__(self):
        display = f'<{self.__module__}.{self.__class__.__name__} id={self.pk} object at {hex(id(self))}>'
        return display

    def _clear_node_cache(self):
        if Page.node.is_cached(self):
            Page.node.field.delete_cached_value(self)

=======
>>>>>>> 0f81ceae
    def _clear_internal_cache(self):
        self.urls_cache = {}
        self.page_content_cache = {}

        if hasattr(self, '_prefetched_objects_cache'):
            del self._prefetched_objects_cache

    @property
    def parent_page(self):
        warnings.warn(
            "Attribute `parent_page` is deprecated. Instead use the attribute `parent`.",
            RemovedInDjangoCMS43Warning,
            stacklevel=2
        )
        return self.parent

    def has_valid_url(self, language):
        return self.urls.filter(language=language, path__isnull=False).exists()

    def set_as_homepage(self, user=None):
        """
        Sets the given page as the homepage.
        Updates the url paths for all affected pages.
        Returns the old home page (if any).
        """
        if user:
            changed_by = get_clean_username(user)
        else:
            changed_by = constants.SCRIPT_USERNAME

        changed_date = now()

        try:
            old_home = self.__class__.objects.get(
                is_home=True,
                site=self.site_id,
            )
        except self.__class__.DoesNotExist:
            old_home_tree = []
        else:
            old_home.update(
                is_home=False,
                changed_by=changed_by,
                changed_date=changed_date,
            )
            old_home_tree = old_home._set_title_root_path()

        self.update(
            is_home=True,
            changed_by=changed_by,
            changed_date=changed_date,
        )
        new_home_tree = self._remove_title_root_path()
        return (new_home_tree, old_home_tree)

    def _has_cached_hierarchy(self):
        return hasattr(self, '_descendants') and hasattr(self, '_ancestors')

    def _set_hierarchy(self, pages, ancestors=None):
        if self.is_branch:
            self._descendants = [
                page for page in pages
                if page.path.startswith(self.path) and page.depth > self.depth
            ]
        else:
            self._descendants = []

        if self.is_root():
            self._ancestors = []
        else:
            self._ancestors = ancestors

        for child in self._descendants:
            if child.depth == self.depth + 1:
                child._set_hierarchy(self._descendants, ancestors=([self] + self._ancestors))

    def _get_path_sql_value(self, base_path=''):
        if base_path:
            new_path = Concat(
                models.Value(base_path),
                models.Value('/'),
                models.F('slug'),
                output_field=models.CharField(),
            )
        elif base_path is None:
            new_path = None
        else:
            # the homepage
            new_path = models.F('slug')
        return new_path

    def _update_url_path(self, language):
<<<<<<< HEAD
        parent_page = self.get_parent_page()
        base_path = parent_page.get_path(language) if parent_page else ''
=======
        base_path = self.parent.get_path(language) if self.parent else ''
        new_path = self._get_path_sql_value(base_path)
>>>>>>> 0f81ceae

        page_url = PageUrl.objects.filter(language=language, page=self).exclude(managed=False)
        if self.is_home:
            page_url.update(path='')
        else:
            new_path = self._get_path_sql_value(base_path)
            page_url.update(path=new_path)  # TODO: Update or create?

    def _update_url_path_recursive(self, language):
        if self.is_leaf() or language not in self.get_languages():
            return

        pages = self.get_child_pages()
        base_path = self.get_path(language)
        new_path = self._get_path_sql_value(base_path)

        (PageUrl
         .objects
         .filter(language=language, page__in=pages)
         .exclude(managed=False)
         .update(path=new_path))  # TODO: Update or create?

        for child in pages.filter(urls__language=language).iterator():
            child._update_url_path_recursive(language)

    def _set_title_root_path(self):
        page_tree = self.__class__.get_tree(self)
        page_urls = PageUrl.objects.filter(page__in=page_tree, managed=True, path__isnull=False)

        for language, slug in self.urls.values_list('language', 'slug'):
            # Update the translations for all descendants of this page
            # to include this page's slug as its path prefix
            (page_urls
             .filter(language=language)
             .update(path=Concat(models.Value(slug), models.Value('/'), 'path')))
            self.update_urls(language, path=slug)
        return page_tree

    def _remove_title_root_path(self):
        page_tree = self.__class__.get_tree(self)
        page_urls = PageUrl.objects.filter(page__in=page_tree, managed=True, path__isnull=False)

        for language, slug in self.urls.values_list('language', 'slug'):
            # Use 2 because of 1 indexing plus the fact we need to trim
            # the "/" character.
            trim_count = len(slug) + 2
            sql_func = models.Func(
                models.F('path'),
                models.Value(trim_count),
                function='substr',
            )
            (page_urls
             .filter(language=language, path__startswith=slug)
             .update(path=sql_func))
        return page_tree

    def is_potential_home(self):
        """
        Encapsulates logic for determining if this page is eligible to be set
        as `is_home`. This is a public method so that it can be accessed in the
        admin for determining whether to enable the "Set as home" menu item.
        :return: Boolean
        """
        # Only root nodes are eligible for homepage
        return not self.is_home and bool(self.is_root())

    def get_absolute_url(self, language=None, fallback=True):
        if not language:
            language = get_current_language()

        with force_language(language):
            if self.is_home:
                return reverse('pages-root')
            path = self.get_path(language, fallback) or self.get_slug(language, fallback)  # TODO: Disallow get_slug
            return reverse('pages-details-by-slug', kwargs={"slug": path}) if path else None

    def set_tree_node(self, site, target=None, position='first-child'):
        warnings.warn(
            "Method `set_tree_node` is deprecated. Use `add_to_tree` instead.",
            RemovedInDjangoCMS43Warning,
            stacklevel=2
        )
        self.site = site
        self.parent = target
        return self.add_to_tree(position=position)

    def add_to_tree(self, position='first-child'):
        assert position in ('last-child', 'first-child', 'left', 'right')

        if self.parent is None:
            Page.add_root(instance=self)
        elif position == 'first-child' and self.parent.is_branch:
            self.parent.get_first_child().add_sibling(pos='left', instance=self)
        elif position in ('last-child', 'first-child'):
            self.parent.add_child(instance=self)
        else:
            self.parent.add_sibling(pos=position, instance=self)

    def move_page(self, target_page, position='first-child'):
        """
        Called from admin interface when page is moved. Should be used on
        all the places which are changing page position. Used like an interface
        to django-treebeard, but after move is done page_moved signal is fired.
        """
        assert isinstance(target_page, Page), f"{target_page} is not an instance of Page."
        inherited_template = self.template == constants.TEMPLATE_INHERITANCE_MAGIC

        if inherited_template and target_page.is_root() and position in ('left', 'right'):
            # The page is being moved to a root position.
            # Explicitly set the inherited template on the titles
            # to keep all plugins / placeholders.
            template = self.get_template()
            self.update_translations(template=template)

        # Don't use a cached node. Always get a fresh one.
        self._clear_internal_cache()

        # Runs the SQL updates on the treebeard fields
        self.move(target_page, position)

        if position in ('first-child', 'last-child'):
            self.parent = target_page
        else:
            # moving relative to sibling
            # or to the root of the tree
            self.parent = target_page.parent
        # Runs the SQL updates on the parent field
        self.update(parent=self.parent)
        self.refresh_from_db(fields=('path', 'depth'))

        # Update the urls for the page being moved
        # and is descendants.
        languages = (
            self
            .urls
            .filter(language__in=self.get_languages())
            .values_list('language', flat=True)
        )

        for language in languages:
            if not self.is_home:
                self._update_url_path(language)
            self._update_url_path_recursive(language)
        self.clear_cache(menu=True)
        return self

    def _clear_placeholders(self, language):
        from cms.models import CMSPlugin

        placeholders = self.get_placeholders(language)
        placeholder_ids = (placeholder.pk for placeholder in placeholders)
        plugins = CMSPlugin.objects.filter(placeholder__in=placeholder_ids, language=language)
        models.query.QuerySet.delete(plugins)
        return placeholders

    def copy(self, site, parent_page=None, parent_node=None, language=None,
             translations=True, permissions=False, extensions=True, user=None):
        from cms.models import PageContent
        from cms.utils.page import get_available_slug

        assert parent_page is None or isinstance(parent_page, Page), f"{parent_page} is not an instance of Page."
        assert isinstance(user, get_user_model()), f"{user} is not an instance of User."

        if parent_node is not None:
            warnings.warn(
                "Argument `parent_node` is deprecated. Use `parent_page` instead.",
                RemovedInDjangoCMS43Warning,
                stacklevel=2,
            )
            parent_page = parent_page or parent_node

        if parent_page:
            new_page = parent_page.add_child(site=site)
        else:
            new_page = Page.add_root(site=site)

        new_page._state = ModelState()
        new_page._clear_internal_cache()

        if language and translations:
            page_urls = self.urls.filter(language=language)
            translations = self.pagecontent_set(manager="admin_manager").filter(language=language)
        elif translations:
            page_urls = self.urls.all()
            translations = self.pagecontent_set(manager="admin_manager")
        else:
            page_urls = self.urls.none()
            translations = self.pagecontent_set(manager="admin_manager").none()
        translations = translations.prefetch_related('placeholders')

        for page_url in page_urls:
            new_url = model_to_dict(page_url)
            new_url.pop("id", None)  # No PK
            new_url["page"] = new_page

            if parent_page:
                base = parent_page.get_path(page_url.language)
                path = f'{base}/{page_url.slug}' if base else page_url.slug
            else:
                base = ''
                path = page_url.slug

            new_url["slug"] = get_available_slug(site, path, page_url.language)
            new_url["path"] = '{}/{}'.format(base, new_url["slug"]) if base else new_url["slug"]
            PageUrl.objects.with_user(user).create(**new_url)

        # copy titles of this page
        for title in translations.current_content():
            new_title = model_to_dict(title)
            new_title.pop("id", None)  # No PK
            new_title["page"] = new_page
            new_title = PageContent.objects.with_user(user).create(**new_title)

            for placeholder in title.placeholders.all():
                # copy the placeholders (and plugins on those placeholders!)
                new_placeholder = new_title.placeholders.create(
                    slot=placeholder.slot,
                    default_width=placeholder.default_width,
                )
                placeholder.copy_plugins(new_placeholder, language=new_title.language)
            new_page.page_content_cache[new_title.language] = new_title
        new_page.update_languages([trans.language for trans in translations])

        if extensions:
            from cms.extensions import extension_pool
            extension_pool.copy_extensions(self, new_page)

        # copy permissions if requested
        if permissions and get_cms_setting('PERMISSION'):
            permissions = self.pagepermission_set.iterator()
            permissions_new = []

            for permission in permissions:
                permission.pk = None
                permission.page = new_page
                permissions_new.append(permission)

            if permissions_new:
                new_page.pagepermission_set.bulk_create(permissions_new)
        return new_page

    def copy_with_descendants(self, target_page=None, target_node=None, position=None,
                              copy_permissions=True, target_site=None, user=None):
        """
        Copy a page [ and all its descendants to a new location ]
        """
        from cms.models import PageContent

        if target_node is not None:
            warnings.warn(
                "Argument `parent_node` is deprecated. Use `parent_page` instead.",
                RemovedInDjangoCMS43Warning,
                stacklevel=2,
            )
            target_page = target_page or target_node

        if position in ('first-child', 'last-child'):
            parent_page = target_page
        elif target_page:
            parent_page = target_page.parent
        else:
            parent_page = None

        if target_site is None:
            target_site = parent_page.site if parent_page else self.site

        # Evaluate the descendants queryset BEFORE copying the page.
        # Otherwise, if the page is copied and pasted on itself, it will duplicate.
        descendants = list(
            self.get_descendant_pages()
            .prefetch_related(
                'urls',
                Prefetch('pagecontent_set', queryset=PageContent.admin_manager.all()),
            )
        )
        new_root_page = self.copy(target_site, parent_page=parent_page, user=user)

        if target_page and position in ('first-child'):
            # target page is a parent and user has requested to
            # insert the new page as its first child
            new_root_page.move(target_page, position)
            new_root_page.refresh_from_db(fields=('path', 'depth'))

        if target_page and position in ('left', 'last-child'):
            # target page is a sibling
            new_root_page.move(target_page, position)
            new_root_page.refresh_from_db(fields=('path', 'depth'))

        pages_by_id = {self.id: new_root_page}
        for page in descendants:
            parent = pages_by_id[page.parent_id]
            pages_by_id[page.id] = page.copy(
                target_site,
                parent_page=parent,
                translations=True,
                permissions=copy_permissions,
                user=user
            )
        return new_root_page

    def delete(self, *args, **kwargs):
        Page.get_tree(self).delete_fast()

        if self.parent:
            Page.objects.filter(id=self.parent_id).update(numchild=models.F('numchild') - 1)
        self.clear_cache(menu=True)

    def delete_translations(self, language=None):
        if language is None:
            languages = self.get_languages()
        else:
            languages = [language]

        self.pagecontent_set(manager="admin_manager").filter(language__in=languages).delete()

    def save(self, **kwargs):
        if self.reverse_id == "":
            self.reverse_id = None
        if self.application_namespace == "":
            self.application_namespace = None

        created = not bool(self.pk)
        from cms.utils.permissions import get_current_user_name
        self.changed_by = get_current_user_name()
        if created:
            self.created_by = self.changed_by

        super().save(**kwargs)

    def update(self, refresh=False, **data):
        cls = self.__class__
        cls.objects.filter(pk=self.pk).update(**data)

        if refresh:
            return self.reload()
        else:
            for field, value in data.items():
                setattr(self, field, value)
        return

    def update_translations(self, language=None, **data):
        if language:
            translations = self.pagecontent_set.filter(language=language)
        else:
            translations = self.pagecontent_set.all()
        return translations.update(**data)

    def has_translation(self, language):
        return self.pagecontent_set.filter(language=language).exists()

    def clear_cache(self, language=None, menu=False, placeholder=False):
        from cms.cache import invalidate_cms_page_cache

        if get_cms_setting('PAGE_CACHE'):
            # Clears all the page caches
            invalidate_cms_page_cache()

        if placeholder and get_cms_setting('PLACEHOLDER_CACHE'):
            assert language, 'language is required when clearing placeholder cache'

            placeholders = self.get_placeholders(language)

            for placeholder_instance in placeholders:
                placeholder_instance.clear_cache(language, site_id=self.site_id)

        if menu:
            # Clears all menu caches for this page's site
            menu_pool.clear(site_id=self.site_id)

    def get_child_pages(self):
        return self.get_children().order_by('path')

    def get_ancestor_pages(self):
        return self.get_ancestors().order_by('path')

    def get_descendant_pages(self):
        return self.get_descendants().order_by('path')

    def get_root(self):
        return self.__class__.objects.get(path=self.path[0:self.steplen])

    def get_parent_page(self):
        warnings.warn(
            "Method `get_parent_page()` is deprecated. Instead use the `parent` attribute.",
            RemovedInDjangoCMS43Warning,
            stacklevel=2
        )
        return self.parent

    def get_languages(self):
        if self.languages:
            return sorted(self.languages.split(','))
        else:
            return []

    def remove_language(self, language):
        page_languages = self.get_languages()

        if language in page_languages:
            page_languages.remove(language)
            self.update_languages(page_languages)

    def update_languages(self, languages):
        languages = ",".join(set(languages))
        # Update current instance
        self.languages = languages
        # Commit. It's important to not call save()
        # we'd like to commit only the languages field and without
        # any kind of signals.
        self.update(languages=languages)

    def get_published_languages(self):
        return self.get_languages()

    def set_translations_cache(self):
        for translation in self.pagecontent_set.all():
            self.page_content_cache.setdefault(translation.language, translation)

    def get_path_for_slug(self, slug, language):
        if self.is_home:
            return ''

        if self.parent:
            base = self.parent.get_path(language, fallback=True)
            # base can be empty when the parent is a home-page
            path = f'{base}/{slug}' if base else slug
        else:
            path = slug
        return path

    def get_url(self, language):
        return self.get_urls().get(language=language)

    def get_urls(self):
        return self.urls.all()

    def update_urls(self, language=None, **data):
        if language:
            page_urls = self.get_urls().filter(language=language)
        else:
            page_urls = self.get_urls().all()
        return page_urls.update(**data)

    def get_fallbacks(self, language):
<<<<<<< HEAD
        fallbacks = self.fallback_languages_cache.get(language)
        if fallbacks is None:
            fallbacks = i18n.get_fallback_languages(language, site_id=self.node.site_id)
            self.fallback_languages_cache[language] = fallbacks
        return fallbacks
=======
        return i18n.get_fallback_languages(language, site_id=self.site_id)
>>>>>>> 0f81ceae

    # ## PageContent object access

    def get_content_obj(self, language=None, fallback=True, force_reload=False):
        """Helper function for accessing wanted / current title.
        If wanted title doesn't exist, EmptyPageContent instance will be returned.
        """
        language = self._get_page_content_cache(language, fallback, force_reload)
        if language in self.page_content_cache:
            return self.page_content_cache[language]
        from cms.models import EmptyPageContent

        return EmptyPageContent(language=language, page=self)

    def get_page_content_obj_attribute(self, attrname, language=None, fallback=True, force_reload=False):
        """Helper function for getting attribute or None from wanted/current page content."""
        try:
            attribute = getattr(self.get_content_obj(language, fallback, force_reload), attrname)
            return attribute
        except AttributeError:
            return None

    def get_path(self, language, fallback=True):
        """Get the path of the page depending on the given language"""
        languages = [language]

        if fallback:
            languages.extend(self.get_fallbacks(language))

        page_languages = self.get_languages()

        for _language in languages:
            if _language in page_languages:
                language = _language
                break

        if language not in self.urls_cache:
            self.urls_cache.update({
                url.language: url for url in self.urls.all() if url.language in languages  # TODO: overwrites multiple urls
            })

            for _language in languages:
                self.urls_cache.setdefault(_language, None)

        try:
            return self.urls_cache[language].path
        except (AttributeError, KeyError):
            return None

    def get_slug(self, language, fallback=True):
        languages = [language]

        if fallback:
            languages.extend(self.get_fallbacks(language))

        page_languages = self.get_languages()

        for _language in languages:
            if _language in page_languages:
                language = _language
                break

        if language not in self.urls_cache:
            self.urls_cache.update({
                url.language: url for url in self.urls.filter(language__in=languages)
            })

            for _language in languages:
                self.urls_cache.setdefault(_language, None)

        try:
            return self.urls_cache[language].slug
        except (AttributeError, KeyError):
            return None

    def get_title(self, language=None, fallback=True, force_reload=False):
        """
        get the title of the page depending on the given language
        """
        return self.get_page_content_obj_attribute("title", language, fallback, force_reload)

    def get_menu_title(self, language=None, fallback=True, force_reload=False):
        """
        get the menu title of the page depending on the given language
        """
        menu_title = self.get_page_content_obj_attribute("menu_title", language, fallback, force_reload)
        if not menu_title:
            return self.get_title(language, True, force_reload)
        return menu_title

    def get_placeholders(self, language):
        from cms.models import PageContent, Placeholder

        try:
            page_content = PageContent.objects.get(language=language, page=self)
        except PageContent.DoesNotExist:
            return Placeholder.objects.none()
        return Placeholder.objects.get_for_obj(page_content)

    def get_changed_date(self, language=None, fallback=True, force_reload=False):
        """
        get when this page was last updated
        """
        return self.get_page_content_obj_attribute("changed_date", language, fallback, force_reload)

    def get_changed_by(self, language=None, fallback=True, force_reload=False):
        """
        get user who last changed this page
        """
        return self.get_page_content_obj_attribute("changed_by", language, fallback, force_reload)

    def get_page_title(self, language=None, fallback=True, force_reload=False):
        """
        get the page title of the page depending on the given language
        """
        page_title = self.get_page_content_obj_attribute("page_title", language, fallback, force_reload)

        if not page_title:
            return self.get_title(language, True, force_reload)
        return page_title

    def get_meta_description(self, language=None, fallback=True, force_reload=False):
        """
        get content for the description meta tag for the page depending on the given language
        """
        return self.get_page_content_obj_attribute("meta_description", language, fallback, force_reload)

    def get_application_urls(self, language=None, fallback=True, force_reload=False):
        """
        get application urls conf for application hook
        """
        return self.application_urls

    def get_redirect(self, language=None, fallback=True, force_reload=False):
        """
        get redirect
        """
        return self.get_page_content_obj_attribute("redirect", language, fallback, force_reload)

    def _get_page_content_cache(self, language, fallback, force_reload):
        def get_fallback_language(page, language):
            fallback_langs = i18n.get_fallback_languages(language)
            for lang in fallback_langs:
                if page.page_content_cache.get(lang):
                    return lang

        if not language:
            language = get_language()

        # Update page_content_cache from _prefetched_objects_cache if available
        prefetch_cache = getattr(self, "_prefetched_objects_cache", {})
        cached_page_content = prefetch_cache.get("pagecontent_set", [])
        for page_content in cached_page_content:
            self.page_content_cache[page_content.language] = page_content

        # Reload if explicitly needed or language not in content cache
        if force_reload or language not in self.page_content_cache:
            for page_content in self.pagecontent_set.all():
                self.page_content_cache[page_content.language] = page_content

        if self.page_content_cache.get(language):
            return language

        use_fallback = all([
            fallback,
            not self.page_content_cache.get(language),
            get_fallback_language(self, language)
        ])
        if use_fallback:
            # language can be in the cache but might be an EmptyPageContent instance
            return get_fallback_language(self, language)
        return language

    @property
    def template(self):
        return self.get_page_content_obj_attribute("template")

    @property
    def soft_root(self):
        return self.get_page_content_obj_attribute("soft_root")

    def get_template(self, language=None, fallback=True, force_reload=False):
        content = self.get_content_obj(language, fallback, force_reload)
        if content:
            return content.get_template()
        return get_cms_setting('TEMPLATES')[0][0]

    def get_template_name(self):
        """
        get the textual name (2nd parameter in get_cms_setting('TEMPLATES'))
        of the template of this page or of the nearest
        ancestor. failing to find that, return the name of the default template.
        """
        template = self.get_template()
        for t in get_cms_setting('TEMPLATES'):
            if t[0] == template:
                return t[1]
        return _("default")

    def has_view_permission(self, user):
        from cms.utils.page_permissions import user_can_view_page
        return user_can_view_page(user, page=self)

    def has_view_restrictions(self, site):
        from cms.models import PagePermission

        if get_cms_setting('PERMISSION'):
            restrictions = (
                PagePermission
                .objects
                .for_page(self)
                .filter(can_view=True)
            )
            return restrictions.exists()
        return False

    def has_add_permission(self, user):
        """
        Has user ability to add page under current page?
        """
        from cms.utils.page_permissions import user_can_add_subpage
        return user_can_add_subpage(user, self)

    def has_change_permission(self, user):
        from cms.utils.page_permissions import user_can_change_page
        return user_can_change_page(user, page=self)

    def has_delete_permission(self, user):
        from cms.utils.page_permissions import user_can_delete_page
        return user_can_delete_page(user, page=self)

    def has_delete_translation_permission(self, user, language):
        from cms.utils.page_permissions import user_can_delete_page_translation
        return user_can_delete_page_translation(user, page=self, language=language)

    def has_publish_permission(self, user):
        from cms.utils.page_permissions import user_can_publish_page
        return user_can_publish_page(user, page=self)

    def has_advanced_settings_permission(self, user):
        from cms.utils.page_permissions import (
            user_can_change_page_advanced_settings,
        )
        return user_can_change_page_advanced_settings(user, page=self)

    def has_change_permissions_permission(self, user):
        """
        Has user ability to change permissions for current page?
        """
        from cms.utils.page_permissions import user_can_change_page_permissions
        return user_can_change_page_permissions(user, page=self)

    def has_move_page_permission(self, user):
        """Has user ability to move current page?
        """
        from cms.utils.page_permissions import user_can_move_page
        return user_can_move_page(user, page=self)

    def get_media_path(self, filename):
        """
        Returns path (relative to MEDIA_ROOT/MEDIA_URL) to directory for storing
        page-scope files. This allows multiple pages to contain files with
        identical names without namespace issues. Plugins such as Picture can
        use this method to initialise the 'upload_to' parameter for File-based
        fields. For example:
            image = models.ImageField(
                _("image"), upload_to=CMSPlugin.get_media_path)

        where CMSPlugin.get_media_path calls self.page.get_media_path

        This location can be customised using the CMS_PAGE_MEDIA_PATH setting
        """
        return join(get_cms_setting('PAGE_MEDIA_PATH'), "%d" % self.pk, filename)

    def reload(self):
        """
        Reload a page from the database
        """
        return self.__class__.objects.get(pk=self.pk)

    def rescan_placeholders(self, language):
        return self.get_content_obj(language=language).rescan_placeholders()

    def get_declared_placeholders(self):
        # inline import to prevent circular imports
        from cms.utils.placeholder import get_placeholders

        return get_placeholders(self.get_template())

    def get_xframe_options(self, language=None, fallback=True, force_reload=False):
        title = self.get_content_obj(language, fallback, force_reload)
        if title:
            return title.get_xframe_options()

    def get_soft_root(self, language=None, fallback=True, force_reload=False):
        return self.get_page_content_obj_attribute("soft_root", language, fallback, force_reload)

    def get_in_navigation(self, language=None, fallback=True, force_reload=False):
        return self.get_page_content_obj_attribute("in_navigation", language, fallback, force_reload)

    def get_limit_visibility_in_menu(self, language=None, fallback=True, force_reload=False):
        return self.get_page_content_obj_attribute("limit_visibility_in_menu", language, fallback, force_reload)


class PageUrl(models.Model):
    slug = models.SlugField(_("slug"), max_length=255, db_index=True)
    path = models.CharField(_("Path"), max_length=255, db_index=True, null=True)
    language = models.CharField(_("language"), max_length=15, db_index=True)
    page = models.ForeignKey(
        Page,
        on_delete=models.CASCADE,
        verbose_name=_("page"),
        related_name="urls",
    )
    managed = models.BooleanField(default=False)
    objects = PageUrlManager()

    class Meta:
        app_label = 'cms'
        default_permissions = []
        constraints = [
            CheckConstraint(check=Q(slug=Lower(F('slug'))), name='check_slug_lowercase'),
            UniqueConstraint(Lower('path'), 'language', name='unique_together_path_language'),
            UniqueConstraint(fields=['page', 'language'], name='unique_together_page_language'),
        ]

    def __str__(self):
        return f"{self.path or self.slug} ({self.language})"

    def get_absolute_url(self, language=None, fallback=True):
        if not language:
            language = get_current_language()

        with force_language(language):
            if self.path == '':
                return reverse('pages-root')
            return reverse('pages-details-by-slug', kwargs={"slug": self.path})

    def get_path_for_base(self, base_path=''):
        old_base, sep, slug = self.path.rpartition('/')
        return f'{base_path}/{slug}' if base_path else slug


class PageType(Page):

    class Meta:
        proxy = True
        default_permissions = []

    @classmethod
    def get_root_page(cls, site):
        pages = Page.objects.on_site(site).filter(
            depth=1,
            is_page_type=True,
        )
        return pages.first()

    def is_potential_home(self):
        return False<|MERGE_RESOLUTION|>--- conflicted
+++ resolved
@@ -204,121 +204,6 @@
             return self._descendants
         return []
 
-<<<<<<< HEAD
-    def _reload(self):
-        """
-        Reload a page node from the database
-        """
-        return self.__class__.objects.get(pk=self.pk)
-
-    def _has_cached_hierarchy(self):
-        return hasattr(self, '_descendants') and hasattr(self, '_ancestors')
-
-    def _set_hierarchy(self, nodes, ancestors=None):
-        if self.is_branch:
-            self._descendants = [
-                node for node in nodes
-                if node.path.startswith(self.path) and node.depth > self.depth
-            ]
-        else:
-            self._descendants = []
-
-        if self.is_root():
-            self._ancestors = []
-        else:
-            self._ancestors = ancestors
-
-        children = (node for node in self._descendants
-                    if node.depth == self.depth + 1)
-
-        for child in children:
-            child._set_hierarchy(self._descendants, ancestors=([self] + self._ancestors))
-
-
-class Page(models.Model):
-    """
-    A ``Page`` is the basic unit of site structure in django CMS. The CMS uses a hierarchical page model: each page
-    stands in relation to other pages as parent, child or sibling. This hierarchy is managed by the `django-treebeard
-    <http://django-treebeard.readthedocs.io/en/latest/>`_ library.
-
-    A ``Page`` also has language-specific properties - for example, it will have a title and a slug for each language
-    it exists in. These properties are managed by the :class:`~cms.models.contentmodel.PageContent` model.
-    """
-
-    created_by = models.CharField(
-        _("created by"), max_length=constants.PAGE_USERNAME_MAX_LENGTH,
-        editable=False)
-    changed_by = models.CharField(
-        _("changed by"), max_length=constants.PAGE_USERNAME_MAX_LENGTH,
-        editable=False)
-    creation_date = models.DateTimeField(auto_now_add=True)
-    changed_date = models.DateTimeField(auto_now=True)
-
-    #
-    # Please use toggle_in_navigation() instead of affecting this property
-    # directly so that the cms page cache can be invalidated as appropriate.
-    #
-    reverse_id = models.CharField(_("id"), max_length=40, db_index=True, blank=True, null=True, help_text=_(
-        "A unique identifier that is used with the page_url templatetag for linking to this page"))
-    navigation_extenders = models.CharField(_("attached menu"), max_length=80, db_index=True, blank=True, null=True)
-
-    login_required = models.BooleanField(_("login required"), default=False)
-    is_home = models.BooleanField(editable=False, db_index=True, default=False)
-    application_urls = models.CharField(_('application'), max_length=200, blank=True, null=True, db_index=True)
-    application_namespace = models.CharField(_('application instance name'), max_length=200, blank=True, null=True)
-    languages = models.CharField(max_length=255, editable=False, blank=True, null=True)
-
-    # Flag that marks a page as page-type
-    is_page_type = models.BooleanField(default=False)
-
-    node = models.ForeignKey(
-        'TreeNode',
-        related_name='cms_pages',
-        on_delete=models.CASCADE,
-    )
-
-    # Managers
-    objects = PageManager()
-
-    class Meta:
-        default_permissions = ('add', 'change', 'delete')
-        permissions = (
-            ('view_page', 'Can view page'),
-            ('publish_page', 'Can publish page'),
-            ('edit_static_placeholder', 'Can edit static placeholders'),
-        )
-        verbose_name = _('page')
-        verbose_name_plural = _('pages')
-        app_label = 'cms'
-
-    def __init__(self, *args, **kwargs):
-        super().__init__(*args, **kwargs)
-        self.urls_cache = {}
-        self.page_content_cache = {}
-        self.fallback_languages_cache = {}
-
-    def __str__(self):
-        try:
-            title = self.get_menu_title(fallback=True)
-        except LanguageError:
-            try:
-                title = self.pagecontent_set(manager="admin_manager").current()[0]
-            except IndexError:
-                title = None
-        if title is None:
-            title = ""
-        return force_str(title)
-
-    def __repr__(self):
-        display = f'<{self.__module__}.{self.__class__.__name__} id={self.pk} object at {hex(id(self))}>'
-        return display
-
-    def _clear_node_cache(self):
-        if Page.node.is_cached(self):
-            Page.node.field.delete_cached_value(self)
-
-=======
->>>>>>> 0f81ceae
     def _clear_internal_cache(self):
         self.urls_cache = {}
         self.page_content_cache = {}
@@ -411,13 +296,8 @@
         return new_path
 
     def _update_url_path(self, language):
-<<<<<<< HEAD
-        parent_page = self.get_parent_page()
-        base_path = parent_page.get_path(language) if parent_page else ''
-=======
         base_path = self.parent.get_path(language) if self.parent else ''
         new_path = self._get_path_sql_value(base_path)
->>>>>>> 0f81ceae
 
         page_url = PageUrl.objects.filter(language=language, page=self).exclude(managed=False)
         if self.is_home:
@@ -862,15 +742,7 @@
         return page_urls.update(**data)
 
     def get_fallbacks(self, language):
-<<<<<<< HEAD
-        fallbacks = self.fallback_languages_cache.get(language)
-        if fallbacks is None:
-            fallbacks = i18n.get_fallback_languages(language, site_id=self.node.site_id)
-            self.fallback_languages_cache[language] = fallbacks
-        return fallbacks
-=======
         return i18n.get_fallback_languages(language, site_id=self.site_id)
->>>>>>> 0f81ceae
 
     # ## PageContent object access
 
