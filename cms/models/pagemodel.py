# -*- coding: utf-8 -*-


from django.utils.timezone import now

from os.path import join
from cms import constants
from cms.constants import PUBLISHER_STATE_DEFAULT, PUBLISHER_STATE_PENDING, PUBLISHER_STATE_DIRTY, TEMPLATE_INHERITANCE_MAGIC
from cms.exceptions import PublicIsUnmodifiable
from cms.models.managers import PageManager, PagePermissionsPermissionManager
from cms.models.metaclasses import PageMetaClass
from cms.models.placeholdermodel import Placeholder
from cms.models.pluginmodel import CMSPlugin
from cms.publisher.errors import MpttPublisherCantPublish
from cms.utils import i18n, page as page_utils
from cms.utils.compat import DJANGO_1_5
from cms.utils.compat.dj import force_unicode, python_2_unicode_compatible
from cms.utils.compat.metaclasses import with_metaclass
from cms.utils.conf import get_cms_setting
from cms.utils.copy_plugins import copy_plugins_to
from cms.utils.helpers import reversion_register
from django.contrib.sites.models import Site
from django.core.urlresolvers import reverse
from django.db import models
from django.db.models import Q
from django.shortcuts import get_object_or_404
from django.utils.translation import get_language, ugettext_lazy as _
from menus.menu_pool import menu_pool
from mptt.models import MPTTModel


@python_2_unicode_compatible
class Page(with_metaclass(PageMetaClass, MPTTModel)):
    """
    A simple hierarchical page model
    """
    LIMIT_VISIBILITY_IN_MENU_CHOICES = (
        (1, _('for logged in users only')),
        (2, _('for anonymous users only')),
    )

    template_choices = [(x, _(y)) for x, y in get_cms_setting('TEMPLATES')]

    created_by = models.CharField(_("created by"), max_length=70, editable=False)
    changed_by = models.CharField(_("changed by"), max_length=70, editable=False)
    parent = models.ForeignKey('self', null=True, blank=True, related_name='children', db_index=True)
    creation_date = models.DateTimeField(auto_now_add=True)
    changed_date = models.DateTimeField(auto_now=True)

    publication_date = models.DateTimeField(_("publication date"), null=True, blank=True, help_text=_(
        'When the page should go live. Status must be "Published" for page to go live.'), db_index=True)
    publication_end_date = models.DateTimeField(_("publication end date"), null=True, blank=True,
                                                help_text=_('When to expire the page. Leave empty to never expire.'),
                                                db_index=True)
    in_navigation = models.BooleanField(_("in navigation"), default=True, db_index=True)
    soft_root = models.BooleanField(_("soft root"), db_index=True, default=False,
                                    help_text=_("All ancestors will not be displayed in the navigation"))
    reverse_id = models.CharField(_("id"), max_length=40, db_index=True, blank=True, null=True, help_text=_(
        "A unique identifier that is used with the page_url templatetag for linking to this page"))
    navigation_extenders = models.CharField(_("attached menu"), max_length=80, db_index=True, blank=True, null=True)
    template = models.CharField(_("template"), max_length=100, choices=template_choices,
                                help_text=_('The template used to render the content.'),
                                default=TEMPLATE_INHERITANCE_MAGIC)
    site = models.ForeignKey(Site, help_text=_('The site the page is accessible at.'), verbose_name=_("site"),
                             related_name='djangocms_pages')

    login_required = models.BooleanField(_("login required"), default=False)
    limit_visibility_in_menu = models.SmallIntegerField(_("menu visibility"), default=None, null=True, blank=True,
                                                        choices=LIMIT_VISIBILITY_IN_MENU_CHOICES, db_index=True,
                                                        help_text=_("limit when this page is visible in the menu"))
    is_home = models.BooleanField(editable=False, db_index=True, default=False)
    application_urls = models.CharField(_('application'), max_length=200, blank=True, null=True, db_index=True)
    application_namespace = models.CharField(_('application instance name'), max_length=200, blank=True, null=True)
    level = models.PositiveIntegerField(db_index=True, editable=False)
    lft = models.PositiveIntegerField(db_index=True, editable=False)
    rght = models.PositiveIntegerField(db_index=True, editable=False)
    tree_id = models.PositiveIntegerField(db_index=True, editable=False)

    # Placeholders (plugins)
    placeholders = models.ManyToManyField(Placeholder, editable=False)

    # Publisher fields
    publisher_is_draft = models.BooleanField(default=True, editable=False, db_index=True)
    # This is misnamed - the one-to-one relation is populated on both ends
    publisher_public = models.OneToOneField('self', related_name='publisher_draft', null=True, editable=False)
    languages = models.CharField(max_length=255, editable=False, blank=True, null=True)

    # If the draft is loaded from a reversion version save the revision id here.
    revision_id = models.PositiveIntegerField(default=0, editable=False)
    # Managers
    objects = PageManager()
    permissions = PagePermissionsPermissionManager()

    class Meta:
        permissions = (
            ('view_page', 'Can view page'),
            ('publish_page', 'Can publish page'),
        )
        unique_together = (("publisher_is_draft", "application_namespace"),)
        verbose_name = _('page')
        verbose_name_plural = _('pages')
        ordering = ('tree_id', 'lft')
        app_label = 'cms'

    class PublisherMeta:
        exclude_fields_append = ['id', 'publisher_is_draft', 'publisher_public',
            'publisher_state', 'placeholders', 'lft', 'rght', 'tree_id',
            'parent']

    def __str__(self):
        title = self.get_menu_title(fallback=True)
        if title is None:
            title = u""
        return force_unicode(title)

    def __repr__(self):
        # This is needed to solve the infinite recursion when
        # adding new pages.
        return object.__repr__(self)

    def is_dirty(self, language):
        return self.get_publisher_state(language) == PUBLISHER_STATE_DIRTY

    def get_absolute_url(self, language=None, fallback=True):
        if self.is_home:
            return reverse('pages-root')
        path = self.get_path(language, fallback) or self.get_slug(language, fallback)
        return reverse('pages-details-by-slug', kwargs={"slug": path})

    def move_page(self, target, position='first-child'):
        """
        Called from admin interface when page is moved. Should be used on
        all the places which are changing page position. Used like an interface
        to mptt, but after move is done page_moved signal is fired.

        Note for issue #1166: url conflicts are handled by updated
        check_title_slugs, overwrite_url on the moved page don't need any check
        as it remains the same regardless of the page position in the tree
        """
        # do not mark the page as dirty after page moves
        self._publisher_keep_state = True

        # readability counts :)
        is_inherited_template = self.template == constants.TEMPLATE_INHERITANCE_MAGIC

        # make sure move_page does not break when using INHERIT template
        # and moving to a top level position

        if (position in ('left', 'right') and not target.parent and is_inherited_template):
            self.template = self.get_template()
        self.move_to(target, position)

        # fire signal
        import cms.signals as cms_signals

        cms_signals.page_moved.send(sender=Page, instance=self)
        self.save()  # always save the page after move, because of publisher
        # check the slugs
        page_utils.check_title_slugs(self)
        # Make sure to update the slug and path of the target page.
        page_utils.check_title_slugs(target)

        if self.publisher_public_id:
            # Ensure we have up to date mptt properties
            public_page = Page.objects.get(pk=self.publisher_public_id)
            # Ensure that the page is in the right position and save it
            public_page = self._publisher_save_public(public_page)
            cms_signals.page_moved.send(sender=Page, instance=public_page)
            public_page.save()
            page_utils.check_title_slugs(public_page)

    def _copy_titles(self, target, language, published):
        """
        Copy all the titles to a new page (which must have a pk).
        :param target: The page where the new titles should be stored
        """
        from .titlemodels import Title

        old_titles = dict(target.title_set.filter(language=language).values_list('language', 'pk'))
        for title in self.title_set.filter(language=language):
            old_pk = title.pk
            # If an old title exists, overwrite. Otherwise create new
            title.pk = old_titles.pop(title.language, None)
            title.page = target
            title.publisher_is_draft = False
            title.publisher_public_id = old_pk
            if published:
                title.publisher_state = PUBLISHER_STATE_DEFAULT
            else:
                title.publisher_state = PUBLISHER_STATE_PENDING
            title.published = published
            title._publisher_keep_state = True
            title.save()

            old_title = Title.objects.get(pk=old_pk)
            old_title.publisher_public = title
            old_title.publisher_state = title.publisher_state
            old_title.published = True
            old_title._publisher_keep_state = True
            old_title.save()
            if hasattr(self, 'title_cache'):
                self.title_cache[language] = old_title
        if old_titles:
            Title.objects.filter(id__in=old_titles.values()).delete()

    def _copy_contents(self, target, language):
        """
        Copy all the plugins to a new page.
        :param target: The page where the new content should be stored
        """
        # TODO: Make this into a "graceful" copy instead of deleting and overwriting
        # copy the placeholders (and plugins on those placeholders!)
        from cms.plugin_pool import plugin_pool

        plugin_pool.set_plugin_meta()
        CMSPlugin.objects.filter(placeholder__page=target, language=language).delete()
        for ph in self.placeholders.all():
            plugins = ph.get_plugins_list(language)
            try:
                ph = target.placeholders.get(slot=ph.slot)
            except Placeholder.DoesNotExist:
                ph.pk = None  # make a new instance
                ph.save()
                target.placeholders.add(ph)
                # update the page copy
            if plugins:
                copy_plugins_to(plugins, ph)

    def _copy_attributes(self, target):
        """
        Copy all page data to the target. This excludes parent and other values
        that are specific to an exact instance.
        :param target: The Page to copy the attributes to
        """
        target.publication_date = self.publication_date
        target.publication_end_date = self.publication_end_date
        target.in_navigation = self.in_navigation
        target.login_required = self.login_required
        target.limit_visibility_in_menu = self.limit_visibility_in_menu
        target.soft_root = self.soft_root
        target.reverse_id = self.reverse_id
        target.navigation_extenders = self.navigation_extenders
        target.application_urls = self.application_urls
        target.application_namespace = self.application_namespace
        target.template = self.template
        target.site_id = self.site_id

    def copy_page(self, target, site, position='first-child',
                  copy_permissions=True):
        """
        Copy a page [ and all its descendants to a new location ]
        Doesn't checks for add page permissions anymore, this is done in PageAdmin.

        Note: public_copy was added in order to enable the creation of a copy
        for creating the public page during the publish operation as it sets the
        publisher_is_draft=False.

        Note for issue #1166: when copying pages there is no need to check for
        conflicting URLs as pages are copied unpublished.
        """

        page_copy = None

        pages = [self] + list(self.get_descendants().order_by('-rght'))

        site_reverse_ids = Page.objects.filter(site=site, reverse_id__isnull=False).values_list('reverse_id', flat=True)

        if target:
            target.old_pk = -1
            if position == "first-child":
                tree = [target]
            elif target.parent_id:
                tree = [target.parent]
            else:
                tree = []
        else:
            tree = []
        if tree:
            tree[0].old_pk = tree[0].pk

        first = True
        # loop over all affected pages (self is included in descendants)
        for page in pages:
            titles = list(page.title_set.all())
            # get all current placeholders (->plugins)
            placeholders = list(page.placeholders.all())
            origin_id = page.id
            # create a copy of this page by setting pk = None (=new instance)
            page.old_pk = page.pk
            page.pk = None
            page.level = None
            page.rght = None
            page.lft = None
            page.tree_id = None
            page.publisher_public_id = None
            # only set reverse_id on standard copy
            if page.reverse_id in site_reverse_ids:
                page.reverse_id = None
            if first:
                first = False
                if tree:
                    page.parent = tree[0]
                else:
                    page.parent = None
                page.insert_at(target, position)
            else:
                count = 1
                found = False
                for prnt in tree:
                    if prnt.old_pk == page.parent_id:
                        page.parent = prnt
                        tree = tree[0:count]
                        found = True
                        break
                    count += 1
                if not found:
                    page.parent = None
            tree.append(page)
            page.site = site

            page.save()

            # copy permissions if necessary
            if get_cms_setting('PERMISSION') and copy_permissions:
                from cms.models.permissionmodels import PagePermission

                for permission in PagePermission.objects.filter(page__id=origin_id):
                    permission.pk = None
                    permission.page = page
                    permission.save()

            # copy titles of this page
            draft_titles = {}
            public_titles = []
            for title in titles:
                if title.publisher_is_draft:
                    title.pk = None  # setting pk = None creates a new instance
                    title.page = page
                    if title.publisher_public_id:
                        draft_titles[title.publisher_public_id] = title
                        title.publisher_public = None
                        # create slug-copy for standard copy
                    title.published = False
                    title.slug = page_utils.get_available_slug(title)
                    title.save()
                else:
                    public_titles.append(title)
            for title in public_titles:
                draft_title = draft_titles[title.pk]
                title.pk = None  # setting pk = None creates a new instance
                title.page = page
                title.slug = page_utils.get_available_slug(title)
                title.publisher_public_id = draft_title.pk
                title.save()
                draft_title.publisher_public = title
                draft_title.save()

            # copy the placeholders (and plugins on those placeholders!)
            for ph in placeholders:
                plugins = ph.get_plugins_list()
                try:
                    ph = page.placeholders.get(slot=ph.slot)
                except Placeholder.DoesNotExist:
                    ph.pk = None  # make a new instance
                    ph.save()
                    page.placeholders.add(ph)
                    # update the page copy
                    page_copy = page
                if plugins:
                    copy_plugins_to(plugins, ph)

        # invalidate the menu for this site
        menu_pool.clear(site_id=site.pk)
        return page_copy  # return the page_copy or None

    def save(self, no_signals=False, commit=True, **kwargs):
        """
        Args:
            commit: True if model should be really saved
        """

        # delete template cache
        if hasattr(self, '_template_cache'):
            delattr(self, '_template_cache')

        created = not bool(self.pk)
        if self.reverse_id == "":
            self.reverse_id = None
        if self.application_namespace == "":
            self.application_namespace = None
        from cms.utils.permissions import _thread_locals

        user = getattr(_thread_locals, "user", None)
        if user:
            self.changed_by = user.username
        else:
            self.changed_by = "script"
        if created:
            self.created_by = self.changed_by

        if commit:
            if no_signals:  # ugly hack because of mptt
                if DJANGO_1_5:
                    self.save_base(cls=self.__class__, **kwargs)
                else:
                    self.save_base(**kwargs)
            else:
                super(Page, self).save(**kwargs)

    def save_base(self, *args, **kwargs):
        """Overridden save_base. If an instance is draft, and was changed, mark
        it as dirty.

        Dirty flag is used for changed nodes identification when publish method
        takes place. After current changes are published, state is set back to
        PUBLISHER_STATE_DEFAULT (in publish method).
        """
        keep_state = getattr(self, '_publisher_keep_state', None)
        if self.publisher_is_draft and not keep_state and self.is_new_dirty():
            self.title_set.all().update(publisher_state=PUBLISHER_STATE_DIRTY)
        if keep_state:
            delattr(self, '_publisher_keep_state')

        if not DJANGO_1_5 and 'cls' in kwargs:
            del (kwargs['cls'])
        ret = super(Page, self).save_base(*args, **kwargs)
        return ret

    def is_new_dirty(self):
        if self.pk:
            fields = [
                'publication_date', 'publication_end_date', 'in_navigation', 'soft_root', 'reverse_id',
                'navigation_extenders', 'template', 'login_required', 'limit_visibility_in_menu'
            ]
            try:
                old_page = Page.objects.get(pk=self.pk)
            except Page.DoesNotExist:
                return True
            for field in fields:
                old_val = getattr(old_page, field)
                new_val = getattr(self, field)
                if not old_val == new_val:
                    return True
            return False
        return True

    def is_published(self, language, force_reload=False):
        from cms.models import Title

        try:
            return self.get_title_obj(language, False, force_reload=force_reload).published
        except Title.DoesNotExist:
            return False

    def get_publisher_state(self, language):
        from cms.models import Title

        try:
            return self.get_title_obj(language, False).publisher_state
        except Title.DoesNotExist:
            return None

    def set_publisher_state(self, language, state, published=None):
        title = self.title_set.get(language=language)
        title.publisher_state = state
        if not published is None:
            title.published = published
        title._publisher_keep_state = True
        title.save()
        if hasattr(self, 'title_cache') and language in self.title_cache:
            self.title_cache[language].publisher_state = state
        return title

    def publish(self, language):
        """Overrides Publisher method, because there may be some descendants, which
        are waiting for parent to publish, so publish them if possible.

        :returns: True if page was successfully published.
        """
        # Publish can only be called on draft pages
        if not self.publisher_is_draft:
            raise PublicIsUnmodifiable('The public instance cannot be published. Use draft.')

        # publish, but only if all parents are published!!
        published = None

        if not self.pk:
            self.save()
            # be sure we have the newest data including mptt
        p = Page.objects.get(pk=self.pk)
        self.lft = p.lft
        self.rght = p.rght
        self.level = p.level
        self.tree_id = p.tree_id
        if self._publisher_can_publish():
            if self.publisher_public_id:
                # Ensure we have up to date mptt properties
                public_page = Page.objects.get(pk=self.publisher_public_id)
            else:
                public_page = Page(created_by=self.created_by)
            if not self.publication_date:
                self.publication_date = now()
            self._copy_attributes(public_page)
            # we need to set relate this new public copy to its draft page (self)
            public_page.publisher_public = self
            public_page.publisher_is_draft = False

            # Ensure that the page is in the right position and save it
            public_page = self._publisher_save_public(public_page)
            published = public_page.parent_id is None or public_page.parent.is_published(language)
            if not public_page.pk:
                public_page.save()
                # The target page now has a pk, so can be used as a target
            self._copy_titles(public_page, language, published)
            self._copy_contents(public_page, language)
            #trigger home update
            public_page.save()
            # invalidate the menu for this site
            menu_pool.clear(site_id=self.site_id)

            # taken from Publisher - copy_page needs to call self._publisher_save_public(copy) for mptt insertion
            # insert_at() was maybe calling _create_tree_space() method, in this
            # case may tree_id change, so we must update tree_id from db first
            # before save
            if getattr(self, 'tree_id', None):
                me = self._default_manager.get(pk=self.pk)
                self.tree_id = me.tree_id

            self.publisher_public = public_page
            published = True
        else:
            # Nothing left to do
            pass
        if not published:
            self.set_publisher_state(language, PUBLISHER_STATE_PENDING, published=True)
        self._publisher_keep_state = True
        self.save()
        # If we are publishing, this page might have become a "home" which
        # would change the path
        if self.is_home:
            for title in self.title_set.all():
                if title.path != '':
                    title._publisher_keep_state = True
                    title.save()
        if not published:
            # was not published, escape
            return

        # Check if there are some children which are waiting for parents to
        # become published.
        publish_set = self.get_descendants().filter(title_set__published=True,
                                                    title_set__language=language).select_related('publisher_public')
        for page in publish_set:
            if page.publisher_public:
                if page.publisher_public.parent.is_published(language):
                    from cms.models import Title

                    public_title = Title.objects.get(page=page.publisher_public, language=language)
                    draft_title = Title.objects.get(page=page, language=language)
                    if not public_title.published:
                        public_title._publisher_keep_state = True
                        public_title.published = True
                        public_title.publisher_state = PUBLISHER_STATE_DEFAULT
                        public_title.save()
                    if draft_title.publisher_state == PUBLISHER_STATE_PENDING:
                        draft_title.publisher_state = PUBLISHER_STATE_DEFAULT
                        draft_title._publisher_keep_state = True
                        draft_title.save()
            elif page.get_publisher_state(language) == PUBLISHER_STATE_PENDING:
                page.publish(language)
                # fire signal after publishing is done
        import cms.signals as cms_signals

        cms_signals.post_publish.send(sender=Page, instance=self, language=language)

        return published

    def unpublish(self, language):
        """
        Removes this page from the public site
        :returns: True if this page was successfully unpublished
        """
        # Publish can only be called on draft pages
        if not self.publisher_is_draft:
            raise PublicIsUnmodifiable('The public instance cannot be unpublished. Use draft.')

        # First, make sure we are in the correct state
        title = self.title_set.get(language=language)
        public_title = title.publisher_public
        title.published = False
        title.publisher_state = PUBLISHER_STATE_DIRTY
        title.save()
        if hasattr(self, 'title_cache'):
            self.title_cache[language] = title
        public_title.published = False

        public_title.save()
        public_page = self.publisher_public
        public_placeholders = public_page.placeholders.all()
        for pl in public_placeholders:
            pl.cmsplugin_set.filter(language=language).delete()
        public_page.save()
        # trigger update home
        self.save()
        # Go through all children of our public instance
        descendants = public_page.get_descendants()
        for child in descendants:
            child.set_publisher_state(language, PUBLISHER_STATE_PENDING, published=False)
            draft = child.publisher_public
            if draft and draft.is_published(language) and draft.get_publisher_state(
                    language) == PUBLISHER_STATE_DEFAULT:
                draft.set_publisher_state(language, PUBLISHER_STATE_PENDING)
        from cms.signals import post_unpublish

        post_unpublish.send(sender=Page, instance=self, language=language)
        return True

    def revert(self, language):
        """Revert the draft version to the same state as the public version
        """
        # Revert can only be called on draft pages
        if not self.publisher_is_draft:
            raise PublicIsUnmodifiable('The public instance cannot be reverted. Use draft.')
        if not self.publisher_public:
            raise PublicVersionNeeded('A public version of this page is needed')
        public = self.publisher_public
        public._copy_titles(self, language, public.is_published(language))
        public._copy_contents(self, language)
        public._copy_attributes(self)
        self.title_set.filter(language=language).update(publisher_state=PUBLISHER_STATE_DEFAULT, published=True)
        self.revision_id = 0
        self._publisher_keep_state = True
        self.save()

    def get_draft_object(self):
        if not self.publisher_is_draft:
            return self.publisher_draft
        return self

    def get_public_object(self):
        if not self.publisher_is_draft:
            return self
        return self.publisher_public

    def get_languages(self):
        if self.languages:
            return sorted(self.languages.split(','))
        else:
            return []

    def get_cached_ancestors(self, ascending=True):
        if ascending:
            if not hasattr(self, "ancestors_ascending"):
                self.ancestors_ascending = list(self.get_ancestors(ascending))
            return self.ancestors_ascending
        else:
            if not hasattr(self, "ancestors_descending"):
                self.ancestors_descending = list(self.get_ancestors(ascending))
            return self.ancestors_descending

    # ## Title object access

    def get_title_obj(self, language=None, fallback=True, version_id=None, force_reload=False):
        """Helper function for accessing wanted / current title.
        If wanted title doesn't exists, EmptyTitle instance will be returned.
        If fallback=False is used, titlemodels.Title.DoesNotExist will be raised
        when a language does not exist.
        """
        language = self._get_title_cache(language, fallback, version_id, force_reload)
        if language in self.title_cache:
            return self.title_cache[language]
        from cms.models.titlemodels import EmptyTitle

        return EmptyTitle(language)

    def get_title_obj_attribute(self, attrname, language=None, fallback=True, version_id=None, force_reload=False):
        """Helper function for getting attribute or None from wanted/current title.
        """
        try:
            attribute = getattr(self.get_title_obj(
                language, fallback, version_id, force_reload), attrname)
            return attribute
        except AttributeError:
            return None

    def get_path(self, language=None, fallback=True, version_id=None, force_reload=False):
        """
        get the path of the page depending on the given language
        """
        return self.get_title_obj_attribute("path", language, fallback, version_id, force_reload)

    def get_slug(self, language=None, fallback=True, version_id=None, force_reload=False):
        """
        get the slug of the page depending on the given language
        """
        return self.get_title_obj_attribute("slug", language, fallback, version_id, force_reload)

    def get_title(self, language=None, fallback=True, version_id=None, force_reload=False):
        """
        get the title of the page depending on the given language
        """
        return self.get_title_obj_attribute("title", language, fallback, version_id, force_reload)

    def get_menu_title(self, language=None, fallback=True, version_id=None, force_reload=False):
        """
        get the menu title of the page depending on the given language
        """
        menu_title = self.get_title_obj_attribute("menu_title", language, fallback, version_id, force_reload)
        if not menu_title:
            return self.get_title(language, True, version_id, force_reload)
        return menu_title

    def get_admin_tree_title(self):
        language = get_language()
        from cms.models.titlemodels import EmptyTitle
<<<<<<< HEAD

=======
        if not hasattr(self, 'title_cache'):
            self.title_cache = {}
            for title in self.title_set:
                self.title_cache[title.language] = title
>>>>>>> 349d95ea
        if not language in self.title_cache or isinstance(self.title_cache.get(language, EmptyTitle(language)),
                                                          EmptyTitle):
            fallback_langs = i18n.get_fallback_languages(language)
            found = False
            for lang in fallback_langs:
                if lang in self.title_cache and not isinstance(self.title_cache.get(lang, EmptyTitle(lang)),
                                                               EmptyTitle):
                    found = True
                    language = lang
            if not found:
                if self.title_cache.keys():
                    language = self.title_cache.keys()[0]
                else:
                    language = None
        if not language:
            return _("Empty")
        title = self.title_cache[language]
        if title.title:
            return title.title
        if title.page_title:
            return title.page_title
        if title.menu_title:
            return title.menu_title
        return title.slug

    def get_changed_date(self, language=None, fallback=True, version_id=None, force_reload=False):
        """
        get when this page was last updated
        """
        return self.changed_date

    def get_changed_by(self, language=None, fallback=True, version_id=None, force_reload=False):
        """
        get user who last changed this page
        """
        return self.changed_by

    def get_page_title(self, language=None, fallback=True, version_id=None, force_reload=False):
        """
        get the page title of the page depending on the given language
        """
        page_title = self.get_title_obj_attribute("page_title", language, fallback, version_id, force_reload)
        if not page_title:
            return self.get_title(language, True, version_id, force_reload)
        return page_title

    def get_meta_description(self, language=None, fallback=True, version_id=None, force_reload=False):
        """
        get content for the description meta tag for the page depending on the given language
        """
        return self.get_title_obj_attribute("meta_description", language, fallback, version_id, force_reload)

    def get_application_urls(self, language=None, fallback=True, version_id=None, force_reload=False):
        """
        get application urls conf for application hook
        """
        return self.application_urls

    def get_redirect(self, language=None, fallback=True, version_id=None, force_reload=False):
        """
        get redirect
        """
        return self.get_title_obj_attribute("redirect", language, fallback, version_id, force_reload)

    def _get_title_cache(self, language, fallback, version_id, force_reload):
        if not language:
            language = get_language()
        load = False
        if not hasattr(self, "title_cache") or force_reload:
            load = True
            self.title_cache = {}
        elif not language in self.title_cache:
            if fallback:
                fallback_langs = i18n.get_fallback_languages(language)
                for lang in fallback_langs:
                    if lang in self.title_cache:
                        return lang
            load = True
        if load:
            from cms.models.titlemodels import Title

            if version_id:
                from reversion.models import Version

                version = get_object_or_404(Version, pk=version_id)
                revs = [related_version.object_version for related_version in version.revision.version_set.all()]
                for rev in revs:
                    obj = rev.object
                    if obj.__class__ == Title:
                        self.title_cache[obj.language] = obj
            else:
                title = Title.objects.get_title(self, language, language_fallback=fallback)
                if title:
                    self.title_cache[title.language] = title
                    language = title.language
        return language

    def get_template(self):
        """
        get the template of this page if defined or if closer parent if
        defined or DEFAULT_PAGE_TEMPLATE otherwise
        """
        if hasattr(self, '_template_cache'):
            return self._template_cache
        template = None
        if self.template:
            if self.template != constants.TEMPLATE_INHERITANCE_MAGIC:
                template = self.template
            else:
                try:
                    template = self.get_ancestors(ascending=True).exclude(
                        template=constants.TEMPLATE_INHERITANCE_MAGIC).values_list('template', flat=True)[0]
                except IndexError:
                    pass
        if not template:
            template = get_cms_setting('TEMPLATES')[0][0]
        self._template_cache = template
        return template

    def get_template_name(self):
        """
        get the textual name (2nd parameter in get_cms_setting('TEMPLATES'))
        of the template of this page or of the nearest
        ancestor. failing to find that, return the name of the default template.
        """
        template = self.get_template()
        for t in get_cms_setting('TEMPLATES'):
            if t[0] == template:
                return t[1]
        return _("default")

    def has_view_permission(self, request):
        from cms.models.permissionmodels import PagePermission, GlobalPagePermission
        from cms.utils.plugins import current_site

        if not self.publisher_is_draft:
            return self.publisher_draft.has_view_permission(request)
            # does any restriction exist?
        # inherited and direct
        is_restricted = PagePermission.objects.for_page(page=self).filter(can_view=True).exists()
        if request.user.is_authenticated():
            site = current_site(request)
            global_perms_q = Q(can_view=True) & Q(
                Q(sites__in=[site]) | Q(sites__isnull=True)
            )
            global_view_perms = GlobalPagePermission.objects.with_user(
                request.user).filter(global_perms_q).exists()

            # a global permission was given to the request's user
            if global_view_perms:
                return True
            elif not is_restricted:
                if ((get_cms_setting('PUBLIC_FOR') == 'all') or
                    (get_cms_setting('PUBLIC_FOR') == 'staff' and
                        request.user.is_staff)):
                    return True

            # a restricted page and an authenticated user
            elif is_restricted:
                opts = self._meta
                codename = '%s.view_%s' % (opts.app_label, opts.object_name.lower())
                user_perm = request.user.has_perm(codename)
                generic_perm = self.has_generic_permission(request, "view")
                return (user_perm or generic_perm)

        else:
            #anonymous user
            if is_restricted or not get_cms_setting('PUBLIC_FOR') == 'all':
                # anyonymous user, page has restriction and global access is permitted
                return False
            else:
                # anonymous user, no restriction saved in database
                return True
                # Authenticated user
                # Django wide auth perms "can_view" or cms auth perms "can_view"
        opts = self._meta
        codename = '%s.view_%s' % (opts.app_label, opts.object_name.lower())
        return (request.user.has_perm(codename) or
                self.has_generic_permission(request, "view"))

    def has_change_permission(self, request):
        opts = self._meta
        if request.user.is_superuser:
            return True
        return request.user.has_perm(opts.app_label + '.' + opts.get_change_permission()) and \
               self.has_generic_permission(request, "change")

    def has_delete_permission(self, request):
        opts = self._meta
        if request.user.is_superuser:
            return True
        return request.user.has_perm(opts.app_label + '.' + opts.get_delete_permission()) and \
               self.has_generic_permission(request, "delete")

    def has_publish_permission(self, request):
        if request.user.is_superuser:
            return True
        opts = self._meta
        return request.user.has_perm(opts.app_label + '.' + "publish_page") and \
               self.has_generic_permission(request, "publish")

    has_moderate_permission = has_publish_permission

    def has_advanced_settings_permission(self, request):
        return self.has_generic_permission(request, "advanced_settings")

    def has_change_permissions_permission(self, request):
        """
        Has user ability to change permissions for current page?
        """
        return self.has_generic_permission(request, "change_permissions")

    def has_add_permission(self, request):
        """
        Has user ability to add page under current page?
        """
        return self.has_generic_permission(request, "add")

    def has_move_page_permission(self, request):
        """Has user ability to move current page?
        """
        return self.has_generic_permission(request, "move_page")

    def has_generic_permission(self, request, perm_type):
        """
        Return true if the current user has permission on the page.
        Return the string 'All' if the user has all rights.
        """
        att_name = "permission_%s_cache" % perm_type
        if not hasattr(self, "permission_user_cache") or not hasattr(self, att_name) \
            or request.user.pk != self.permission_user_cache.pk:
            from cms.utils.permissions import has_generic_permission

            self.permission_user_cache = request.user
            setattr(self, att_name, has_generic_permission(
                self.id, request.user, perm_type, self.site_id))
            if getattr(self, att_name):
                self.permission_edit_cache = True
        return getattr(self, att_name)

    def get_media_path(self, filename):
        """
        Returns path (relative to MEDIA_ROOT/MEDIA_URL) to directory for storing page-scope files.
        This allows multiple pages to contain files with identical names without namespace issues.
        Plugins such as Picture can use this method to initialise the 'upload_to' parameter for
        File-based fields. For example:
            image = models.ImageField(_("image"), upload_to=CMSPlugin.get_media_path)
        where CMSPlugin.get_media_path calls self.page.get_media_path

        This location can be customised using the CMS_PAGE_MEDIA_PATH setting
        """
        return join(get_cms_setting('PAGE_MEDIA_PATH'), "%d" % self.id, filename)

    def reload(self):
        """
        Reload a page from the database
        """
        return Page.objects.get(pk=self.pk)

    def get_object_queryset(self):
        """Returns smart queryset depending on object type - draft / public
        """
        qs = self.__class__.objects
        return self.publisher_is_draft and qs.drafts() or qs.public().published()

    def _publisher_can_publish(self):
        """Is parent of this object already published?
        """
        if self.parent_id:
            try:
                return bool(self.parent.publisher_public_id)
            except AttributeError:
                raise MpttPublisherCantPublish
        return True

    def get_next_filtered_sibling(self, **filters):
        """Very similar to original mptt method, but adds support for filters.
        Returns this model instance's next sibling in the tree, or
        ``None`` if it doesn't have a next sibling.
        """
        opts = self._mptt_meta
        if self.is_root_node():
            filters.update({
                '%s__isnull' % opts.parent_attr: True,
                '%s__gt' % opts.tree_id_attr: getattr(self, opts.tree_id_attr),
            })
        else:
            filters.update({
                opts.parent_attr: getattr(self, '%s_id' % opts.parent_attr),
                '%s__gt' % opts.left_attr: getattr(self, opts.right_attr),
            })

        # publisher stuff
        filters.update({
            'publisher_is_draft': self.publisher_is_draft
        })
        # multisite
        filters.update({
            'site__id': self.site_id
        })

        sibling = None
        try:
            sibling = self._tree_manager.filter(**filters)[0]
        except IndexError:
            pass
        return sibling

    def get_previous_filtered_sibling(self, **filters):
        """Very similar to original mptt method, but adds support for filters.
        Returns this model instance's previous sibling in the tree, or
        ``None`` if it doesn't have a previous sibling.
        """
        opts = self._mptt_meta
        if self.is_root_node():
            filters.update({
                '%s__isnull' % opts.parent_attr: True,
                '%s__lt' % opts.tree_id_attr: getattr(self, opts.tree_id_attr),
            })
            order_by = '-%s' % opts.tree_id_attr
        else:
            filters.update({
                opts.parent_attr: getattr(self, '%s_id' % opts.parent_attr),
                '%s__lt' % opts.right_attr: getattr(self, opts.left_attr),
            })
            order_by = '-%s' % opts.right_attr

        # publisher stuff
        filters.update({
            'publisher_is_draft': self.publisher_is_draft
        })
        # multisite
        filters.update({
            'site__id': self.site_id
        })

        sibling = None
        try:
            sibling = self._tree_manager.filter(**filters).order_by(order_by)[0]
        except IndexError:
            pass
        return sibling

    def _publisher_save_public(self, obj):
        """Mptt specific stuff before the object can be saved, overrides original
        publisher method.

        Args:
            obj - public variant of `self` to be saved.

        """
        public_parent = self.parent.publisher_public if self.parent_id else None
        filters = dict(publisher_public__isnull=False)
        if public_parent:
            filters['publisher_public__parent__in'] = [public_parent]
        else:
            filters['publisher_public__parent__isnull'] = True
        prev_sibling = self.get_previous_filtered_sibling(**filters)
        public_prev_sib = prev_sibling.publisher_public if prev_sibling else None

        if not self.publisher_public_id:  # first time published
            # is there anybody on left side?
            if not self.parent_id:
                obj.insert_at(self, position='right', save=False)
            else:
                if public_prev_sib:
                    obj.insert_at(public_prev_sib, position='right', save=False)
                else:
                    if public_parent:
                        obj.insert_at(public_parent, position='first-child', save=False)
        else:
            # check if object was moved / structural tree change
            prev_public_sibling = obj.get_previous_filtered_sibling()
            if self.level != obj.level or \
                            public_parent != obj.parent or \
                            public_prev_sib != prev_public_sibling:
                if public_prev_sib:
                    obj.move_to(public_prev_sib, position="right")
                elif public_parent:
                    # move as a first child to parent
                    obj.move_to(public_parent, position='first-child')
                else:
                    # it is a move from the right side or just save
                    next_sibling = self.get_next_filtered_sibling(**filters)
                    if next_sibling and next_sibling.publisher_public_id:
                        obj.move_to(next_sibling.publisher_public, position="left")

        return obj

    def rescan_placeholders(self):
        """
        Rescan and if necessary create placeholders in the current template.
        """
        # inline import to prevent circular imports
        from cms.utils.plugins import get_placeholders

        placeholders = get_placeholders(self.get_template())
        found = {}
        for placeholder in self.placeholders.all():
            if placeholder.slot in placeholders:
                found[placeholder.slot] = placeholder
        for placeholder_name in placeholders:
            if not placeholder_name in found:
                placeholder = Placeholder.objects.create(slot=placeholder_name)
                self.placeholders.add(placeholder)
                found[placeholder_name] = placeholder
        return found


def _reversion():
    exclude_fields = ['publisher_is_draft', 'publisher_public', 'publisher_state']

    reversion_register(
        Page,
        follow=["title_set", "placeholders", "pagepermission_set"],
        exclude_fields=exclude_fields
    )


_reversion()<|MERGE_RESOLUTION|>--- conflicted
+++ resolved
@@ -713,14 +713,10 @@
     def get_admin_tree_title(self):
         language = get_language()
         from cms.models.titlemodels import EmptyTitle
-<<<<<<< HEAD
-
-=======
         if not hasattr(self, 'title_cache'):
             self.title_cache = {}
             for title in self.title_set:
                 self.title_cache[title.language] = title
->>>>>>> 349d95ea
         if not language in self.title_cache or isinstance(self.title_cache.get(language, EmptyTitle(language)),
                                                           EmptyTitle):
             fallback_langs = i18n.get_fallback_languages(language)
