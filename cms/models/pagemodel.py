# -*- coding: utf-8 -*-
from django.core.exceptions import PermissionDenied
from cms.exceptions import NoHomeFound, PublicIsUnmodifiable
from cms.models.managers import PageManager, PagePermissionsPermissionManager
from cms.models.metaclasses import PageMetaClass
from cms.models.placeholdermodel import Placeholder
from cms.models.pluginmodel import CMSPlugin
from cms.publisher.errors import MpttPublisherCantPublish
from cms.utils import i18n, urlutils, page as page_utils
from cms.utils import timezone
from cms.utils.copy_plugins import copy_plugins_to
from cms.utils.helpers import reversion_register
from django.conf import settings
from django.contrib.sites.models import Site
from django.core.urlresolvers import reverse
from django.db import models
from django.db.models import Q
from django.shortcuts import get_object_or_404
from django.utils.translation import get_language, ugettext_lazy as _
from menus.menu_pool import menu_pool
from mptt.models import MPTTModel
from os.path import join
from datetime import timedelta
import copy


class Page(MPTTModel):
    """
    A simple hierarchical page model
    """
    __metaclass__ = PageMetaClass
    LIMIT_VISIBILITY_IN_MENU_CHOICES = (
        (1, _('for logged in users only')),
        (2, _('for anonymous users only')),
    )
    PUBLISHER_STATE_DEFAULT = 0
    PUBLISHER_STATE_DIRTY = 1
    PUBLISHER_STATE_DELETE = 2
    # Page was marked published, but some of page parents are not.
    PUBLISHER_STATE_PENDING = 4

    template_choices = [(x, _(y)) for x, y in settings.CMS_TEMPLATES]

    created_by = models.CharField(_("created by"), max_length=70, editable=False)
    changed_by = models.CharField(_("changed by"), max_length=70, editable=False)
    parent = models.ForeignKey('self', null=True, blank=True, related_name='children', db_index=True)
    creation_date = models.DateTimeField(auto_now_add=True)
    changed_date = models.DateTimeField(auto_now=True)

    publication_date = models.DateTimeField(_("publication date"), null=True, blank=True, help_text=_('When the page should go live. Status must be "Published" for page to go live.'), db_index=True)
    publication_end_date = models.DateTimeField(_("publication end date"), null=True, blank=True, help_text=_('When to expire the page. Leave empty to never expire.'), db_index=True)
    in_navigation = models.BooleanField(_("in navigation"), default=True, db_index=True)
    soft_root = models.BooleanField(_("soft root"), db_index=True, default=False, help_text=_("All ancestors will not be displayed in the navigation"))
    reverse_id = models.CharField(_("id"), max_length=40, db_index=True, blank=True, null=True, help_text=_("An unique identifier that is used with the page_url templatetag for linking to this page"))
    navigation_extenders = models.CharField(_("attached menu"), max_length=80, db_index=True, blank=True, null=True)
    published = models.BooleanField(_("is published"), blank=True)

    template = models.CharField(_("template"), max_length=100, choices=template_choices, help_text=_('The template used to render the content.'))
    site = models.ForeignKey(Site, help_text=_('The site the page is accessible at.'), verbose_name=_("site"))

    login_required = models.BooleanField(_("login required"), default=False)
    limit_visibility_in_menu = models.SmallIntegerField(_("menu visibility"), default=None, null=True, blank=True, choices=LIMIT_VISIBILITY_IN_MENU_CHOICES, db_index=True, help_text=_("limit when this page is visible in the menu"))

    level = models.PositiveIntegerField(db_index=True, editable=False)
    lft = models.PositiveIntegerField(db_index=True, editable=False)
    rght = models.PositiveIntegerField(db_index=True, editable=False)
    tree_id = models.PositiveIntegerField(db_index=True, editable=False)

    # Placeholders (plugins)
    placeholders = models.ManyToManyField(Placeholder, editable=False)

    # Publisher fields
    moderator_state = models.SmallIntegerField(_('moderator state'), default=0, blank=True, editable=False)
    publisher_is_draft = models.BooleanField(default=1, editable=False, db_index=True)
    #This is misnamed - the one-to-one relation is populated on both ends
    publisher_public = models.OneToOneField('self', related_name='publisher_draft', null=True, editable=False)
    publisher_state = models.SmallIntegerField(default=0, editable=False, db_index=True)

    # Managers
    objects = PageManager()
    permissions = PagePermissionsPermissionManager()

    class Meta:
        permissions = (
            ('view_page', 'Can view page'),
            ('publish_page', 'Can publish page'),
        )
        verbose_name = _('page')
        verbose_name_plural = _('pages')
        ordering = ('tree_id', 'lft')
        app_label = 'cms'

    class PublisherMeta:
        exclude_fields_append = ['id', 'publisher_is_draft', 'publisher_public',
                                 'publisher_state', 'moderator_state',
                                 'placeholders', 'lft', 'rght', 'tree_id',
                                 'parent']

    def __unicode__(self):
        title = self.get_menu_title(fallback=True)
        if title is None:
            title = u""
        return unicode(title)

    def is_dirty(self):
        return self.publisher_state == self.PUBLISHER_STATE_DIRTY

    def get_absolute_url(self, language=None, fallback=True):
        if self.is_home():
            return reverse('pages-root')
        path = self.get_path(language, fallback) or self.get_slug(language, fallback)
        return reverse('pages-details-by-slug', kwargs={"slug": path})

    def move_page(self, target, position='first-child'):
        """
        Called from admin interface when page is moved. Should be used on
        all the places which are changing page position. Used like an interface
        to mptt, but after move is done page_moved signal is fired.

        Note for issue #1166: url conflicts are handled by updated
        check_title_slugs, overwrite_url on the moved page don't need any check
        as it remains the same regardless of the page position in the tree
        """
        # make sure move_page does not break when using INHERIT template
        # and moving to a top level position
        if (position in ('left', 'right')
            and not target.parent
            and self.template == settings.CMS_TEMPLATE_INHERITANCE_MAGIC):
            self.template = self.get_template()
        self.move_to(target, position)

        # fire signal
        from cms.models.moderatormodels import PageModeratorState
        from cms.utils import moderator
        import cms.signals as cms_signals
        cms_signals.page_moved.send(sender=Page, instance=self)  # titles get saved before moderation
        self.save()  # always save the page after move, because of publisher
        moderator.page_changed(self, force_moderation_action=PageModeratorState.ACTION_MOVE)
        # check the slugs
        page_utils.check_title_slugs(self)

    def _copy_titles(self, target):
        """
        Copy all the titles to a new page (which must have a pk).
        :param target: The page where the new titles should be stored
        """
        old_titles = dict(target.title_set.values_list('language', 'pk'))
        for title in self.title_set.all():
            # If an old title exists, overwrite. Otherwise create new
            title.pk = old_titles.pop(title.language, None)
            title.page = target
            title.save()
        if old_titles:
            from titlemodels import Title
            Title.objects.filter(id__in=old_titles.values()).delete()

    def _copy_contents(self, target):
        """
        Copy all the plugins to a new page.
        :param target: The page where the new content should be stored
        """
        # TODO: Make this into a "graceful" copy instead of deleting and overwriting
        # copy the placeholders (and plugins on those placeholders!)
        CMSPlugin.objects.filter(placeholder__page=target).delete()
        for ph in self.placeholders.all():
            plugins = ph.get_plugins_list()
            try:
                ph = target.placeholders.get(slot=ph.slot)
            except Placeholder.DoesNotExist:
                ph.pk = None  # make a new instance
                ph.save()
                target.placeholders.add(ph)
                # update the page copy
            if plugins:
                copy_plugins_to(plugins, ph)

    def _copy_attributes(self, target):
        """
        Copy all page data to the target. This excludes parent and other values
        that are specific to an exact instance.
        :param target: The Page to copy the attributes to
        """
        target.publication_date = self.publication_date
        target.publication_end_date = self.publication_end_date
        target.in_navigation = self.in_navigation
        target.login_required = self.login_required
        target.limit_visibility_in_menu = self.limit_visibility_in_menu
        target.soft_root = self.soft_root
        target.reverse_id = self.reverse_id
        target.navigation_extenders = self.navigation_extenders
        target.template = self.template
        target.site_id = self.site_id

    def copy_page(self, target, site, position='first-child',
                  copy_permissions=True):
        """
        Copy a page [ and all its descendants to a new location ]
        Doesn't checks for add page permissions anymore, this is done in PageAdmin.

        Note: public_copy was added in order to enable the creation of a copy
        for creating the public page during the publish operation as it sets the
        publisher_is_draft=False.

        Note for issue #1166: when copying pages there is no need to check for
        conflicting URLs as pages are copied unpublished.
        """
        from cms.utils.moderator import update_moderation_message

        page_copy = None

        pages = [self] + list(self.get_descendants().order_by('-rght'))

        site_reverse_ids = Page.objects.filter(site=site, reverse_id__isnull=False).values_list('reverse_id', flat=True)

        if target:
            target.old_pk = -1
            if position == "first-child":
                tree = [target]
            elif target.parent_id:
                tree = [target.parent]
            else:
                tree = []
        else:
            tree = []
        if tree:
            tree[0].old_pk = tree[0].pk

        first = True
        # loop over all affected pages (self is included in descendants)
        for page in pages:
            titles = list(page.title_set.all())
            # get all current placeholders (->plugins)
            placeholders = list(page.placeholders.all())
            origin_id = page.id
            # create a copy of this page by setting pk = None (=new instance)
            page.old_pk = page.pk
            page.pk = None
            page.level = None
            page.rght = None
            page.lft = None
            page.tree_id = None
            page.published = False
            page.publisher_public_id = None
            # only set reverse_id on standard copy
            if page.reverse_id in site_reverse_ids:
                page.reverse_id = None
            if first:
                first = False
                if tree:
                    page.parent = tree[0]
                else:
                    page.parent = None
                page.insert_at(target, position)
            else:
                count = 1
                found = False
                for prnt in tree:
                    if prnt.old_pk == page.parent_id:
                        page.parent = prnt
                        tree = tree[0:count]
                        found = True
                        break
                    count += 1
                if not found:
                    page.parent = None
            tree.append(page)
            page.site = site

            page.save()

            # copy permissions if necessary
            if settings.CMS_PERMISSION and copy_permissions:
                from cms.models.permissionmodels import PagePermission
                for permission in PagePermission.objects.filter(page__id=origin_id):
                    permission.pk = None
                    permission.page = page
                    permission.save()

            update_moderation_message(page, unicode(_('Page was copied.')))

            # copy titles of this page
            for title in titles:
                title.pk = None  # setting pk = None creates a new instance
                title.page = page

                # create slug-copy for standard copy
                title.slug = page_utils.get_available_slug(title)
                title.save()

            # copy the placeholders (and plugins on those placeholders!)
            for ph in placeholders:
                plugins = ph.get_plugins_list()
                try:
                    ph = page.placeholders.get(slot=ph.slot)
                except Placeholder.DoesNotExist:
                    ph.pk = None  # make a new instance
                    ph.save()
                    page.placeholders.add(ph)
                    # update the page copy
                    page_copy = page
                if plugins:
                    copy_plugins_to(plugins, ph)

        # invalidate the menu for this site
        menu_pool.clear(site_id=site.pk)
        return page_copy   # return the page_copy or None

    def save(self, no_signals=False, commit=True, **kwargs):
        """
        Args:
            commit: True if model should be really saved
        """

        # delete template cache
        if hasattr(self, '_template_cache'):
            delattr(self, '_template_cache')

        created = not bool(self.pk)
        # Published pages should always have a publication date
        # if the page is published we set the publish date if not set yet.
        if self.publication_date is None and self.published:
            self.publication_date = timezone.now() - timedelta(seconds=5)

        if self.reverse_id == "":
            self.reverse_id = None

        from cms.utils.permissions import _thread_locals
        user = getattr(_thread_locals, "user", None)
        if user:
            self.changed_by = user.username
        else:
            self.changed_by = "script"
        if created:
            self.created_by = self.changed_by

        if commit:
            if no_signals:  # ugly hack because of mptt
                self.save_base(cls=self.__class__, **kwargs)
            else:
                super(Page, self).save(**kwargs)

    def save_base(self, *args, **kwargs):
        """Overridden save_base. If an instance is draft, and was changed, mark
        it as dirty.

        Dirty flag is used for changed nodes identification when publish method
        takes place. After current changes are published, state is set back to
        PUBLISHER_STATE_DEFAULT (in publish method).
        """
        keep_state = getattr(self, '_publisher_keep_state', None)

        if self.publisher_is_draft and not keep_state:
            self.publisher_state = self.PUBLISHER_STATE_DIRTY
        if keep_state:
            delattr(self, '_publisher_keep_state')

        ret = super(Page, self).save_base(*args, **kwargs)
        return ret

    def publish(self):
        """Overrides Publisher method, because there may be some descendants, which
        are waiting for parent to publish, so publish them if possible.

        :returns: True if page was successfully published.
        """
        # Publish can only be called on draft pages
        if not self.publisher_is_draft:
            raise PublicIsUnmodifiable('The public instance cannot be published. Use draft.')

        # publish, but only if all parents are published!!
        published = None
        if not self.pk:
            self.save()
        if not self.parent_id:
            self.clear_home_pk_cache()
        if self._publisher_can_publish():
<<<<<<< HEAD
            ########################################################################
            # Assign the existing public page in old_public and mark it as
            # PUBLISHER_STATE_DELETE
            # the draft version was being deleted if I replaced the save()
            # below with a delete() directly so the deletion is handle at the end
            old_public = self.get_public_object()
            if old_public:
                old_public.publisher_state = self.PUBLISHER_STATE_DELETE
                # store old public on self, pass around instead
                self.old_public = old_public
                # remove the one-to-one references between public and draft
                old_public.publisher_public = None
                old_public.parent = None #unique constraint
                old_public.save()

            # we hook into the modified copy_page routing to do the heavy lifting of copying the draft page to a new public page
            new_public = self.copy_page(target=None, site=self.site,
                                        position=None,
                                        copy_permissions=False, public_copy=True)
=======
            if self.publisher_public_id:
                # Ensure we have up to date mptt properties
                public_page = Page.objects.get(pk=self.publisher_public_id)
            else:
                public_page = Page(created_by=self.created_by)

            self._copy_attributes(public_page)
            # we need to set relate this new public copy to its draft page (self)
            public_page.publisher_public = self
            public_page.publisher_is_draft = False

            # Ensure that the page is in the right position and save it
            public_page = self._publisher_save_public(public_page)
            public_page.published = (public_page.parent_id is None or public_page.parent.published)
            public_page.save()

            # The target page now has a pk, so can be used as a target
            self._copy_titles(public_page)
            self._copy_contents(public_page)

            # invalidate the menu for this site
            menu_pool.clear(site_id=self.site_id)
>>>>>>> 6127148e

            # taken from Publisher - copy_page needs to call self._publisher_save_public(copy) for mptt insertion
            # insert_at() was maybe calling _create_tree_space() method, in this
            # case may tree_id change, so we must update tree_id from db first
            # before save
            if getattr(self, 'tree_id', None):
                me = self._default_manager.get(pk=self.pk)
                self.tree_id = me.tree_id

            self.publisher_public = public_page
            published = True
        else:
            # Nothing left to do
            pass

        if self.publisher_public and self.publisher_public.published:
            self.publisher_state = Page.PUBLISHER_STATE_DEFAULT
        else:
            self.publisher_state = Page.PUBLISHER_STATE_PENDING

        self.published = True
        self._publisher_keep_state = True
        self.save()
        # If we are publishing, this page might have become a "home" which
        # would change the path
        if self.is_home():
            for title in self.title_set.all():
                if title.path != '':
                    title.save()

        # clean moderation log
        self.pagemoderatorstate_set.all().delete()

        if not published:
            # was not published, escape
            return

        # Check if there are some children which are waiting for parents to
        # become published.
        publish_set = self.get_descendants().filter(published=True).select_related('publisher_public')
        for page in publish_set:
            if page.publisher_public:
                if page.publisher_public.parent.published:
                    if not page.publisher_public.published:
                        page.publisher_public.published = True
                        page.publisher_public.save()
                    if page.publisher_state == Page.PUBLISHER_STATE_PENDING:
                        page.publisher_state = Page.PUBLISHER_STATE_DEFAULT
                        page._publisher_keep_state = True
                        page.save()
            elif page.publisher_state == Page.PUBLISHER_STATE_PENDING:
                page.publish()

        # fire signal after publishing is done
        import cms.signals as cms_signals
        cms_signals.post_publish.send(sender=Page, instance=self)

        return published

    def unpublish(self):
        """
        Removes this page from the public site
        :returns: True if this page was successfully unpublished
        """
        # Publish can only be called on draft pages
        if not self.publisher_is_draft:
            raise PublicIsUnmodifiable('The public instance cannot be unpublished. Use draft.')

        #First, make sure we are in the correct state
        self.published = False
        self.save()
        public_page = self.get_public_object()
        if public_page:
            public_page.published = False
            public_page.save()

            # Go through all children of our public instance
            descendants = public_page.get_descendants()
            for child in descendants:
                child.published = False
                child.save()
                draft = child.publisher_public
                if (draft and draft.published and
                        draft.publisher_state == Page.PUBLISHER_STATE_DEFAULT):
                    draft.publisher_state = Page.PUBLISHER_STATE_PENDING
                    draft._publisher_keep_state = True
                    draft.save()

        return True

    def revert(self):
        """Revert the draft version to the same state as the public version
        """
        # Revert can only be called on draft pages
        if not self.publisher_is_draft:
            raise PublicIsUnmodifiable('The public instance cannot be reverted. Use draft.')
        if not self.publisher_public:
            # TODO: Issue an error
            return

        public = self.publisher_public
        public._copy_titles(self)
        if self.parent != (self.publisher_public.parent_id and
                           self.publisher_public.parent.publisher_draft):
            # We don't send the signals here
            self.move_to(public.parent.publisher_draft)
        public._copy_contents(self)
        public._copy_attributes(self)
        self.published = True
        self.publisher_state = self.PUBLISHER_STATE_DEFAULT
        self._publisher_keep_state = True
        self.save()
        # clean moderation log
        self.pagemoderatorstate_set.all().delete()

    def delete(self):
        """Mark public instance for deletion and delete draft.
        """
        placeholders = self.placeholders.all()

        for ph in placeholders:
            plugin = CMSPlugin.objects.filter(placeholder=ph)
            plugin.delete()
            ph.delete()

        if self.publisher_public_id:
            # mark the public instance for deletion
            self.publisher_public.publisher_state = self.PUBLISHER_STATE_DELETE
            self.publisher_public.save()
        super(Page, self).delete()

    def delete_with_public(self):
        """
        Assuming this page and all its descendants have been marked for
        deletion, recursively deletes the entire set of pages including the
        public instance.
        """
        descendants = list(self.get_descendants().order_by('level'))
        descendants.reverse()
        #TODO: Use a better exception class - PermissionDenied is not quite right
        for page in descendants:
            if not page.delete_requested():
                raise PermissionDenied('There are descendant pages not marked for deletion')
        descendants.append(self)

        # Get all pages that are children of any public page that would be deleted
        public_children = Page.objects.public().filter(
            parent__publisher_public__in=descendants)
        public_pages = Page.objects.public().filter(publisher_public__in=descendants)
        if set(public_children).difference(public_pages):
            raise PermissionDenied('There are pages that would be orphaned. '
                                   'Publish their move requests first.')

        for page in descendants:
            placeholders = list(page.placeholders.all())
            if page.publisher_public_id:
                placeholders = placeholders + list(page.publisher_public.placeholders.all())

            plugins = CMSPlugin.objects.filter(placeholder__in=placeholders)
            plugins.delete()
            for ph in placeholders:
                ph.delete()
            if page.publisher_public_id:
                page.publisher_public.delete()
            super(Page, page).delete()

    def get_draft_object(self):
        if not self.publisher_is_draft:
            return self.publisher_draft
        return self

    def get_public_object(self):
        if not self.publisher_is_draft:
            return self
        return self.publisher_public

    def get_languages(self):
        """
        get the list of all existing languages for this page
        """
        from cms.models.titlemodels import Title

        if not hasattr(self, "all_languages"):
            self.all_languages = Title.objects.filter(page=self).values_list("language", flat=True).distinct()
            self.all_languages = list(self.all_languages)
            self.all_languages.sort()
            self.all_languages = map(str, self.all_languages)
        return self.all_languages

    def get_cached_ancestors(self, ascending=True):
        if ascending:
            if not hasattr(self, "ancestors_ascending"):
                self.ancestors_ascending = list(self.get_ancestors(ascending))
            return self.ancestors_ascending
        else:
            if not hasattr(self, "ancestors_descending"):
                self.ancestors_descending = list(self.get_ancestors(ascending))
            return self.ancestors_descending

    ### Title object access

    def get_title_obj(self, language=None, fallback=True, version_id=None, force_reload=False):
        """Helper function for accessing wanted / current title.
        If wanted title doesn't exists, EmptyTitle instance will be returned.
        """
        language = self._get_title_cache(language, fallback, version_id, force_reload)
        if language in self.title_cache:
            return self.title_cache[language]
        from cms.models.titlemodels import EmptyTitle
        return EmptyTitle()

    def get_title_obj_attribute(self, attrname, language=None, fallback=True, version_id=None, force_reload=False):
        """Helper function for getting attribute or None from wanted/current title.
        """
        try:
            attribute = getattr(self.get_title_obj(
                    language, fallback, version_id, force_reload), attrname)
            return attribute
        except AttributeError:
            return None

    def get_path(self, language=None, fallback=True, version_id=None, force_reload=False):
        """
        get the path of the page depending on the given language
        """
        return self.get_title_obj_attribute("path", language, fallback, version_id, force_reload)

    def get_slug(self, language=None, fallback=True, version_id=None, force_reload=False):
        """
        get the slug of the page depending on the given language
        """
        return self.get_title_obj_attribute("slug", language, fallback, version_id, force_reload)

    def get_title(self, language=None, fallback=True, version_id=None, force_reload=False):
        """
        get the title of the page depending on the given language
        """
        return self.get_title_obj_attribute("title", language, fallback, version_id, force_reload)

    def get_menu_title(self, language=None, fallback=True, version_id=None, force_reload=False):
        """
        get the menu title of the page depending on the given language
        """
        menu_title = self.get_title_obj_attribute("menu_title", language, fallback, version_id, force_reload)
        if not menu_title:
            return self.get_title(language, True, version_id, force_reload)
        return menu_title

    def get_page_title(self, language=None, fallback=True, version_id=None, force_reload=False):
        """
        get the page title of the page depending on the given language
        """
        page_title = self.get_title_obj_attribute("page_title", language, fallback, version_id, force_reload)
        if not page_title:
            return self.get_title(language, True, version_id, force_reload)
        return page_title

    def get_meta_description(self, language=None, fallback=True, version_id=None, force_reload=False):
        """
        get content for the description meta tag for the page depending on the given language
        """
        return self.get_title_obj_attribute("meta_description", language, fallback, version_id, force_reload)

    def get_meta_keywords(self, language=None, fallback=True, version_id=None, force_reload=False):
        """
        get content for the keywords meta tag for the page depending on the given language
        """
        return self.get_title_obj_attribute("meta_keywords", language, fallback, version_id, force_reload)

    def get_application_urls(self, language=None, fallback=True, version_id=None, force_reload=False):
        """
        get application urls conf for application hook
        """
        return self.get_title_obj_attribute("application_urls", language, fallback, version_id, force_reload)

    def get_redirect(self, language=None, fallback=True, version_id=None, force_reload=False):
        """
        get redirect
        """
        return self.get_title_obj_attribute("redirect", language, fallback, version_id, force_reload)

    def _get_title_cache(self, language, fallback, version_id, force_reload):
        if not language:
            language = get_language()
        load = False
        if not hasattr(self, "title_cache") or force_reload:
            load = True
            self.title_cache = {}
        elif not language in self.title_cache:
            if fallback:
                fallback_langs = i18n.get_fallback_languages(language)
                for lang in fallback_langs:
                    if lang in self.title_cache:
                        return lang
            load = True
        if load:
            from cms.models.titlemodels import Title
            if version_id:
                from reversion.models import Version
                version = get_object_or_404(Version, pk=version_id)
                revs = [related_version.object_version for related_version in version.revision.version_set.all()]
                for rev in revs:
                    obj = rev.object
                    if obj.__class__ == Title:
                        self.title_cache[obj.language] = obj
            else:
                title = Title.objects.get_title(self, language, language_fallback=fallback)
                if title:
                    self.title_cache[title.language] = title
                language = title.language
        return language

    def get_template(self):
        """
        get the template of this page if defined or if closer parent if
        defined or DEFAULT_PAGE_TEMPLATE otherwise
        """
        if hasattr(self, '_template_cache'):
            return self._template_cache
        template = None
        if self.template:
            if self.template != settings.CMS_TEMPLATE_INHERITANCE_MAGIC:
                template = self.template
            else:
                try:
                    template = self.get_ancestors(ascending=True).exclude(
                        template=settings.CMS_TEMPLATE_INHERITANCE_MAGIC).values_list('template', flat=True)[0]
                except IndexError:
                    pass
        if not template:
            template = settings.CMS_TEMPLATES[0][0]
        self._template_cache = template
        return template

    def get_template_name(self):
        """
        get the textual name (2nd parameter in settings.CMS_TEMPLATES)
        of the template of this page or of the nearest
        ancestor. failing to find that, return the name of the default template.
        """
        template = self.get_template()
        for t in settings.CMS_TEMPLATES:
            if t[0] == template:
                return t[1]
        return _("default")

    def has_view_permission(self, request):
        from cms.models.permissionmodels import PagePermission, GlobalPagePermission
        from cms.utils.plugins import current_site

        if not self.publisher_is_draft:
            return self.publisher_draft.has_view_permission(request)
        # does any restriction exist?
        # inherited and direct
        is_restricted = PagePermission.objects.for_page(page=self).filter(can_view=True).exists()
        if request.user.is_authenticated():
            site = current_site(request)
            global_perms_q = Q(can_view=True) & Q(
                Q(sites__in=[site]) | Q(sites__isnull=True)
            )
            global_view_perms = GlobalPagePermission.objects.with_user(
                request.user).filter(global_perms_q).exists()

            # a global permission was given to the request's user
            if global_view_perms:
                return True

            elif not is_restricted:
                if ((settings.CMS_PUBLIC_FOR == 'all') or
                    (settings.CMS_PUBLIC_FOR == 'staff' and
                     request.user.is_staff)):
                    return True

            # a restricted page and an authenticated user
            elif is_restricted:
                opts = self._meta
                codename = '%s.view_%s' % (opts.app_label, opts.object_name.lower())
                user_perm = request.user.has_perm(codename)
                generic_perm = self.has_generic_permission(request, "view")
                return (user_perm or generic_perm)

        else:
            #anonymous user
            if is_restricted or not settings.CMS_PUBLIC_FOR == 'all':
                # anyonymous user, page has restriction and global access is permitted
                return False
            else:
                # anonymous user, no restriction saved in database
                return True
        # Authenticated user
        # Django wide auth perms "can_view" or cms auth perms "can_view"
        opts = self._meta
        codename = '%s.view_%s' % (opts.app_label, opts.object_name.lower())
        return (request.user.has_perm(codename) or
                self.has_generic_permission(request, "view"))

    def has_change_permission(self, request):
        opts = self._meta
        if request.user.is_superuser:
            return True
        return request.user.has_perm(opts.app_label + '.' + opts.get_change_permission()) and \
            self.has_generic_permission(request, "change")

    def has_delete_permission(self, request):
        opts = self._meta
        if request.user.is_superuser:
            return True
        return request.user.has_perm(opts.app_label + '.' + opts.get_delete_permission()) and \
            self.has_generic_permission(request, "delete")

    def has_publish_permission(self, request):
        if request.user.is_superuser:
            return True
        opts = self._meta
        return request.user.has_perm(opts.app_label + '.' + "publish_page") and \
            self.has_generic_permission(request, "publish")
    has_moderate_permission = has_publish_permission

    def has_advanced_settings_permission(self, request):
        return self.has_generic_permission(request, "advanced_settings")

    def has_change_permissions_permission(self, request):
        """
        Has user ability to change permissions for current page?
        """
        return self.has_generic_permission(request, "change_permissions")

    def has_add_permission(self, request):
        """
        Has user ability to add page under current page?
        """
        return self.has_generic_permission(request, "add")

    def has_move_page_permission(self, request):
        """Has user ability to move current page?
        """
        return self.has_generic_permission(request, "move_page")

    def has_generic_permission(self, request, perm_type):
        """
        Return true if the current user has permission on the page.
        Return the string 'All' if the user has all rights.
        """
        att_name = "permission_%s_cache" % perm_type
        if not hasattr(self, "permission_user_cache") or not hasattr(self, att_name) \
                or request.user.pk != self.permission_user_cache.pk:
            from cms.utils.permissions import has_generic_permission
            self.permission_user_cache = request.user
            setattr(self, att_name, has_generic_permission(
                    self.id, request.user, perm_type, self.site_id))
            if getattr(self, att_name):
                self.permission_edit_cache = True
        return getattr(self, att_name)

    def is_home(self):
        if self.parent_id:
            return False
        else:
            try:
                return self.home_pk_cache == self.pk
            except NoHomeFound:
                pass
        return False

    def get_home_pk_cache(self):
        attr = "%s_home_pk_cache_%s" % (self.publisher_is_draft and "draft" or "public", self.site_id)
        if not hasattr(self, attr) or getattr(self, attr) is None:
            setattr(self, attr, self.get_object_queryset().get_home(self.site).pk)
        return getattr(self, attr)

    def set_home_pk_cache(self, value):

        attr = "%s_home_pk_cache_%s" % (self.publisher_is_draft and "draft" or "public", self.site_id)
        setattr(self, attr, value)
    home_pk_cache = property(get_home_pk_cache, set_home_pk_cache)

    def clear_home_pk_cache(self):
        self.home_pk_cache = None

    def get_media_path(self, filename):
        """
        Returns path (relative to MEDIA_ROOT/MEDIA_URL) to directory for storing page-scope files.
        This allows multiple pages to contain files with identical names without namespace issues.
        Plugins such as Picture can use this method to initialise the 'upload_to' parameter for
        File-based fields. For example:
            image = models.ImageField(_("image"), upload_to=CMSPlugin.get_media_path)
        where CMSPlugin.get_media_path calls self.page.get_media_path

        This location can be customised using the CMS_PAGE_MEDIA_PATH setting
        """
        return join(settings.CMS_PAGE_MEDIA_PATH, "%d" % self.id, filename)

    def last_page_states(self):
        """Returns last five page states, if they exist, optimized, calls sql
        query only if some states available
        """
        result = getattr(self, '_moderator_state_cache', None)
        if result is None:
            result = list(self.pagemoderatorstate_set.all().order_by('created'))
            self._moderator_state_cache = result
        return result[:5]

    def delete_requested(self):
        """ Checks whether there are any delete requests for this page.
        Uses the same cache as last_page_states to minimize DB requests
        """
        from cms.models import PageModeratorState
        result = getattr(self, '_moderator_state_cache', None)
        if result is None:
            return self.pagemoderatorstate_set.get_delete_actions().exists()
        for state in result:
            if state.action == PageModeratorState.ACTION_DELETE:
                return True
        return False

    def is_public_published(self):
        """Returns true if public model is published.
        """
        if hasattr(self, '_public_published_cache'):
            # if it was cached in change list, return cached value
            return self._public_published_cache
        # If we have a public version it will be published as well.
        # If it isn't published, it should be deleted.
        return self.published and self.publisher_public_id and self.publisher_public.published

    def reload(self):
        """
        Reload a page from the database
        """
        return Page.objects.get(pk=self.pk)

    def get_object_queryset(self):
        """Returns smart queryset depending on object type - draft / public
        """
        qs = self.__class__.objects
        return self.publisher_is_draft and qs.drafts() or qs.public().published()

    def _publisher_can_publish(self):
        """Is parent of this object already published?
        """
        if self.parent_id:
            try:
                return bool(self.parent.publisher_public_id)
            except AttributeError:
                raise MpttPublisherCantPublish
        return True

    def get_next_filtered_sibling(self, **filters):
        """Very similar to original mptt method, but adds support for filters.
        Returns this model instance's next sibling in the tree, or
        ``None`` if it doesn't have a next sibling.
        """
        opts = self._mptt_meta
        if self.is_root_node():
            filters.update({
                '%s__isnull' % opts.parent_attr: True,
                '%s__gt' % opts.tree_id_attr: getattr(self, opts.tree_id_attr),
            })
        else:
            filters.update({
                 opts.parent_attr: getattr(self, '%s_id' % opts.parent_attr),
                '%s__gt' % opts.left_attr: getattr(self, opts.right_attr),
            })

        # publisher stuff
        filters.update({
            'publisher_is_draft': self.publisher_is_draft
        })
        # multisite
        filters.update({
            'site__id': self.site_id
        })

        sibling = None
        try:
            sibling = self._tree_manager.filter(**filters)[0]
        except IndexError:
            pass
        return sibling

    def get_previous_filtered_sibling(self, **filters):
        """Very similar to original mptt method, but adds support for filters.
        Returns this model instance's previous sibling in the tree, or
        ``None`` if it doesn't have a previous sibling.
        """
        opts = self._mptt_meta
        if self.is_root_node():
            filters.update({
                '%s__isnull' % opts.parent_attr: True,
                '%s__lt' % opts.tree_id_attr: getattr(self, opts.tree_id_attr),
            })
            order_by = '-%s' % opts.tree_id_attr
        else:
            filters.update({
                 opts.parent_attr: getattr(self, '%s_id' % opts.parent_attr),
                '%s__lt' % opts.right_attr: getattr(self, opts.left_attr),
            })
            order_by = '-%s' % opts.right_attr

        # publisher stuff
        filters.update({
            'publisher_is_draft': self.publisher_is_draft
        })
        # multisite
        filters.update({
            'site__id': self.site_id
        })

        sibling = None
        try:
            sibling = self._tree_manager.filter(**filters).order_by(order_by)[0]
        except IndexError:
            pass
        return sibling

    def _publisher_save_public(self, obj):
        """Mptt specific stuff before the object can be saved, overrides original
        publisher method.

        Args:
            obj - public variant of `self` to be saved.

        """
        public_parent = self.parent.publisher_public if self.parent_id else None
        filters = dict(publisher_public__isnull=False)
        if public_parent:
            filters['publisher_public__parent__in'] = [public_parent]
        else:
            filters['publisher_public__parent__isnull'] = True
        prev_sibling = self.get_previous_filtered_sibling(**filters)
        public_prev_sib = prev_sibling.publisher_public if prev_sibling else None

        if not self.publisher_public_id: # first time published
            # is there anybody on left side?
            if public_prev_sib:
                obj.insert_at(public_prev_sib, position='right', save=False)
            else:
                if public_parent:
                    obj.insert_at(public_parent, position='first-child', save=False)
        else:
            # check if object was moved / structural tree change
            prev_public_sibling = obj.get_previous_filtered_sibling()
            if self.level != obj.level or \
                public_parent != obj.parent or \
                public_prev_sib != prev_public_sibling:
                if public_prev_sib:
                    obj.move_to(public_prev_sib, position="right")
                elif public_parent:
                    # move as a first child to parent
                    obj.move_to(public_parent, position='first-child')
                else:
                    # it is a move from the right side or just save
                    next_sibling = self.get_next_filtered_sibling(**filters)
                    if next_sibling and next_sibling.publisher_public_id:
                        obj.move_to(next_sibling.publisher_public, position="left")

        return obj

    def rescan_placeholders(self):
        """
        Rescan and if necessary create placeholders in the current template.
        """
        # inline import to prevent circular imports
        from cms.utils.plugins import get_placeholders
        placeholders = get_placeholders(self.get_template())
        found = {}
        for placeholder in self.placeholders.all():
            if placeholder.slot in placeholders:
                found[placeholder.slot] = placeholder
        for placeholder_name in placeholders:
            if not placeholder_name in found:
                placeholder = Placeholder.objects.create(slot=placeholder_name)
                self.placeholders.add(placeholder)
                found[placeholder_name] = placeholder


def _reversion():
    exclude_fields = ['publisher_is_draft', 'publisher_public', 'publisher_state']

    reversion_register(
        Page,
        follow=["title_set", "placeholders", "pagepermission_set"],
        exclude_fields=exclude_fields
    )
_reversion()<|MERGE_RESOLUTION|>--- conflicted
+++ resolved
@@ -369,32 +369,12 @@
 
         # publish, but only if all parents are published!!
         published = None
+
         if not self.pk:
             self.save()
         if not self.parent_id:
             self.clear_home_pk_cache()
         if self._publisher_can_publish():
-<<<<<<< HEAD
-            ########################################################################
-            # Assign the existing public page in old_public and mark it as
-            # PUBLISHER_STATE_DELETE
-            # the draft version was being deleted if I replaced the save()
-            # below with a delete() directly so the deletion is handle at the end
-            old_public = self.get_public_object()
-            if old_public:
-                old_public.publisher_state = self.PUBLISHER_STATE_DELETE
-                # store old public on self, pass around instead
-                self.old_public = old_public
-                # remove the one-to-one references between public and draft
-                old_public.publisher_public = None
-                old_public.parent = None #unique constraint
-                old_public.save()
-
-            # we hook into the modified copy_page routing to do the heavy lifting of copying the draft page to a new public page
-            new_public = self.copy_page(target=None, site=self.site,
-                                        position=None,
-                                        copy_permissions=False, public_copy=True)
-=======
             if self.publisher_public_id:
                 # Ensure we have up to date mptt properties
                 public_page = Page.objects.get(pk=self.publisher_public_id)
@@ -417,7 +397,6 @@
 
             # invalidate the menu for this site
             menu_pool.clear(site_id=self.site_id)
->>>>>>> 6127148e
 
             # taken from Publisher - copy_page needs to call self._publisher_save_public(copy) for mptt insertion
             # insert_at() was maybe calling _create_tree_space() method, in this
