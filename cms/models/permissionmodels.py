--- conflicted
+++ resolved
@@ -5,17 +5,11 @@
 from django.contrib.sites.models import Site
 from django.core.exceptions import ImproperlyConfigured, ValidationError
 from django.utils.encoding import force_text
-<<<<<<< HEAD
-from django.utils.translation import ugettext_lazy as _
-=======
 from django.utils.translation import gettext_lazy as _
->>>>>>> 5e99e69f
 
 from cms.models import Page
 from cms.models.managers import (PagePermissionManager,
                                  GlobalPagePermissionManager)
-
-from six import python_2_unicode_compatible
 
 
 # Cannot use contrib.auth.get_user_model() at compile time.
