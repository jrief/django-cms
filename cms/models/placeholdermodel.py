--- conflicted
+++ resolved
@@ -7,13 +7,7 @@
 from django.db import models
 from django.template.defaultfilters import title
 from django.utils.encoding import force_text
-<<<<<<< HEAD
-from django.utils.translation import ugettext_lazy as _
-=======
 from django.utils.translation import gettext_lazy as _
->>>>>>> 5e99e69f
-
-from six import string_types, python_2_unicode_compatible
 
 from cms.cache.placeholder import clear_placeholder_cache
 from cms.exceptions import LanguageError
@@ -553,11 +547,7 @@
             if not vary_on:
                 # None, or an empty iterable
                 continue
-<<<<<<< HEAD
-            if isinstance(vary_on, string_types):
-=======
             if isinstance(vary_on, str):
->>>>>>> 5e99e69f
                 if vary_on.lower() not in vary_list:
                     vary_list.add(vary_on.lower())
             else:
