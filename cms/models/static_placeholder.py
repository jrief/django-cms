--- conflicted
+++ resolved
@@ -4,13 +4,7 @@
 from django.contrib.sites.models import Site
 from django.core.exceptions import ValidationError
 from django.db import models
-<<<<<<< HEAD
-from django.utils.translation import ugettext_lazy as _
-=======
 from django.utils.translation import gettext_lazy as _
->>>>>>> 5e99e69f
-
-from six import text_type, python_2_unicode_compatible
 
 from cms.models.fields import PlaceholderField
 from cms.utils.copy_plugins import copy_plugins_to
@@ -56,11 +50,7 @@
         return self.get_name()
 
     def get_name(self):
-<<<<<<< HEAD
-        return self.name or self.code or text_type(self.pk)
-=======
         return self.name or self.code or str(self.pk)
->>>>>>> 5e99e69f
     get_name.short_description = _(u'static placeholder name')
 
     def clean(self):
