--- conflicted
+++ resolved
@@ -1,16 +1,10 @@
 from django.db import models
 from django.utils import timezone
-<<<<<<< HEAD
-from django.utils.translation import ugettext_lazy as _
-=======
 from django.utils.translation import gettext_lazy as _
->>>>>>> 5e99e69f
 
 from cms.constants import PUBLISHER_STATE_DIRTY
 from cms.models.managers import TitleManager
 from cms.models.pagemodel import Page
-
-from six import python_2_unicode_compatible
 
 
 class Title(models.Model):
