--- conflicted
+++ resolved
@@ -14,8 +14,6 @@
 from django.utils.encoding import force_text, smart_str
 from django.utils.html import escapejs
 from django.utils.translation import gettext, gettext_lazy as _
-
-from six import with_metaclass, python_2_unicode_compatible
 
 from cms import operations
 from cms.exceptions import SubClassNeededError
@@ -101,12 +99,7 @@
         return new_plugin
 
 
-<<<<<<< HEAD
-@python_2_unicode_compatible
-class CMSPluginBase(with_metaclass(CMSPluginBaseMetaclass, admin.ModelAdmin)):
-=======
 class CMSPluginBase(admin.ModelAdmin, metaclass=CMSPluginBaseMetaclass):
->>>>>>> 5e99e69f
 
     name = ""
     module = _("Generic")  # To be overridden in child classes
