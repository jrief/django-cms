from operator import attrgetter

from django.core.exceptions import ImproperlyConfigured
from django.urls import re_path, include
from django.template.defaultfilters import slugify
from django.utils.encoding import force_text
from django.utils.functional import cached_property
from django.utils.module_loading import autodiscover_modules
from django.utils.translation import get_language, deactivate_all, activate
from django.template import TemplateDoesNotExist, TemplateSyntaxError

from six import string_types, text_type

from cms.exceptions import PluginAlreadyRegistered, PluginNotRegistered
from cms.plugin_base import CMSPluginBase
from cms.utils.conf import get_cms_setting
from cms.utils.helpers import normalize_name


class PluginPool:

    def __init__(self):
        self.plugins = {}
        self.discovered = False

    def _clear_cached(self):
        if 'registered_plugins' in self.__dict__:
            del self.__dict__['registered_plugins']

        if 'plugins_with_extra_menu' in self.__dict__:
            del self.__dict__['plugins_with_extra_menu']

        if 'plugins_with_extra_placeholder_menu' in self.__dict__:
            del self.__dict__['plugins_with_extra_placeholder_menu']

    def discover_plugins(self):
        if self.discovered:
            return
        from cms.cache import invalidate_cms_page_cache

        if get_cms_setting("PAGE_CACHE"):
            invalidate_cms_page_cache()

        autodiscover_modules('cms_plugins')
        self.discovered = True

    def clear(self):
        self.discovered = False
        self.plugins = {}
        self._clear_cached()

    def validate_templates(self, plugin=None):
        """
        Plugins templates are validated at this stage

        """
        if plugin:
            plugins = [plugin]
        else:
            plugins = self.plugins.values()
        for plugin in plugins:
            if (plugin.render_plugin and not type(plugin.render_plugin) == property
                    or hasattr(plugin.model, 'render_template')
                    or hasattr(plugin, 'get_render_template')):
                if (plugin.render_template is None and
                        not hasattr(plugin, 'get_render_template')):
                    raise ImproperlyConfigured(
                        "CMS Plugins must define a render template, "
                        "a get_render_template method or "
                        "set render_plugin=False: %s" % plugin
                    )
                # If plugin class defines get_render_template we cannot
                # statically check for valid template file as it depends
                # on plugin configuration and context.
                # We cannot prevent developer to shoot in the users' feet
                elif not hasattr(plugin, 'get_render_template'):
                    from django.template import loader

                    template = plugin.render_template
<<<<<<< HEAD
                    if isinstance(template, string_types) and template:
=======
                    if isinstance(template, str) and template:
>>>>>>> 5e99e69f
                        try:
                            loader.get_template(template)
                        except TemplateDoesNotExist as e:
                            # Note that the template loader will throw
                            # TemplateDoesNotExist if the plugin's render_template
                            # does in fact exist, but it includes a template that
                            # doesn't.
<<<<<<< HEAD
                            if text_type(e) == template:
=======
                            if str(e) == template:
>>>>>>> 5e99e69f
                                raise ImproperlyConfigured(
                                    "CMS Plugins must define a render template (%s) that exists: %s"
                                    % (plugin, template)
                                )
                            else:
                                pass
                        except TemplateSyntaxError:
                            pass
            else:
                if plugin.allow_children:
                    raise ImproperlyConfigured(
                        "CMS Plugins can not define render_plugin=False and allow_children=True: %s"
                        % plugin
                    )

    def register_plugin(self, plugin):
        """
        Registers the given plugin(s).

        Static sanity checks is also performed.

        If a plugin is already registered, this will raise PluginAlreadyRegistered.
        """
        if not issubclass(plugin, CMSPluginBase):
            raise ImproperlyConfigured(
                "CMS Plugins must be subclasses of CMSPluginBase, %r is not."
                % plugin
            )
        plugin_name = plugin.__name__
        if plugin_name in self.plugins:
            raise PluginAlreadyRegistered(
                "Cannot register %r, a plugin with this name (%r) is already "
                "registered." % (plugin, plugin_name)
            )

        plugin.value = plugin_name
        self.plugins[plugin_name] = plugin
        return plugin

    def unregister_plugin(self, plugin):
        """
        Unregisters the given plugin(s).

        If a plugin isn't already registered, this will raise PluginNotRegistered.
        """
        plugin_name = plugin.__name__
        if plugin_name not in self.plugins:
            raise PluginNotRegistered(
                'The plugin %r is not registered' % plugin
            )
        del self.plugins[plugin_name]

    def get_all_plugins(self, placeholder=None, page=None, setting_key="plugins", include_page_only=True):
        from cms.utils.placeholder import get_placeholder_conf

        self.discover_plugins()
        plugins = sorted(self.plugins.values(), key=attrgetter('name'))
        template = page.get_template() if page else None

        allowed_plugins = get_placeholder_conf(
            setting_key,
            placeholder,
            template,
        ) or ()
        excluded_plugins = get_placeholder_conf(
            'excluded_plugins',
            placeholder,
            template,
        ) or ()

        if not include_page_only:
            # Filters out any plugin marked as page only because
            # the include_page_only flag has been set to False
            plugins = (plugin for plugin in plugins if not plugin.page_only)

        if allowed_plugins:
            # Check that plugins are in the list of the allowed ones
            plugins = (plugin for plugin in plugins if plugin.__name__ in allowed_plugins)

        if excluded_plugins:
            # Check that plugins are not in the list of the excluded ones
            plugins = (plugin for plugin in plugins if plugin.__name__ not in excluded_plugins)

        if placeholder:
            # Filters out any plugin that requires a parent or has set parent classes
            plugins = (plugin for plugin in plugins
                       if not plugin.requires_parent_plugin(placeholder, page))
        return sorted(plugins, key=attrgetter('module'))

    def get_text_enabled_plugins(self, placeholder, page):
        plugins = set(self.get_all_plugins(placeholder, page))
        plugins.update(self.get_all_plugins(placeholder, page, 'text_only_plugins'))
        return sorted((p for p in plugins if p.text_enabled),
                      key=attrgetter('module', 'name'))

    def get_plugin(self, name):
        """
        Retrieve a plugin from the cache.
        """
        self.discover_plugins()
        return self.plugins[name]

    def get_patterns(self):
        self.discover_plugins()

        # We want untranslated name of the plugin for its slug so we deactivate translation
        lang = get_language()
        deactivate_all()

        try:
            url_patterns = []
            for plugin in self.registered_plugins:
                p = plugin()
                slug = slugify(force_text(normalize_name(p.__class__.__name__)))
                url_patterns += [
                    re_path(r'^plugin/%s/' % (slug,), include(p.plugin_urls)),
                ]
        finally:
            # Reactivate translation
            activate(lang)

        return url_patterns

    def get_system_plugins(self):
        self.discover_plugins()
        return [plugin.__name__ for plugin in self.plugins.values() if plugin.system]

    @cached_property
    def registered_plugins(self):
        return self.get_all_plugins()

    @cached_property
    def plugins_with_extra_menu(self):
        plugin_classes = [cls for cls in self.registered_plugins
                          if cls._has_extra_plugin_menu_items]
        return plugin_classes

    @cached_property
    def plugins_with_extra_placeholder_menu(self):
        plugin_classes = [cls for cls in self.registered_plugins
                          if cls._has_extra_placeholder_menu_items]
        return plugin_classes


plugin_pool = PluginPool()<|MERGE_RESOLUTION|>--- conflicted
+++ resolved
@@ -8,8 +8,6 @@
 from django.utils.module_loading import autodiscover_modules
 from django.utils.translation import get_language, deactivate_all, activate
 from django.template import TemplateDoesNotExist, TemplateSyntaxError
-
-from six import string_types, text_type
 
 from cms.exceptions import PluginAlreadyRegistered, PluginNotRegistered
 from cms.plugin_base import CMSPluginBase
@@ -77,11 +75,7 @@
                     from django.template import loader
 
                     template = plugin.render_template
-<<<<<<< HEAD
-                    if isinstance(template, string_types) and template:
-=======
                     if isinstance(template, str) and template:
->>>>>>> 5e99e69f
                         try:
                             loader.get_template(template)
                         except TemplateDoesNotExist as e:
@@ -89,11 +83,7 @@
                             # TemplateDoesNotExist if the plugin's render_template
                             # does in fact exist, but it includes a template that
                             # doesn't.
-<<<<<<< HEAD
-                            if text_type(e) == template:
-=======
                             if str(e) == template:
->>>>>>> 5e99e69f
                                 raise ImproperlyConfigured(
                                     "CMS Plugins must define a render template (%s) that exists: %s"
                                     % (plugin, template)
