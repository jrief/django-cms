from cms.plugin_pool import plugin_pool
from cms.plugin_base import CMSPluginBase
from django.utils.translation import ugettext_lazy as _
from models import File
from django.conf import settings

class FilePlugin(CMSPluginBase):
    model = File
    name = _("File")
<<<<<<< HEAD
    render_template = "file/plugin.html"
=======
    #form_template = "file/form.html"
    render_template = "cms/plugins/file.html"
>>>>>>> a7c96c90
    
    def render(self, context, instance, placeholder):      
        return {'instance':instance, 'placeholder':placeholder, 'MEDIA_URL': settings.MEDIA_URL}
    
plugin_pool.register_plugin(FilePlugin)<|MERGE_RESOLUTION|>--- conflicted
+++ resolved
@@ -7,12 +7,7 @@
 class FilePlugin(CMSPluginBase):
     model = File
     name = _("File")
-<<<<<<< HEAD
-    render_template = "file/plugin.html"
-=======
-    #form_template = "file/form.html"
     render_template = "cms/plugins/file.html"
->>>>>>> a7c96c90
     
     def render(self, context, instance, placeholder):      
         return {'instance':instance, 'placeholder':placeholder, 'MEDIA_URL': settings.MEDIA_URL}
