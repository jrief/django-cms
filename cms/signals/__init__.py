
<<<<<<< HEAD
from django.conf import settings
from django.contrib.auth.models import Group
from django.db.models import signals
from django.dispatch import Signal

from cms.models import (
    GlobalPagePermission, PagePermission, PageUser, PageUserGroup, User,
)
from cms.signals.apphook import debug_server_restart, trigger_server_restart
from cms.signals.permissions import (
    post_save_user, post_save_user_group, pre_delete_globalpagepermission,
    pre_delete_group, pre_delete_pagepermission, pre_delete_user,
    pre_save_globalpagepermission, pre_save_group, pre_save_pagepermission,
    pre_save_user,
)
from cms.utils.conf import get_cms_setting
=======
from cms.signals.apphook import debug_server_restart, trigger_server_restart
from cms.signals.permissions import post_save_user, post_save_user_group, pre_save_user, pre_delete_user, pre_save_group, pre_delete_group, pre_save_pagepermission, pre_delete_pagepermission, pre_save_globalpagepermission, pre_delete_globalpagepermission, post_add_page
from cms.utils.conf import get_cms_setting

from django.db.models import signals
from django.dispatch import Signal

from cms.models import Page, PagePermission, GlobalPagePermission, PageUser, PageUserGroup
from django.conf import settings
from django.contrib.auth.models import User, Group
>>>>>>> 85499a4f

# ---------------- Our own signals ---------------- #

# fired after page location is changed - is moved from one node to other
page_moved = Signal(providing_args=["instance"])

# fired after page gets published - copied to public model - there may be more
# than one instances published before this signal gets called
post_publish = Signal(providing_args=["instance", "language"])
post_unpublish = Signal(providing_args=["instance", "language"])

# fired if a public page with an apphook is added or changed
urls_need_reloading = Signal(providing_args=[])

# *disclaimer*
# The generic object operation signals are very likely to change
# as their usage evolves.
# As a result, rely on these at your own risk
pre_obj_operation = Signal(
    providing_args=[
        "operation",
        "request",
        "token",
        "obj",
    ]
)

post_obj_operation = Signal(
    providing_args=[
        "operation",
        "request",
        "token",
        "obj",
    ]
)

pre_placeholder_operation = Signal(
    providing_args=[
        "operation",
        "request",
        "language",
        "token",
        "origin",
    ]
)

post_placeholder_operation = Signal(
    providing_args=[
        "operation",
        "request",
        "language",
        "token",
        "origin",
    ]
)


# ---------------- apphook reloading ---------------- #

if settings.DEBUG:
    urls_need_reloading.connect(debug_server_restart)


urls_need_reloading.connect(
    trigger_server_restart,
    dispatch_uid='aldryn-apphook-reload-handle-urls-need-reloading'
)

# ---------------- permissions ---------------- #

if get_cms_setting('PERMISSION'):
    # only if permissions are in use
    signals.pre_save.connect(pre_save_user, sender=User, dispatch_uid='cms_pre_save_user')
    signals.post_save.connect(post_save_user, sender=User, dispatch_uid='cms_post_save_user')
    signals.pre_delete.connect(pre_delete_user, sender=User, dispatch_uid='cms_pre_delete_user')

    signals.pre_save.connect(pre_save_user, sender=PageUser, dispatch_uid='cms_pre_save_pageuser')
    signals.pre_delete.connect(pre_delete_user, sender=PageUser, dispatch_uid='cms_pre_delete_pageuser')

    signals.pre_save.connect(pre_save_group, sender=Group, dispatch_uid='cms_pre_save_group')
    signals.post_save.connect(post_save_user_group, sender=Group, dispatch_uid='cms_post_save_group')
    signals.pre_delete.connect(pre_delete_group, sender=Group, dispatch_uid='cms_post_save_group')

    signals.pre_save.connect(pre_save_group, sender=PageUserGroup, dispatch_uid='cms_pre_save_pageusergroup')
    signals.pre_delete.connect(pre_delete_group, sender=PageUserGroup, dispatch_uid='cms_pre_delete_pageusergroup')

    signals.pre_save.connect(pre_save_pagepermission, sender=PagePermission, dispatch_uid='cms_pre_save_pagepermission')

<<<<<<< HEAD
    signals.pre_delete.connect(
        pre_delete_pagepermission, sender=PagePermission,
        dispatch_uid='cms_pre_delete_pagepermission'
    )
    signals.pre_save.connect(
        pre_save_globalpagepermission, sender=GlobalPagePermission,
        dispatch_uid='cms_pre_save_globalpagepermission'
    )
    signals.pre_delete.connect(
        pre_delete_globalpagepermission, sender=GlobalPagePermission,
        dispatch_uid='cms_pre_delete_globalpagepermission'
    )
=======
    signals.pre_save.connect(pre_save_globalpagepermission, sender=GlobalPagePermission,
                             dispatch_uid='cms_pre_save_globalpagepermission')
    signals.pre_delete.connect(pre_delete_globalpagepermission, sender=GlobalPagePermission,
                               dispatch_uid='cms_pre_delete_globalpagepermission')

    signals.post_save.connect(post_add_page, sender=Page, dispatch_uid='cms_post_add_page')
>>>>>>> 85499a4f
<|MERGE_RESOLUTION|>--- conflicted
+++ resolved
@@ -1,33 +1,21 @@
 
-<<<<<<< HEAD
 from django.conf import settings
 from django.contrib.auth.models import Group
 from django.db.models import signals
 from django.dispatch import Signal
 
 from cms.models import (
-    GlobalPagePermission, PagePermission, PageUser, PageUserGroup, User,
+    GlobalPagePermission, Page, PagePermission, PageUser, PageUserGroup, User,
 )
 from cms.signals.apphook import debug_server_restart, trigger_server_restart
 from cms.signals.permissions import (
-    post_save_user, post_save_user_group, pre_delete_globalpagepermission,
-    pre_delete_group, pre_delete_pagepermission, pre_delete_user,
+    post_add_page, post_save_user, post_save_user_group,
+    pre_delete_globalpagepermission, pre_delete_group,
+    pre_delete_pagepermission, pre_delete_user,
     pre_save_globalpagepermission, pre_save_group, pre_save_pagepermission,
     pre_save_user,
 )
 from cms.utils.conf import get_cms_setting
-=======
-from cms.signals.apphook import debug_server_restart, trigger_server_restart
-from cms.signals.permissions import post_save_user, post_save_user_group, pre_save_user, pre_delete_user, pre_save_group, pre_delete_group, pre_save_pagepermission, pre_delete_pagepermission, pre_save_globalpagepermission, pre_delete_globalpagepermission, post_add_page
-from cms.utils.conf import get_cms_setting
-
-from django.db.models import signals
-from django.dispatch import Signal
-
-from cms.models import Page, PagePermission, GlobalPagePermission, PageUser, PageUserGroup
-from django.conf import settings
-from django.contrib.auth.models import User, Group
->>>>>>> 85499a4f
 
 # ---------------- Our own signals ---------------- #
 
@@ -116,7 +104,6 @@
 
     signals.pre_save.connect(pre_save_pagepermission, sender=PagePermission, dispatch_uid='cms_pre_save_pagepermission')
 
-<<<<<<< HEAD
     signals.pre_delete.connect(
         pre_delete_pagepermission, sender=PagePermission,
         dispatch_uid='cms_pre_delete_pagepermission'
@@ -129,11 +116,7 @@
         pre_delete_globalpagepermission, sender=GlobalPagePermission,
         dispatch_uid='cms_pre_delete_globalpagepermission'
     )
-=======
-    signals.pre_save.connect(pre_save_globalpagepermission, sender=GlobalPagePermission,
-                             dispatch_uid='cms_pre_save_globalpagepermission')
-    signals.pre_delete.connect(pre_delete_globalpagepermission, sender=GlobalPagePermission,
-                               dispatch_uid='cms_pre_delete_globalpagepermission')
-
-    signals.post_save.connect(post_add_page, sender=Page, dispatch_uid='cms_post_add_page')
->>>>>>> 85499a4f
+    signals.post_save.connect(
+        post_add_page, sender=Page,
+        dispatch_uid='cms_post_add_page'
+    )