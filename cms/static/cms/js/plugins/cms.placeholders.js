/*##################################################|*/
/* #CMS.PLACEHOLDERS# */
(function($) {
// CMS.$ will be passed for $
<<<<<<< HEAD
CMS.$(document).ready(function () {
=======
$(document).ready(function () {
>>>>>>> 4539c52c
	/*!
	 * Placeholder
	 * @version: 2.0.0
	 * @description: Adds placeholder handling
	 */
	/*
	concept:
	the bar only stores default options.
	we need to send an ajax request to the backend to figure out all the details
	so we can speed up the rendering
	question: is the ID enough information?
	- we might also need the plugin type
	 */

	// TODO we might move all the cms placeholder initializers to CMS.Placeholders
	CMS.Placeholders = new CMS.Class({
<<<<<<< HEAD

		options: {
			'mode': 'edit' // edit, drag or view
		},
=======
>>>>>>> 4539c52c

		initialize: function (container, options) {
			this.containers = $(container);
			this.options = $.extend(true, {}, this.options, options);

			this.toolbar = $('#cms_toolbar');
			this.tooltip = this.toolbar.find('.cms_placeholders-tooltip');
			this.menu = this.toolbar.find('.cms_placeholders-menu');

			this.bars = $('.cms_placeholder-bar');
<<<<<<< HEAD
			this.dragholders = $('.cms_dragholder');
			this.dragitems = $('.cms_dragholder-draggable');
			this.dropareas = $('.cms_dragholder-droppable');
			this.sortareas = $('.cms_sortables');
=======
			this.sortareas = $('.cms_sortables');
			this.dragholders = $('.cms_dragholder');

			this.dragitems = $('.cms_dragholder-draggable');
			this.dropareas = $('.cms_dragholder-droppable');
>>>>>>> 4539c52c

			this.timer = function () {};

			this._events();
			this._preventEvents();
			this._dragging();
<<<<<<< HEAD

			// handle initial modes
			if(this.options.mode === 'edit') this._enableEditMode();
			if(this.options.mode === 'drag') this._enableDragMode();
=======
>>>>>>> 4539c52c
		},

		_events: function () {
			var that = this;

			// bind events to each placeholder
			this.containers.each(function () {
				that._setupPlaceholder($(this));
<<<<<<< HEAD
=======
				that._setupDragholder($('#cms_dragholder-' + that.getId($(this))));
>>>>>>> 4539c52c
			});

			// save placeholder elements, we need to unbind the event if its already available
			$(document.body).bind('mousemove.cms.placeholder', function (e) {
				that.tooltip.css({
					'left': e.pageX + 20,
					'top': e.pageY - 12
				});
			});

			// add event to placeholder bar menu
			this.menu.bind('mouseenter.cms.placeholder mouseleave.cms.placeholder', function (e) {
				(e.type === 'mouseenter') ? that._showMenu() : that._hideMenu();
<<<<<<< HEAD
			});

			// TODO only prototyping
			this.menu.bind('click', function (e) {
				if($(this).hasClass('cms_placeholders-menu-layout')) {
					that._enableEditMode(300);
				} else {
					that._enableDragMode(300);
				}

				// reset dragholders
				that.dragholders.removeClass('cms_dragholder-selected');
				// attach active class to current element
				var id = $(this).data('id');
				$('#cms_dragholder-' + id).addClass('cms_dragholder-selected');
			});
			// TODO only prototyping
			this.toolbar.find('.cms_toolbar-item_buttons li a').eq(0).bind('click', function (e) {
				e.preventDefault();
				that._enableEditMode(300);
			});
			// TODO only prototyping
			this.toolbar.find('.cms_toolbar-item_buttons li a').eq(1).bind('click', function (e) {
				e.preventDefault();
				that._enableDragMode(300);
			});
		},

		// TODO only prototyping
		_enableEditMode: function (speed) {
			this.bars.hide();
			this.dragholders.hide();
			this.containers.fadeIn(speed);
			this.menu.hide();
			this.menu.removeClass('cms_placeholders-menu-layout');

			// set active item
			this.toolbar.find('.cms_toolbar-item_buttons li').removeClass('active').eq(0).addClass('active');
		},

		// TODO only prototyping
		_enableDragMode: function (speed) {
			this.bars.fadeIn(speed);
			this.dragholders.fadeIn(speed);
			this.containers.hide();
			this.menu.hide();
			this.menu.removeClass('cms_placeholders-menu-layout');

			// set active item
			this.toolbar.find('.cms_toolbar-item_buttons li').removeClass('active').eq(1).addClass('active');
		},

		_setupPlaceholder: function (placeholder) {
			var that = this;
			// setup corresponding drag element
			var id = this._getId(placeholder);
			var dragholder = $('#cms_dragholder-' + id);

			// attach mouseenter/mouseleave event
			placeholder.bind('mouseenter.cms.placeholder mouseleave.cms.placeholder', function (e) {
				// add tooltip event to every placeholder
				(e.type === 'mouseenter') ? that.tooltip.show() : that.tooltip.hide();
				(e.type === 'mouseenter') ? that._showMenu(that._getId($(this))) : that._hideMenu();
			});

			placeholder.add(dragholder).bind('mousemove.cms.placeholder', function () {
=======
			});
		},

		_setupPlaceholder: function (placeholder) {
			var that = this;

			// attach mouseenter/mouseleave event
			placeholder.bind('mouseenter.cms.placeholder mouseleave.cms.placeholder', function (e) {
				// add tooltip event to every placeholder
				(e.type === 'mouseenter') ? that.tooltip.show() : that.tooltip.hide();
				(e.type === 'mouseenter') ? that._showMenu(that.getId($(this))) : that._hideMenu();
			});

			placeholder.bind('mousemove.cms.placeholder', function () {
				that.menu.css({
					'left': $(this).position().left,
					'top': $(this).position().top
				});
			});
		},

		_setupDragholder: function (dragholder) {
			var that = this;

			dragholder.bind('mouseenter.cms.placeholder mouseleave.cms.placeholder', function (e) {
				// add tooltip event to every placeholder
				(e.type === 'mouseenter') ? that._showMenu(that.getId($(this)), true) : that._hideMenu(true);
				// bind current element id to
			});

			dragholder.bind('mousemove.cms.placeholder', function () {
>>>>>>> 4539c52c
				that.menu.css({
					'left': $(this).position().left,
					'top': $(this).position().top
				});
			});
		},

<<<<<<< HEAD
			dragholder.bind('mouseenter.cms.placeholder mouseleave.cms.placeholder', function (e) {
				// add tooltip event to every placeholder
				(e.type === 'mouseenter') ? that._showMenu(that._getId($(this)), true) : that._hideMenu(true);
				// bind current element id to
			});
		},

=======
>>>>>>> 4539c52c
		_showMenu: function (id, dragging) {
			clearTimeout(this.timer);
			this.menu.fadeIn(100);
			if(dragging) this.menu.addClass('cms_placeholders-menu-layout');
			// attach element to menu
			this.menu.data('id', id);
		},

		_hideMenu: function (dragging) {
			var that = this;

			this.timer = setTimeout(function () {
				that.menu.fadeOut(100, function () {
					if(dragging) that.menu.removeClass('cms_placeholders-menu-layout');
				});
			}, 500);
		},

<<<<<<< HEAD
		_getId: function (el) {
=======
		getId: function (el) {
>>>>>>> 4539c52c
			var id = null;

			if(el.hasClass('cms_placeholder')) {
				id = el.attr('id').replace('cms_placeholder-', '');
			} else {
				id = el.attr('id').replace('cms_dragholder-', '');
			}

			return id;
		},

		_dragging: function () {
<<<<<<< HEAD
			var that = this;

			// sortable allows to rearrange items, it also enables draggable which is kinda weird
			// TODO we need to connect to a list directly
			// TODO successfull sorting should also update the position
			this.sortareas.sortable({
				'items': '> .cms_dragholder-draggable',
				'cursor': 'move',
				'connectWith': this.sortareas,
				'tolerance': 'pointer',
				// creates a cline thats over everything else
				'helper': 'clone',
				'appendTo': 'body',
				'placeholder': 'cms_reset cms_light cms_dragholder cms_dragholder-empty cms_dragholder-droppable ui-droppable',
				'zIndex': 999999,
				'stop': function (event, ui) {
					// TODO this needs refactoring, first should be ALL placeholders than all dragitems within a list
					// TODO otherwise this wont work
					var origin = ui.item;
					var id = origin.attr('id').replace('cms_dragholder-', '');
					var shadow = $('#cms_placeholder-' + id);


					shadow.insertBefore(origin);


					// TODO we need some ajax checking before actually replacing
					// TODO we might also need some loading indication


					/*

					ui.item.attr('style', '');

					// TODO we need to handle double sortings
					clearTimeout(that.timer);
					that.timer = setTimeout(function () {
						that.update(ui.item.attr('id').replace('cms_dragholder-', ''), ui.item);
					}, 100);
=======
			// sortable allows to rearrange items, it also enables draggable which is kinda weird
			// TODO we need to connect to a list directly
			// TODO successfull sorting should also update the position
			this.sortareas.sortable({
				'items': this.dragitems,
				'cursor': 'move',
				'connectWith': this.sortareas,
				'tolerance': 'pointer',
				// creates a cline thats over everything else
				'helper': 'clone',
				'appendTo': 'body',
				'placeholder': 'cms_reset cms_light cms_dragholder cms_dragholder-empty cms_dragholder-droppable ui-droppable',
				'zIndex': 999999,
				'start': function (event, ui) {
					// remove with from helper
					// TODO might be removed cause of handler pickup
					ui.helper.css('width', 250);
				},
				'stop': function (event, ui) {
					// TODO this needs refactoring, first should be ALL placeholders than all dragitems within a list
					// TODO otherwise this wont work
					//var dragitem = ui.item;

					//plugin.insertBefore(dragitem);

					// TODO we need some ajax checking before actually replacing
					// TODO we might also need some loading indication

					/*
					ui.item.attr('style', '');
					// TODO we need to handle double sortings
					clearTimeout(that.timer);
					that.timer = setTimeout(function () {
						that.update(ui.item.attr('id').replace('cms_dragholder-', ''), ui.item);
					}, 100);
					*/

					// we pass the id to the updater which checks within the backend the correct place
					var id = ui.item.attr('id').replace('cms_dragholder-', '');
					var plugin = $('#cms_placeholder-' + id);
						plugin.trigger('cms.placeholder.update');
				}
			}).disableSelection();

			// define which areas are droppable

			this.dropareas.droppable({
				'greedy': true,
				// todo, this is important to check if elements are allowed to be dropped here
				'accept': '.cms_dragholder-draggable',
				'tolerance': 'pointer',
				'activeClass': 'cms_dragholder-allowed',
				'hoverClass': 'cms_dragholder-hover-allowed'
			});
		},

		_preventEvents: function () {
			var clicks = 0;
			var delay = 500;
			var timer = function () {};
			var prevent = true;

			// unbind click event if already initialized
			this.containers.find('a, button, input[type="submit"], input[type="button"]').bind('click', function (e) {
				if(prevent) {
					e.preventDefault();

					// clear timeout after click and increment
					clearTimeout(timer);

					timer = setTimeout(function () {
						// if there is only one click use standard event
						if(clicks === 1) {
							prevent = false;

							$(e.currentTarget)[0].click();
						}
						// reset
						clicks = 0;
					}, delay);

					clicks++;
				}
			});
		}

	});
>>>>>>> 4539c52c

					*/

<<<<<<< HEAD
				}
			});

			// define which areas are droppable

			this.dropareas.droppable({
				'greedy': true,
				// todo, this is important to check if elements are allowed to be dropped here
				'accept': '.cms_dragholder-draggable',
				'tolerance': 'pointer',
				'activeClass': 'cms_dragholder-allowed',
				'hoverClass': 'cms_dragholder-hover-allowed'
			});
		},

		update: function (id, dragitem) {

			var plugin = $('#cms_placeholder-' + id);
				plugin.insertBefore(dragitem);

			console.log(dragitem);

			// attach new position for plugin
		},

		_preventEvents: function () {
			var clicks = 0;
			var delay = 500;
			var timer = function () {};
			var prevent = true;

			// unbind click event if already initialized
			this.containers.find('a, button, input[type="submit"], input[type="button"]').bind('click', function (e) {
				if(prevent) {
					e.preventDefault();

					// clear timeout after click and increment
					clearTimeout(timer);

					timer = setTimeout(function () {
						// if there is only one click use standard event
						if(clicks === 1) {
							prevent = false;

							$(e.currentTarget)[0].click();
						}
						// reset
						clicks = 0;
					}, delay);

					clicks++;
				}
			});
		}
=======




	CMS.Placeholder = new CMS.Class({

		options: {
			'type': '', // bar or plugin
			'page_id': null, // TODO SHOULD BE REMOVED
			'placeholder_id': null,
			'plugin_type': '',
			'plugin_id': null,
			'plugin_language': '',
			'plugin_parent': null,
			'plugin_order': null,
			'plugin_breadcrumb': [],
			'plugin_restriction': [],
			'urls': {
				'add_plugin': '',
				'edit_plugin': '',
				'move_plugin': '',
				'remove_plugin': '' // TODO this might be depricated cause url is directly on the plugin itself?
			}
		},

		initialize: function (container, options) {
			this.container = $(container);
			this.options = $.extend(true, {}, this.options, options);

			this.body = $(document);

			// attach event handling to placeholder bar
			if(this.options.type === 'bar') this._setBar();

			// attach events to the placeholders itself
			if(this.options.type === 'plugin') this._setPlugin();
		},

		_setBar: function () {
			var that = this;

			// attach event to the button
			this.container.find('.cms_placeholder-btn').bind('click mouseenter mouseleave', function (e) {
				e.preventDefault();

				if(e.type === 'mouseenter') {
					$(this).find('> a').addClass('active');
					$(this).parent().css('z-index', 99999);
				} else if(e.type === 'mouseleave') {
					$(this).find('> a').removeClass('active');
					$(this).parent().css('z-index', 9999);
				}
			});

			// attach events to the anchors
			this.container.find('.cms_placeholder-subnav a').bind('click', function (e) {
				e.preventDefault();
				that.addPlugin($(this).attr('href').replace('#', ''));
			});
		},
>>>>>>> 4539c52c

		_setPlugin: function () {
			var that = this;

<<<<<<< HEAD
	CMS.Placeholder = new CMS.Class({

		options: {
			'type': '', // bar or plugin
			'page_id': null, // TODO SHOULD BE REMOVED
			'placeholder_id': null,
			'plugin_type': '',
			'plugin_id': null,
			'plugin_language': '',
			'plugin_parent': null,
			'plugin_order': null,
			'plugin_breadcrumb': [],
			'plugin_restriction': [],
			'urls': {
				'add_plugin': '',
				'edit_plugin': '',
				'move_plugin': '',
				'remove_plugin': ''
			}
		},

		initialize: function (container, options) {
			this.container = $(container);
			this.options = $.extend(true, {}, this.options, options);

			// attach event handling to placeholder bar
			if(this.options.type === 'bar') this._setBar();

			// attach events to the placeholders itself
			if(this.options.type === 'plugin') this._setPlugin();
		},

		_setBar: function () {
			var that = this;

			// attach event to the button
			this.container.find('.cms_placeholder-btn').bind('click mouseenter mouseleave', function (e) {
				e.preventDefault();

				if(e.type === 'mouseenter') {
					$(this).find('> a').addClass('active');
					$(this).parent().css('z-index', 99999);
				} else if(e.type === 'mouseleave') {
					$(this).find('> a').removeClass('active');
					$(this).parent().css('z-index', 9999);
				}
			});

			// attach events to the anchors
			this.container.find('.cms_placeholder-subnav a').bind('click', function (e) {
				e.preventDefault();
				that.addPlugin($(this));
			});
		},

		_setPlugin: function () {
			var that = this;

			// add plugin edit event
			this.container.bind('dblclick', function (e) {
				e.preventDefault();
				e.stopPropagation();

				// TODO this url should be passed as option
				var url = that.options.urls.edit_plugin + that.options.page_id + '/edit-plugin/' + that.options.plugin_id;

				// TODO breadcrumb should be saved through that.options.plugin_breadcrumb
				that.editPlugin(url, [{
					'title': that.options.plugin_type,
					'url': url
				}]);
			});

			// attach options as data values
			//this.container.data(this.options);

			var draggable = $('#cms_dragholder-' + this.options.plugin_id);
			var menu = draggable.find('.cms_dragmenu-dropdown');
			var speed = 200;
			// attach events
			draggable.find('.cms_dragmenu').bind('click', function () {
				if(menu.is(':visible')) {
					hide();
				} else {
					show();
				}
			}).bind('mouseleave', function (e) {
				that.timer = setTimeout(hide, speed);
			});
			draggable.find('.cms_dragmenu-dropdown').bind('mouseleave.cms.draggable mouseenter.cms.draggable', function (e) {
				clearTimeout(that.timer);
				if(e.type === 'mouseleave') {
					that.timer = setTimeout(hide, speed);
				}
			});

			function hide() {
				menu.hide();
				draggable.css('z-index', 99);
			}

			function show() {
				menu.show();
				draggable.css('z-index', 999);
			}

			// atach default item behaviour
			// _setNavigation
			menu.find('a').bind('click', function (e) {
				e.preventDefault();
				CMS.API.Toolbar.delegate($(this));
			});
		},

		addPlugin: function (el) {
			// TODO needs refactoring
			// I pass the plugin type and

			var that = this;
			var data = {
				'plugin_type': el.attr('href').replace('#', ''),
				'language': this.options.plugin_language,
				// TODO this should be page_id, not required for new system
				'placeholder_id': this.options.page_id,
				// TODO this should be placeholder_id
				'placeholder': this.options.placeholder_id,
				'csrfmiddlewaretoken': CMS.API.Toolbar.options.csrf
			};

			/*
			 * new should be the following
			 * plugin_id (id)
			 * plugin_language (string)
			 * plugin_parent (null)
			 * plugin_order (id)
			 * plugin_breadcrumb (array)
			 * placeholder_id (id)
			 */

			$.ajax({
				'type': 'POST',
				'url': this.options.urls.add_plugin,
				'data': data,
				'success': function (id) {
					// TODO instead of the id we should get the full url so options.edit_plugin is not required
					var url = that.options.urls.edit_plugin + that.options.page_id + '/edit-plugin/' + id;

					that.editPlugin(url, [{
						'title': data.plugin_type,
						'url': url
					}]);
				},
				'error': function (jqXHR) {
					var msg = 'The following error occured while adding a new plugin: ';
					// trigger error
					CMS.API.Toolbar.showError(msg + jqXHR.status + ' ' + jqXHR.statusText);
				}
			});
		},

		editPlugin: function (url, breadcrumb) {
			// trigger modal window
			CMS.API.Toolbar.openModal(url, breadcrumb);
		}

	});

});
})(CMS.$);
=======
			// add plugin edit event
			this.container.bind('dblclick', function (e) {
				e.preventDefault();
				e.stopPropagation();

				// TODO this url should be passed as option
				var url = that.options.urls.edit_plugin + that.options.page_id + '/edit-plugin/' + that.options.plugin_id;

				// TODO breadcrumb should be saved through that.options.plugin_breadcrumb
				that.editPlugin(url, [{
					'title': that.options.plugin_type,
					'url': url
				}]);
			});

			// attach options as data values
			//this.container.data(this.options);

			var draggable = $('#cms_dragholder-' + this.options.plugin_id);
			var menu = draggable.find('.cms_dragmenu-dropdown');
			var speed = 200;
			// attach events
			draggable.find('.cms_dragmenu').bind('click', function () {
				if(menu.is(':visible')) {
					hide();
				} else {
					show();
				}
			}).bind('mouseleave', function (e) {
				that.timer = setTimeout(hide, speed);
			});
			draggable.find('.cms_dragmenu-dropdown').bind('mouseleave.cms.draggable mouseenter.cms.draggable', function (e) {
				clearTimeout(that.timer);
				if(e.type === 'mouseleave') {
					that.timer = setTimeout(hide, speed);
				}
			});

			function hide() {
				menu.hide();
				draggable.css('z-index', 99);
			}

			function show() {
				menu.show();
				draggable.css('z-index', 999);
			}

			// atach default item behaviour
			// _setNavigation
			menu.find('a').bind('click', function (e) {
				e.preventDefault();

				if($(this).attr('rel') === 'custom') {
					that.addPlugin($(this).attr('href').replace('#', ''))
				} else {
					CMS.API.Toolbar.delegate($(this));
				}
			});

			// update plugin position
			this.container.bind('cms.placeholder.update', function () {
				that.updatePlugin();
			});
		},

		addPlugin: function (type) {
			// TODO needs refactoring
			// I pass the plugin type and

			var that = this;
			var data = {
				'plugin_type': type,
				'language': this.options.plugin_language,
				// TODO this should be page_id, not required for new system
				'placeholder_id': this.options.page_id,
				// TODO this should be placeholder_id
				'placeholder': this.options.placeholder_id,
				'csrfmiddlewaretoken': CMS.API.Toolbar.options.csrf
			};

			$.ajax({
				'type': 'POST',
				'url': this.options.urls.add_plugin,
				'data': data,
				'success': function (id) {
					// TODO instead of the id we should get the full url so options.edit_plugin is not required
					var url = that.options.urls.edit_plugin + that.options.page_id + '/edit-plugin/' + id;

					that.editPlugin(url, [{
						'title': data.plugin_type,
						'url': url
					}]);
				},
				'error': function (jqXHR) {
					var msg = 'The following error occured while adding a new plugin: ';
					// trigger error
					CMS.API.Toolbar.showError(msg + jqXHR.status + ' ' + jqXHR.statusText);
				}
			});
		},

		editPlugin: function (url, breadcrumb) {
			// trigger modal window
			CMS.API.Toolbar.openModal(url, breadcrumb);
		},

		updatePlugin: function () {
			var id = CMS.API.Placeholders.getId(this.container);

			var plugin = $('#cms_placeholder-' + id);
			var dragitem = $('#cms_dragholder-' + id);

			// insert new position
			plugin.insertBefore(dragitem);


			// placeholder_id, plugin_type, plugin_id, plugin_language, plugin_order
			/*
			 'language': this.options.plugin_language,
			 // TODO this should be page_id, not required for new system
			 'placeholder_id': this.options.page_id,
			 // TODO this should be placeholder_id
			 'placeholder': this.options.placeholder_id,
			 'csrfmiddlewaretoken': CMS.API.Toolbar.options.csrf
			 */
			var data = {
				'placeholder_id': this.options.page_id,
				'csrfmiddlewaretoken': CMS.API.Toolbar.options.csrf
			};

			$.ajax({
				'type': 'POST',
				'url': this.options.urls.move_plugin,
				'data': data,
				'success': function (response, status) {

					console.log(data);
					//console.log(response);
				},
				'error': function (jqXHR) {
					var msg = 'An error occured during the update.';
					// trigger error
					CMS.API.Toolbar.showError(msg + jqXHR.status + ' ' + jqXHR.statusText);

					// TODO refresh browser?
				}
			})
		}

	});

});
})(CMS.$);

/*
 {
 'type': 'plugin', // bar or plugin
 'placeholder_id': 1,
 'plugin_type': 'TextPlugin',
 'plugin_id': 1,
 'plugin_language': 'en',
 'plugin_children': [
 { 'type': 'ColumnPlugin', title: 'Column' }
 ],
 'plugin_order': 2,
 'plugin_breadcrumb': [
 { 'url': '/en/admin/cms/page/1/edit-plugin/1/', 'title': 'Text plugin' }
 ]
 'plugin_restriction': ['TextPlugin', 'PicturePlugin', 'ColumnPlugin'],
 'urls': {
 'add_plugin': '',
 'edit_plugin': '',
 'move_plugin': ''
 }
 }
 */
>>>>>>> 4539c52c
<|MERGE_RESOLUTION|>--- conflicted
+++ resolved
@@ -2,11 +2,7 @@
 /* #CMS.PLACEHOLDERS# */
 (function($) {
 // CMS.$ will be passed for $
-<<<<<<< HEAD
-CMS.$(document).ready(function () {
-=======
 $(document).ready(function () {
->>>>>>> 4539c52c
 	/*!
 	 * Placeholder
 	 * @version: 2.0.0
@@ -23,13 +19,6 @@
 
 	// TODO we might move all the cms placeholder initializers to CMS.Placeholders
 	CMS.Placeholders = new CMS.Class({
-<<<<<<< HEAD
-
-		options: {
-			'mode': 'edit' // edit, drag or view
-		},
-=======
->>>>>>> 4539c52c
 
 		initialize: function (container, options) {
 			this.containers = $(container);
@@ -40,31 +29,17 @@
 			this.menu = this.toolbar.find('.cms_placeholders-menu');
 
 			this.bars = $('.cms_placeholder-bar');
-<<<<<<< HEAD
+			this.sortareas = $('.cms_sortables');
 			this.dragholders = $('.cms_dragholder');
+
 			this.dragitems = $('.cms_dragholder-draggable');
 			this.dropareas = $('.cms_dragholder-droppable');
-			this.sortareas = $('.cms_sortables');
-=======
-			this.sortareas = $('.cms_sortables');
-			this.dragholders = $('.cms_dragholder');
-
-			this.dragitems = $('.cms_dragholder-draggable');
-			this.dropareas = $('.cms_dragholder-droppable');
->>>>>>> 4539c52c
 
 			this.timer = function () {};
 
 			this._events();
 			this._preventEvents();
 			this._dragging();
-<<<<<<< HEAD
-
-			// handle initial modes
-			if(this.options.mode === 'edit') this._enableEditMode();
-			if(this.options.mode === 'drag') this._enableDragMode();
-=======
->>>>>>> 4539c52c
 		},
 
 		_events: function () {
@@ -73,10 +48,7 @@
 			// bind events to each placeholder
 			this.containers.each(function () {
 				that._setupPlaceholder($(this));
-<<<<<<< HEAD
-=======
 				that._setupDragholder($('#cms_dragholder-' + that.getId($(this))));
->>>>>>> 4539c52c
 			});
 
 			// save placeholder elements, we need to unbind the event if its already available
@@ -90,74 +62,6 @@
 			// add event to placeholder bar menu
 			this.menu.bind('mouseenter.cms.placeholder mouseleave.cms.placeholder', function (e) {
 				(e.type === 'mouseenter') ? that._showMenu() : that._hideMenu();
-<<<<<<< HEAD
-			});
-
-			// TODO only prototyping
-			this.menu.bind('click', function (e) {
-				if($(this).hasClass('cms_placeholders-menu-layout')) {
-					that._enableEditMode(300);
-				} else {
-					that._enableDragMode(300);
-				}
-
-				// reset dragholders
-				that.dragholders.removeClass('cms_dragholder-selected');
-				// attach active class to current element
-				var id = $(this).data('id');
-				$('#cms_dragholder-' + id).addClass('cms_dragholder-selected');
-			});
-			// TODO only prototyping
-			this.toolbar.find('.cms_toolbar-item_buttons li a').eq(0).bind('click', function (e) {
-				e.preventDefault();
-				that._enableEditMode(300);
-			});
-			// TODO only prototyping
-			this.toolbar.find('.cms_toolbar-item_buttons li a').eq(1).bind('click', function (e) {
-				e.preventDefault();
-				that._enableDragMode(300);
-			});
-		},
-
-		// TODO only prototyping
-		_enableEditMode: function (speed) {
-			this.bars.hide();
-			this.dragholders.hide();
-			this.containers.fadeIn(speed);
-			this.menu.hide();
-			this.menu.removeClass('cms_placeholders-menu-layout');
-
-			// set active item
-			this.toolbar.find('.cms_toolbar-item_buttons li').removeClass('active').eq(0).addClass('active');
-		},
-
-		// TODO only prototyping
-		_enableDragMode: function (speed) {
-			this.bars.fadeIn(speed);
-			this.dragholders.fadeIn(speed);
-			this.containers.hide();
-			this.menu.hide();
-			this.menu.removeClass('cms_placeholders-menu-layout');
-
-			// set active item
-			this.toolbar.find('.cms_toolbar-item_buttons li').removeClass('active').eq(1).addClass('active');
-		},
-
-		_setupPlaceholder: function (placeholder) {
-			var that = this;
-			// setup corresponding drag element
-			var id = this._getId(placeholder);
-			var dragholder = $('#cms_dragholder-' + id);
-
-			// attach mouseenter/mouseleave event
-			placeholder.bind('mouseenter.cms.placeholder mouseleave.cms.placeholder', function (e) {
-				// add tooltip event to every placeholder
-				(e.type === 'mouseenter') ? that.tooltip.show() : that.tooltip.hide();
-				(e.type === 'mouseenter') ? that._showMenu(that._getId($(this))) : that._hideMenu();
-			});
-
-			placeholder.add(dragholder).bind('mousemove.cms.placeholder', function () {
-=======
 			});
 		},
 
@@ -189,7 +93,6 @@
 			});
 
 			dragholder.bind('mousemove.cms.placeholder', function () {
->>>>>>> 4539c52c
 				that.menu.css({
 					'left': $(this).position().left,
 					'top': $(this).position().top
@@ -197,16 +100,6 @@
 			});
 		},
 
-<<<<<<< HEAD
-			dragholder.bind('mouseenter.cms.placeholder mouseleave.cms.placeholder', function (e) {
-				// add tooltip event to every placeholder
-				(e.type === 'mouseenter') ? that._showMenu(that._getId($(this)), true) : that._hideMenu(true);
-				// bind current element id to
-			});
-		},
-
-=======
->>>>>>> 4539c52c
 		_showMenu: function (id, dragging) {
 			clearTimeout(this.timer);
 			this.menu.fadeIn(100);
@@ -225,11 +118,7 @@
 			}, 500);
 		},
 
-<<<<<<< HEAD
-		_getId: function (el) {
-=======
 		getId: function (el) {
->>>>>>> 4539c52c
 			var id = null;
 
 			if(el.hasClass('cms_placeholder')) {
@@ -242,47 +131,6 @@
 		},
 
 		_dragging: function () {
-<<<<<<< HEAD
-			var that = this;
-
-			// sortable allows to rearrange items, it also enables draggable which is kinda weird
-			// TODO we need to connect to a list directly
-			// TODO successfull sorting should also update the position
-			this.sortareas.sortable({
-				'items': '> .cms_dragholder-draggable',
-				'cursor': 'move',
-				'connectWith': this.sortareas,
-				'tolerance': 'pointer',
-				// creates a cline thats over everything else
-				'helper': 'clone',
-				'appendTo': 'body',
-				'placeholder': 'cms_reset cms_light cms_dragholder cms_dragholder-empty cms_dragholder-droppable ui-droppable',
-				'zIndex': 999999,
-				'stop': function (event, ui) {
-					// TODO this needs refactoring, first should be ALL placeholders than all dragitems within a list
-					// TODO otherwise this wont work
-					var origin = ui.item;
-					var id = origin.attr('id').replace('cms_dragholder-', '');
-					var shadow = $('#cms_placeholder-' + id);
-
-
-					shadow.insertBefore(origin);
-
-
-					// TODO we need some ajax checking before actually replacing
-					// TODO we might also need some loading indication
-
-
-					/*
-
-					ui.item.attr('style', '');
-
-					// TODO we need to handle double sortings
-					clearTimeout(that.timer);
-					that.timer = setTimeout(function () {
-						that.update(ui.item.attr('id').replace('cms_dragholder-', ''), ui.item);
-					}, 100);
-=======
 			// sortable allows to rearrange items, it also enables draggable which is kinda weird
 			// TODO we need to connect to a list directly
 			// TODO successfull sorting should also update the position
@@ -304,9 +152,11 @@
 				'stop': function (event, ui) {
 					// TODO this needs refactoring, first should be ALL placeholders than all dragitems within a list
 					// TODO otherwise this wont work
+
 					//var dragitem = ui.item;
 
 					//plugin.insertBefore(dragitem);
+
 
 					// TODO we need some ajax checking before actually replacing
 					// TODO we might also need some loading indication
@@ -370,66 +220,8 @@
 		}
 
 	});
->>>>>>> 4539c52c
-
-					*/
-
-<<<<<<< HEAD
-				}
-			});
-
-			// define which areas are droppable
-
-			this.dropareas.droppable({
-				'greedy': true,
-				// todo, this is important to check if elements are allowed to be dropped here
-				'accept': '.cms_dragholder-draggable',
-				'tolerance': 'pointer',
-				'activeClass': 'cms_dragholder-allowed',
-				'hoverClass': 'cms_dragholder-hover-allowed'
-			});
-		},
-
-		update: function (id, dragitem) {
-
-			var plugin = $('#cms_placeholder-' + id);
-				plugin.insertBefore(dragitem);
-
-			console.log(dragitem);
-
-			// attach new position for plugin
-		},
-
-		_preventEvents: function () {
-			var clicks = 0;
-			var delay = 500;
-			var timer = function () {};
-			var prevent = true;
-
-			// unbind click event if already initialized
-			this.containers.find('a, button, input[type="submit"], input[type="button"]').bind('click', function (e) {
-				if(prevent) {
-					e.preventDefault();
-
-					// clear timeout after click and increment
-					clearTimeout(timer);
-
-					timer = setTimeout(function () {
-						// if there is only one click use standard event
-						if(clicks === 1) {
-							prevent = false;
-
-							$(e.currentTarget)[0].click();
-						}
-						// reset
-						clicks = 0;
-					}, delay);
-
-					clicks++;
-				}
-			});
-		}
-=======
+
+
 
 
 
@@ -490,182 +282,10 @@
 				that.addPlugin($(this).attr('href').replace('#', ''));
 			});
 		},
->>>>>>> 4539c52c
 
 		_setPlugin: function () {
 			var that = this;
 
-<<<<<<< HEAD
-	CMS.Placeholder = new CMS.Class({
-
-		options: {
-			'type': '', // bar or plugin
-			'page_id': null, // TODO SHOULD BE REMOVED
-			'placeholder_id': null,
-			'plugin_type': '',
-			'plugin_id': null,
-			'plugin_language': '',
-			'plugin_parent': null,
-			'plugin_order': null,
-			'plugin_breadcrumb': [],
-			'plugin_restriction': [],
-			'urls': {
-				'add_plugin': '',
-				'edit_plugin': '',
-				'move_plugin': '',
-				'remove_plugin': ''
-			}
-		},
-
-		initialize: function (container, options) {
-			this.container = $(container);
-			this.options = $.extend(true, {}, this.options, options);
-
-			// attach event handling to placeholder bar
-			if(this.options.type === 'bar') this._setBar();
-
-			// attach events to the placeholders itself
-			if(this.options.type === 'plugin') this._setPlugin();
-		},
-
-		_setBar: function () {
-			var that = this;
-
-			// attach event to the button
-			this.container.find('.cms_placeholder-btn').bind('click mouseenter mouseleave', function (e) {
-				e.preventDefault();
-
-				if(e.type === 'mouseenter') {
-					$(this).find('> a').addClass('active');
-					$(this).parent().css('z-index', 99999);
-				} else if(e.type === 'mouseleave') {
-					$(this).find('> a').removeClass('active');
-					$(this).parent().css('z-index', 9999);
-				}
-			});
-
-			// attach events to the anchors
-			this.container.find('.cms_placeholder-subnav a').bind('click', function (e) {
-				e.preventDefault();
-				that.addPlugin($(this));
-			});
-		},
-
-		_setPlugin: function () {
-			var that = this;
-
-			// add plugin edit event
-			this.container.bind('dblclick', function (e) {
-				e.preventDefault();
-				e.stopPropagation();
-
-				// TODO this url should be passed as option
-				var url = that.options.urls.edit_plugin + that.options.page_id + '/edit-plugin/' + that.options.plugin_id;
-
-				// TODO breadcrumb should be saved through that.options.plugin_breadcrumb
-				that.editPlugin(url, [{
-					'title': that.options.plugin_type,
-					'url': url
-				}]);
-			});
-
-			// attach options as data values
-			//this.container.data(this.options);
-
-			var draggable = $('#cms_dragholder-' + this.options.plugin_id);
-			var menu = draggable.find('.cms_dragmenu-dropdown');
-			var speed = 200;
-			// attach events
-			draggable.find('.cms_dragmenu').bind('click', function () {
-				if(menu.is(':visible')) {
-					hide();
-				} else {
-					show();
-				}
-			}).bind('mouseleave', function (e) {
-				that.timer = setTimeout(hide, speed);
-			});
-			draggable.find('.cms_dragmenu-dropdown').bind('mouseleave.cms.draggable mouseenter.cms.draggable', function (e) {
-				clearTimeout(that.timer);
-				if(e.type === 'mouseleave') {
-					that.timer = setTimeout(hide, speed);
-				}
-			});
-
-			function hide() {
-				menu.hide();
-				draggable.css('z-index', 99);
-			}
-
-			function show() {
-				menu.show();
-				draggable.css('z-index', 999);
-			}
-
-			// atach default item behaviour
-			// _setNavigation
-			menu.find('a').bind('click', function (e) {
-				e.preventDefault();
-				CMS.API.Toolbar.delegate($(this));
-			});
-		},
-
-		addPlugin: function (el) {
-			// TODO needs refactoring
-			// I pass the plugin type and
-
-			var that = this;
-			var data = {
-				'plugin_type': el.attr('href').replace('#', ''),
-				'language': this.options.plugin_language,
-				// TODO this should be page_id, not required for new system
-				'placeholder_id': this.options.page_id,
-				// TODO this should be placeholder_id
-				'placeholder': this.options.placeholder_id,
-				'csrfmiddlewaretoken': CMS.API.Toolbar.options.csrf
-			};
-
-			/*
-			 * new should be the following
-			 * plugin_id (id)
-			 * plugin_language (string)
-			 * plugin_parent (null)
-			 * plugin_order (id)
-			 * plugin_breadcrumb (array)
-			 * placeholder_id (id)
-			 */
-
-			$.ajax({
-				'type': 'POST',
-				'url': this.options.urls.add_plugin,
-				'data': data,
-				'success': function (id) {
-					// TODO instead of the id we should get the full url so options.edit_plugin is not required
-					var url = that.options.urls.edit_plugin + that.options.page_id + '/edit-plugin/' + id;
-
-					that.editPlugin(url, [{
-						'title': data.plugin_type,
-						'url': url
-					}]);
-				},
-				'error': function (jqXHR) {
-					var msg = 'The following error occured while adding a new plugin: ';
-					// trigger error
-					CMS.API.Toolbar.showError(msg + jqXHR.status + ' ' + jqXHR.statusText);
-				}
-			});
-		},
-
-		editPlugin: function (url, breadcrumb) {
-			// trigger modal window
-			CMS.API.Toolbar.openModal(url, breadcrumb);
-		}
-
-	});
-
-});
-})(CMS.$);
-=======
 			// add plugin edit event
 			this.container.bind('dblclick', function (e) {
 				e.preventDefault();
@@ -842,5 +462,4 @@
  'move_plugin': ''
  }
  }
- */
->>>>>>> 4539c52c
+ */