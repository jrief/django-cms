--- conflicted
+++ resolved
@@ -1,8 +1,3 @@
-<<<<<<< HEAD
-<li class="{% if active %}cms_toolbar-item-navigation-active{% endif %}{% if disabled %} cms_toolbar-item-navigation-disabled{% endif %} {{ extra_classes|join:' ' }}">
+<li class="{% if active %}cms-toolbar-item-navigation-active{% endif %}{% if disabled %} cms-toolbar-item-navigation-disabled{% endif %} {{ extra_classes|join:' ' }}">
 	<a href="{{ url }}"><span>{{ name }}</span><span class="cms-icon cms-icon-arrow"></span></a>
-=======
-<li class="{% if active %}cms-toolbar-item-navigation-active{% endif %}{% if disabled %} cms-toolbar-item-navigation-disabled{% endif %} {{ extra_classes|join:' ' }}">
-	<a href="{{ url }}"><span>{{ name }}</span></a>
->>>>>>> 0378a3f2
 </li>