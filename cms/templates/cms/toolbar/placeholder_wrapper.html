--- conflicted
+++ resolved
@@ -5,17 +5,11 @@
 	new CMS.Placeholder('#cms_placeholder-{{ instance.pk }}', {
 		'type': 'plugin',
 		'placeholder_id': '{{ instance.placeholder.id }}',
-<<<<<<< HEAD
-		'placeholder_slot': '{{ instance.placeholder.slot }}', // TODO is this required?
+		'placeholder_slot': '{{ instance.placeholder.slot }}',
 		'plugin_type': '{{ instance.plugin_type }}',
 		'plugin_id': '{{ instance.pk }}',
         'allow_children': '{{ instance.get_plugin_class.allow_children }}',
         'plugin_language': '{{ language }}',{% if child_plugin_classes %}
-=======
-		'placeholder_slot': '{{ instance.placeholder.slot }}',
-        'allow_children': {{ instance.get_plugin_class.allow_children|yesno:"true,false" }},
-        'page_language': '{{ language }}',{% if child_plugin_classes %}
->>>>>>> 25e15f1e
         'child_classes' : [
             {% for class, name in child_plugin_classes %}
                 {'class_name':'{{ class  }}', 'plugin_name':'{{ name }}'}{% if not forloop.last %},{% endif %}
