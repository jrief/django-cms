--- conflicted
+++ resolved
@@ -1,34 +1,9 @@
-<<<<<<< HEAD
-{% load sekizai_tags cms_tags %}
-=======
 {% load i18n sekizai_tags cms_tags %}
->>>>>>> 4539c52c
 {% addtoblock "js" %}
 <script type="text/javascript">
 CMS.$(document).ready(function () {
 	new CMS.Placeholder('#cms_placeholder-{{ instance.pk }}', {
 		'type': 'plugin',
-<<<<<<< HEAD
-		'placeholder_id': '{{ instance.placeholder.id }}',
-		'placeholder_slot': '{{ instance.placeholder.slot }}',
-		'plugin_type': '{{ instance.plugin_type }}',
-		'plugin_id': '{{ instance.pk }}',
-        'allow_children': {{ instance.get_plugin_class.allow_children|yesno:'true,false' }},
-        'plugin_language': '{{ language }}',{% if child_plugin_classes %}
-        'child_classes' : [
-            {% for class, name in child_plugin_classes %}
-                {'class_name':'{{ class  }}', 'plugin_name':'{{ name }}'}{% if not forloop.last %},{% endif %}
-            {% endfor %}
-        ],{% endif %}
-
-		'urls': {
-			'edit_plugin': '{{ instance.placeholder.get_changelist_url }}',
-			'move_plugin': '{{ instance.placeholder.get_move_url }}',
-			'remove_plugin': '{{ instance.placeholder.get_remove_url }}',
-			'change_list': '{{ instance.placeholder.get_changelist_url }}',
-            'add_plugin': '{{ instance.placeholder.get_add_url }}',
-            'change_list': '{{ instance.placeholder.get_changelist_url }}'
-=======
 		'page_id': '{{ instance.page.id }}', // todo this should be removed / not required
 		'placeholder_id': '{{ instance.placeholder.id }}',
 		'plugin_type': '{{ instance.plugin_type }}',
@@ -45,34 +20,10 @@
 			'add_plugin': '{{ instance.placeholder.get_add_url }}',
 			'edit_plugin': '{{ instance.placeholder.get_changelist_url }}',
 			'remove_plugin': '{{ instance.placeholder.get_remove_url }}'
->>>>>>> 4539c52c
 		}
 	});
 });
 </script>
 {% endaddtoblock %}
 
-<<<<<<< HEAD
-<div id="cms_placeholder-{{ instance.pk }}" class="cms_placeholder cms_light">{{ rendered_content }}</div>
-=======
-{% if not instance.parent %}<div id="cms_placeholder-{{ instance.pk }}" class="cms_placeholder cms_light">{{ rendered_content }}</div>{% endif %}
-<div id="cms_dragholder-{{ instance.pk }}" class="cms_reset cms_light cms_dragholder cms_dragholder-draggable">
-	<div class="cms_dragmenu"></div>
-	<div class="cms_dragmenu-dropdown">
-		<span>{% trans "Settings" %}</span>
-		<a rel="dialogue" data-text="Are you sure you want to copy this plugin?" href="#">Copy</a>
-		<a rel="sideframe" href="{{ instance.placeholder.get_remove_url }}{{ instance.pk }}">Delete</a>
-		{% for class, name in child_plugin_classes %}
-		{% if forloop.first %}<span>{% trans "Add Plugin" %}</span>{% endif %}
-		<!-- TODO add correct url instead of only clas -->
-		<a rel="custom" href="#{{ class }}">{{ name }}</a>
-		{% endfor %}
-	</div>
-	<div class="cms_dragitem"><strong>{{ instance.plugin_type }}</strong> {{ instance.placeholder.slot }}</div>
-	{% if instance.get_plugin_class.allow_children and instance.plugion_children %}
-		{% for plugin in instance.plugin_children %}
-			{% render_plugin plugin %}
-		{% endfor %}
-	{% endif %}
-</div>
->>>>>>> 4539c52c
+<div id="cms_placeholder-{{ instance.pk }}" class="cms_placeholder cms_light">{{ rendered_content }}</div>