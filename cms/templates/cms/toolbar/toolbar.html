{% load i18n %}
{% include "cms/inc/jquery.html" %}
<script type="text/javascript" src="{{ CMS_MEDIA_URL }}js/csrf.js"></script>
<script type="text/javascript" src="{{ CMS_MEDIA_URL }}js/libs/classy-1.3.js"></script>
<script type="text/javascript" src="{{ CMS_MEDIA_URL }}js/plugins/jquery.cookie.js"></script>
<script type="text/javascript" src="{{ CMS_MEDIA_URL }}js/plugins/cms.toolbar.js"></script>
<script type="text/javascript" src="{{ CMS_MEDIA_URL }}js/plugins/cms.placeholders.js"></script>
<script type="text/javascript">
//<![CDATA[
jQuery(document).ready(function ($) {
	// load css file
	$('<link>').appendTo('head').attr({
		rel: 'stylesheet', type: 'text/css',
		href: '{{ CMS_MEDIA_URL }}css/plugins/cms.toolbar.css'
	});
	$('<link>').appendTo('head').attr({
		rel: 'stylesheet', type: 'text/css',
		href: '{{ CMS_MEDIA_URL }}css/plugins/cms.placeholders.css'
	});
	
	// toolbar data
	var items=[{dir:'left',type:'anchor',order:1,class:'cms_toolbar-item_logo',title:'{% trans "django CMS" %}',url:'http://www.django-cms.org/'},{%if auth%}{dir:'left',type:'switcher',order:10,class:'cms_toolbar-item_editmode',addParameter:'edit',removeParameter:'edit-off',state:'{% if edit %}on{% else %}off{% endif %}',title:'{% trans "Edit mode" %}',url:'/'},{%if page.last_page_states%}{dir:'left',type:'html',order:20,class:'cms_toolbar-item_status',html:'<div class="cms_toolbar-item"><p>{% trans "Status" %}: <em>{% for state in page.last_page_states %}{{ state.get_action_display }} {% endfor %}</em></p></div>',htmlElement:''},{%endif%}{dir:'right',type:'list',order:30,class:'cms_toolbar-item_page',title:'{% trans "Page" %}',icon:'cms_toolbar_icon-edit',items:[{title:'{% trans "Move/add Pages" %}',url:'{% url admin:cms_page_changelist %}',icon:'cms_toolbar_icon-sitemap'}{%if has_add_page_permission%},{title:'{% trans "Add child page" %}',url:'{% url admin:cms_page_add %}?target={{ page.pk }}&amp;position=last-child',icon:'cms_toolbar_icon-child'},{title:'{% trans "Add sibling page" %}',url:'{% url admin:cms_page_add %}?{% if page.parent_id %}target={{ page.parent_id }}&amp;position=last-child{% endif %}',icon:'cms_toolbar_icon-sibling'}{%endif%}{%if has_delete_permission%},{title:'{% trans "Delete" %}',url:'{% url admin:cms_page_delete page.pk %}',icon:'cms_toolbar_icon-delete'},{%endif%}]},{dir:'right',type:'list',order:40,class:'cms_toolbar-item_admin',title:'{% trans "Admin" %}',icon:'cms_toolbar_icon-settings',items:[{title:'{% trans "Administration" %}',url:'{% url admin:index %}',icon:'cms_toolbar_icon-admin'}{%if has_change_permission%},{title:'{% trans "Page Settings" %}',url:'{% url admin:cms_page_change page.pk %}',icon:'cms_toolbar_icon-edit'},{title:'{% trans "Page History" %}',url:'{% url admin:cms_page_history page.pk %}',icon:'cms_toolbar_icon-history'}{%endif%}]},{dir:'right',type:'button',order:50,class:'cms_toolbar-item_logout',title:'{% trans "Logout" %}',icon:'cms_toolbar_icon-lock',action:'',hidden:'<input type="hidden" name="logout_submit" />'}{%if edit and page%},{%if moderator_should_approve and has_moderate_permission%}{dir:'right',type:'button',order:25,class:'cms_toolbar-item_moderator',title:'{{ page_moderator_state.label }}',icon:'',action:'',hidden:'',redirect:'{% url admin:cms_page_approve_page page.pk %}'}{%else%}{%if has_publish_permission%}{dir:'right',type:'button',order:25,class:'cms_toolbar-item_moderator',title:'{% trans "Publish" %}',icon:'',action:'',hidden:'',redirect:'{% url admin:cms_page_publish_page page.pk %}'}{%else%}{dir:'right',type:'button',order:25,class:'cms_toolbar-item_moderator',title:'{% trans "Request Approval" %}',icon:'',action:'',hidden:'',redirect:'{% url admin:cms_page_approve_page page.pk %}'}{%endif%}{%endif%}{%endif%}{%else%}{dir:'left',type:'html',order:20,class:'cms_toolbar-item_login',html:'',htmlElement:'#cms_toolbar-item_login'},{dir:'right',type:'button',order:20,class:'cms_toolbar-item_admin',title:'{% trans "Admin" %}',icon:'cms_toolbar_icon-settings',action:'',hidden:'',redirect:'{% url admin:index %}'}{%endif%}];
	
<<<<<<< HEAD
	// add logo
	CMS.Toolbar.registerItems({{ toolbarconfig|safe }});
	/*CMS.Toolbar.registerItems([
		{	dir: 'left', type: 'anchor', order: 1, class: 'cms_toolbar-item_logo',
			title: '{% trans "django CMS" %}',
			url: 'http://www.django-cms.org/'
		},
		// when you are logged in
		{% if auth %}
		{	dir: 'left', type: 'switcher', order: 10, class: 'cms_toolbar-item_editmode', addParameter: 'edit', removeParameter: 'edit-off', state: '{% if edit %}on{% else %}off{% endif %}', title: '{% trans "Edit mode" %}', url: '/' },
		// show status when edit mode is off
		{% if page.last_page_states %}
		{	dir: 'left', type: 'html', order: 20, class: 'cms_toolbar-item_status', html: '<div class="cms_toolbar-item"><p>{% trans "Status" %}: <em>{% for state in page.last_page_states %}{{ state.get_action_display }} {% endfor %}</em></p></div>', htmlElement: '' },
		{% endif %}
		//{ dir: 'left', type: 'switcher', order: 20, class: 'cms_toolbar-item_compactmode', addParameter: 'compact', removeParameter: 'compact-off', state: 'off', title: '{% trans "Compact mode" %}', url: '/' },
		{	dir: 'right', type: 'list', order: 30, class: 'cms_toolbar-item_page',
			title: '{% trans "Page" %}',
			icon: 'cms_toolbar_icon-edit',
			items: [
				{ title: '{% trans "Move/add Pages" %}', url: '{% url admin:cms_page_changelist %}', icon: 'cms_toolbar_icon-sitemap' }
				{% if has_add_page_permission %},
				{ title: '{% trans "Add child page" %}', url: '{% url admin:cms_page_add %}?target={{ page.pk }}&amp;position=last-child', icon: 'cms_toolbar_icon-child' },
				{ title: '{% trans "Add sibling page" %}', url: '{% url admin:cms_page_add %}?{% if page.parent_id %}target={{ page.parent_id }}&amp;position=last-child{% endif %}', icon: 'cms_toolbar_icon-sibling' }
				{% endif %}
				{% if has_delete_permission %},
				{ title: '{% trans "Delete" %}', url: '{% url admin:cms_page_delete page.pk %}', icon: 'cms_toolbar_icon-delete' },
				{% endif %}
			]
		},
		{	dir: 'right', type: 'list', order: 40, class: 'cms_toolbar-item_admin',
			title: '{% trans "Admin" %}',
			icon: 'cms_toolbar_icon-settings',
			items: [
				{ title: '{% trans "Administration" %}', url: '{% url admin:index %}', icon: 'cms_toolbar_icon-admin' }
				{% if has_change_permission %},
				{ title: '{% trans "Page Settings" %}', url: '{% url admin:cms_page_change page.pk %}', icon: 'cms_toolbar_icon-edit' },
				{ title: '{% trans "Page History" %}', url: '{% url admin:cms_page_history page.pk %}', icon: 'cms_toolbar_icon-history' }
				{% endif %}
			]
		},
		{	dir: 'right', type: 'button', order: 50, class: 'cms_toolbar-item_logout', title: '{% trans "Logout" %}', icon: 'cms_toolbar_icon-lock', action: '', hidden: '<input type="hidden" name="logout_submit" />' }
		// show moderator buttons
		{% if edit and page %},
		{% if moderator_should_approve and has_moderate_permission %}
		{	dir: 'right', type: 'button', order: 25, class: 'cms_toolbar-item_moderator', title: '{{ page_moderator_state.label }}', icon: '', action: '', hidden: '', redirect: '{% url admin:cms_page_approve_page page.pk %}' }
		{% else %}
		{% if has_publish_permission %}
		{	dir: 'right', type: 'button', order: 25, class: 'cms_toolbar-item_moderator', title: '{% trans "Publish" %}', icon: '', action: '', hidden: '', redirect: '{% url admin:cms_page_publish_page page.pk %}' }
		{% else %}
		{	dir: 'right', type: 'button', order: 25, class: 'cms_toolbar-item_moderator', title: '{% trans "Request Approval" %}', icon: '', action: '', hidden: '', redirect: '{% url admin:cms_page_approve_page page.pk %}' }
		{% endif %}
		{% endif %}
		{% endif %}
		// when you are logged off
		{% else %}
		{	dir: 'left', type: 'html', order: 20, class: 'cms_toolbar-item_login', html: '', htmlElement: '#cms_toolbar-item_login' },
		{	dir: 'right', type: 'button', order: 20, class: 'cms_toolbar-item_admin', title: '{% trans "Admin" %}', icon: 'cms_toolbar_icon-settings', action: '', hidden: '', redirect: '{% url admin:index %}' }
		{% endif %}
	]);
=======
	// initialize toolbar and pass all the variables, use same namespace to trigger
	CMS.Toolbar = new CMS.Toolbar('#cms_toolbar', { 
		debug: true,
		items: items,
		csrf_token: "{% csrf_token %}"
	});
>>>>>>> 13acdc52
	
	// initialize placeholders
	CMS.Placeholders = new CMS.Placeholders('#cms_toolbar', {
		{% if edit %}editmode: true,{% endif %}
		data: '{{ placeholder_data }}',
		urls: {
			cms_page_move_plugin: '{% url admin:cms_page_move_plugin %}',
			cms_page_changelist: '{% url admin:cms_page_changelist %}',              
			cms_page_change_template: {% if page %}'{% url admin:cms_page_change_template page.pk %}'{% else %}null{% endif %},
			cms_page_add_plugin: '{% url admin:cms_page_add_plugin %}',
			cms_page_remove_plugin: '{% url admin:cms_page_remove_plugin %}',
			cms_page_move_plugin: '{% url admin:cms_page_move_plugin %}'
		},
		lang: {
			move_slot: "{% trans 'Move to %(name)s' %}",
			question: "{% trans 'Are you sure you want to delete this plugin?' %}"
		}
		{% if page %},
		page_is_defined: true
		{% endif %}
	]);*/
	// or register only one item
	// CMS.Toolbar.registerItem({ item });
});
//]]>
</script>

<div id="cms_toolbar" class="cms_reset" style="display:none;">
	<!-- start: toolbar -->
	<div class="cms_toolbar">
		<div id="cms_toolbar-toggle">
			<a href="#" class="cms_toolbar-btn cms_toolbar-btn_left">
				<span class="cms_toolbar-btn_right cms_toolbar_icon-toggle">
					<span class="cms_toolbar_icon">&nbsp;</span>
					<span class="cms_toolbar_icon-hide">{% trans "Show/Hide toolbar" %}</span>
				</span>
			</a>
		</div>
		<div id="cms_toolbar-toolbar">
			<div class="cms_toolbar-left"></div>
			<div class="cms_toolbar-right"></div>
		</div>
	</div>
	<!-- end: toolbar -->

	<!-- placeholder dimmer, loader and overlay -->
	<div id="cms_placeholder-dim"></div>
	<div id="cms_placeholder-content"><div class="cms_placeholder-content_inner cms_placeholder-content_loader"></div></div>
	<div id="cms_placeholder-overlay">
		test
	</div>
	
	<!-- template: anchor -->
	<div id="cms_toolbar-item_anchor" class="cms_toolbar-item">
		<a href="[url]" class="cms_toolbar-item_logo-link">[title]</a>
	</div>
	
	<!-- template: switcher -->
	<div id="cms_toolbar-item_switcher" class="cms_toolbar-item cms_toolbar-item_switcher">
		<span class="cms_toolbar-item_switcher-label">[title]</span> 
		<a href="#" class="cms_toolbar-item_switcher-link"><span>{% trans "Switch on/off" %}</span></a>
	</div>
	
	<!-- template: button -->
	<form id="cms_toolbar-item_button" action="[action]" method="post" class="cms_toolbar-item">
		<fieldset>
			[hidden]
			[token]
			<a href="#" class="cms_toolbar-btn cms_toolbar-btn_left">
				<span class="cms_toolbar-btn_right">
					<span class="cms_toolbar_icon">&nbsp;</span>
					<span class="cms_toolbar_title">&nbsp;[title]</span>
				</span>
			</a>
		</fieldset>
	</form>
	
	<!-- template: list -->
	<div id="cms_toolbar-item_list" class="cms_toolbar-item">
		<a href="#" class="cms_toolbar-btn cms_toolbar-btn_left">
			<span class="cms_toolbar-btn_right">
				<span class="cms_toolbar_icon">&nbsp;</span>
				<span class="cms_toolbar_title">&nbsp;[title]</span>
				<span class="cms_toolbar_icon cms_toolbar_icon-more">-</span>
			</span>
		</a>
		<ul class="cms_toolbar-item_list">
			<li><a href="[list_url]"><span>&nbsp;</span>[list_title]</a></li>
		</ul>
	</div>
	
	<!-- item: html - login -->
	<form action="" method="post" id="cms_toolbar-item_login" class="cms_toolbar-item{% if auth_error %} cms_toolbar_error{% endif %}">
		<fieldset>
			<label for="cms_toolbar-item_login-username">{% trans "Username" %}</label>
			<div><input type="text" name="cms_username" id="cms_toolbar-item_login-username" /></div>
			<label for="cms_toolbar-item_login-password">{% trans "Password" %}</label>
			<div><input type="password" name="cms_password" id="cms_toolbar-item_login-password" /></div>
			{% csrf_token %}
			<a href="#" class="cms_toolbar-btn cms_toolbar-btn_left">
				<span class="cms_toolbar-btn_right">{% trans "Login" %}</span>
			</a>
			<input type="submit" value="{% trans 'Login' %}" style="display:none;" />
		</fieldset>
	</form>
</div>










<script type="text/javascript">
//<![CDATA[
	// When jQuery is sourced, it's going to overwrite whatever might be in the
    // '$' variable, so store a reference of it in a temporary variable...
    var _$ = window.$;

    // add stylesheets to head
    (function ($) {
		$('<link>').appendTo('head').attr({
			rel: 'stylesheet', type: 'text/css',
			href: '{{ CMS_MEDIA_URL }}css/toolbar.css'
		});
		$('<link>').appendTo('head').attr({
			rel: 'stylesheet', type: 'text/css',
			href: '{{ CMS_MEDIA_URL }}css/jquery.dialog.css'
		});
	})(jQuery);
//]]>
</script>

<!--
<script type="text/javascript" src="{{ CMS_MEDIA_URL }}js/lib/jquery.cookie.js"></script> 
<script type="text/javascript" src="{{ CMS_MEDIA_URL }}js/lib/jquery.backgroundposition.js"></script> 
<script type="text/javascript" src="{{ CMS_MEDIA_URL }}js/tools.js"></script>
-->
<script type="text/javascript" src="{{ CMS_MEDIA_URL }}js/lib/jquery.nyroModal-1.6.2.pack.js"></script>
<script type="text/javascript" src="{{ CMS_MEDIA_URL }}js/lib/ui.core.js"></script> 
<script type="text/javascript" src="{{ CMS_MEDIA_URL }}js/lib/ui.dialog.js"></script> 
<script type="text/javascript">
    //<![CDATA[
    // dynamic variables for the toolbar js file
    var placeholder_data = {{ placeholder_data }};
    var page_is_defined = {% if page %}true{% else %}false{% endif %};
    var translations = {
        move_slot: "{% trans 'Move to %(name)s' %}",
        question: "{% trans "Are you sure you want to delete this plugin?" %}"
    };
    var urls = {
        cms_page_move_plugin: "{% url admin:cms_page_move_plugin %}",
        cms_page_changelist: "{% url admin:cms_page_changelist %}",              
        cms_page_change_template: {% if page %}"{% url admin:cms_page_change_template page.pk %}"{% else %}null{% endif %},
        cms_page_add_plugin: "{% url admin:cms_page_add_plugin %}",
        cms_page_remove_plugin: "{% url admin:cms_page_remove_plugin %}",
        cms_page_move_plugin: "{% url admin:cms_page_move_plugin %}"
    }
    //]]>
</script>
<script type="text/javascript">
    //<![CDATA[ 
    (function($) {
        $(document).ready(function() {
        
            var submitActor;
            var forceSubmit = false;
            var seen = false;

            // change submit states, open dialog
            $('#cms_toolbar_requestapproval').click(function(event){
                return showDialog(event);
            });

            function showDialog(event, actor) {
                if (forceSubmit) return true; // escape sequence

                if (!seen) {
                    // show previously posted message if there were an error
                    //$('#id_df_moderator_message').val($('#id_moderator_message').val());
                }
                seen = true
                event.preventDefault();
                submitActor = actor;
                $('#dialog').dialog('open');
                return false;
            }

            function dialogSave(){
                // assign values from dialog form to real form
                $('#id_moderator_message').val($('#id_df_moderator_message').val());
                $('#id_moderator_state').val(
                    $('#id_df_moderator_state').is(':checked') ? $('#id_df_moderator_state').val() : 0 
                );
                $('#dialog').dialog('close');
                forceSubmit = true;
                
                // we need to post an updated to server-side to send the email!
                $(submitActor || '#page_form input[name=_save]').click();
                return false;
            }

            $('#dialog').dialog({
                bgiframe: true,
                autoOpen: false,
                height: 200,
                width: 400,
                modal: true,
                buttons: {
                    Cancel: function() {
                        $(this).dialog('close');
                    },
                    Save: function() {
                        dialogSave();
                    }
                },
                open: function(){
                    var val = $('#id_moderator_state').val();
                    $('#id_df_moderator_state').attr('checked', val >= 1 ? 'checked': '');
                    $('#id_df_moderator_message')
                        .focus()
                        .keydown(function(event) { if (event.keyCode == 13) dialogSave()});

                    // add default button class to last rendered button (Save)
                    $(this.uiDialogButtonPane).find('div.ui-dialog-buttonpane button:last').addClass('default');
                },
                close: function(){
                    forceSubmit = false;
                }
            });
        });
    })(jQuery);
    //]]>
</script>
<script type="text/javascript" src="{{ CMS_MEDIA_URL }}js/toolbar.js"></script>
<script type="text/javascript" charset="utf-8">
    //<![CDATA[
    // Now that jQuery is done loading, put the '$' variable back to what it was...
    var $ = _$;
    //]]>
</script>





<div id="cms_plugin_overlay">
    <div class="cms_toolbar_plugintools cms_toolbar">
        <div class="cms_toolbar_plugintools_holder">
            <a href="#" class="cms_toolbar_plugin_edit cms_toolbar_button cms_toolbar_iconbutton"><span><strong class="cms_toolbar_icon_edit">{% trans "edit" %}</strong></span></a>            
            
            <a href="#" class="cms_toolbar_upbutton cms_toolbar_button cms_toolbar_iconbutton"><span><strong>{% trans "up" %}</strong></span></a>
            <a href="#" class="cms_toolbar_downbutton cms_toolbar_button cms_toolbar_iconbutton"><span><strong>{% trans "down" %}</strong></span></a>                
            
            <div class="cms_toolbar_settingsbutton cms_toolbar_button cms_toolbar_submenubutton"><span class="cms_toolbar_submenubutton_content"><strong>{% trans "Settings" %}</strong><em>arrow</em></span>        
                <ul class="cms_toolbar_submenu">
                    <li class="last"><a href="#" class="cms_toolbar_plugin_delete"><span class="cms_toolbar_icon_delete">{% trans "delete" %}</span>{% trans "Delete Plugin" %}</a></li>            
                </ul>
            </div>
        </div>    
    </div>
    <div class="cms_plugin_overlay_bg">&nbsp;</div>
    
    <div id="dialog" title="Approve dialog">
        <p>This page must be moderated at level 0, post a message for moderator.</p>
        <div class="row"><input type="text" name="df_moderator_message" id="id_df_moderator_message" class="wide" value=""/></div>
        <div class="row"><input type="checkbox" name="df_moderator_state" id="id_df_moderator_state" value="1"/><label for="id_df_moderator_state">Request approval</label></div>
    </div>

</div>
<div id="cms_plugin_overlay2">
    <div class="cms_plugin_overlay_bg">&nbsp;</div>
</div><|MERGE_RESOLUTION|>--- conflicted
+++ resolved
@@ -18,100 +18,27 @@
 		href: '{{ CMS_MEDIA_URL }}css/plugins/cms.placeholders.css'
 	});
 	
-	// toolbar data
-	var items=[{dir:'left',type:'anchor',order:1,class:'cms_toolbar-item_logo',title:'{% trans "django CMS" %}',url:'http://www.django-cms.org/'},{%if auth%}{dir:'left',type:'switcher',order:10,class:'cms_toolbar-item_editmode',addParameter:'edit',removeParameter:'edit-off',state:'{% if edit %}on{% else %}off{% endif %}',title:'{% trans "Edit mode" %}',url:'/'},{%if page.last_page_states%}{dir:'left',type:'html',order:20,class:'cms_toolbar-item_status',html:'<div class="cms_toolbar-item"><p>{% trans "Status" %}: <em>{% for state in page.last_page_states %}{{ state.get_action_display }} {% endfor %}</em></p></div>',htmlElement:''},{%endif%}{dir:'right',type:'list',order:30,class:'cms_toolbar-item_page',title:'{% trans "Page" %}',icon:'cms_toolbar_icon-edit',items:[{title:'{% trans "Move/add Pages" %}',url:'{% url admin:cms_page_changelist %}',icon:'cms_toolbar_icon-sitemap'}{%if has_add_page_permission%},{title:'{% trans "Add child page" %}',url:'{% url admin:cms_page_add %}?target={{ page.pk }}&amp;position=last-child',icon:'cms_toolbar_icon-child'},{title:'{% trans "Add sibling page" %}',url:'{% url admin:cms_page_add %}?{% if page.parent_id %}target={{ page.parent_id }}&amp;position=last-child{% endif %}',icon:'cms_toolbar_icon-sibling'}{%endif%}{%if has_delete_permission%},{title:'{% trans "Delete" %}',url:'{% url admin:cms_page_delete page.pk %}',icon:'cms_toolbar_icon-delete'},{%endif%}]},{dir:'right',type:'list',order:40,class:'cms_toolbar-item_admin',title:'{% trans "Admin" %}',icon:'cms_toolbar_icon-settings',items:[{title:'{% trans "Administration" %}',url:'{% url admin:index %}',icon:'cms_toolbar_icon-admin'}{%if has_change_permission%},{title:'{% trans "Page Settings" %}',url:'{% url admin:cms_page_change page.pk %}',icon:'cms_toolbar_icon-edit'},{title:'{% trans "Page History" %}',url:'{% url admin:cms_page_history page.pk %}',icon:'cms_toolbar_icon-history'}{%endif%}]},{dir:'right',type:'button',order:50,class:'cms_toolbar-item_logout',title:'{% trans "Logout" %}',icon:'cms_toolbar_icon-lock',action:'',hidden:'<input type="hidden" name="logout_submit" />'}{%if edit and page%},{%if moderator_should_approve and has_moderate_permission%}{dir:'right',type:'button',order:25,class:'cms_toolbar-item_moderator',title:'{{ page_moderator_state.label }}',icon:'',action:'',hidden:'',redirect:'{% url admin:cms_page_approve_page page.pk %}'}{%else%}{%if has_publish_permission%}{dir:'right',type:'button',order:25,class:'cms_toolbar-item_moderator',title:'{% trans "Publish" %}',icon:'',action:'',hidden:'',redirect:'{% url admin:cms_page_publish_page page.pk %}'}{%else%}{dir:'right',type:'button',order:25,class:'cms_toolbar-item_moderator',title:'{% trans "Request Approval" %}',icon:'',action:'',hidden:'',redirect:'{% url admin:cms_page_approve_page page.pk %}'}{%endif%}{%endif%}{%endif%}{%else%}{dir:'left',type:'html',order:20,class:'cms_toolbar-item_login',html:'',htmlElement:'#cms_toolbar-item_login'},{dir:'right',type:'button',order:20,class:'cms_toolbar-item_admin',title:'{% trans "Admin" %}',icon:'cms_toolbar_icon-settings',action:'',hidden:'',redirect:'{% url admin:index %}'}{%endif%}];
-	
-<<<<<<< HEAD
-	// add logo
-	CMS.Toolbar.registerItems({{ toolbarconfig|safe }});
-	/*CMS.Toolbar.registerItems([
-		{	dir: 'left', type: 'anchor', order: 1, class: 'cms_toolbar-item_logo',
-			title: '{% trans "django CMS" %}',
-			url: 'http://www.django-cms.org/'
-		},
-		// when you are logged in
-		{% if auth %}
-		{	dir: 'left', type: 'switcher', order: 10, class: 'cms_toolbar-item_editmode', addParameter: 'edit', removeParameter: 'edit-off', state: '{% if edit %}on{% else %}off{% endif %}', title: '{% trans "Edit mode" %}', url: '/' },
-		// show status when edit mode is off
-		{% if page.last_page_states %}
-		{	dir: 'left', type: 'html', order: 20, class: 'cms_toolbar-item_status', html: '<div class="cms_toolbar-item"><p>{% trans "Status" %}: <em>{% for state in page.last_page_states %}{{ state.get_action_display }} {% endfor %}</em></p></div>', htmlElement: '' },
-		{% endif %}
-		//{ dir: 'left', type: 'switcher', order: 20, class: 'cms_toolbar-item_compactmode', addParameter: 'compact', removeParameter: 'compact-off', state: 'off', title: '{% trans "Compact mode" %}', url: '/' },
-		{	dir: 'right', type: 'list', order: 30, class: 'cms_toolbar-item_page',
-			title: '{% trans "Page" %}',
-			icon: 'cms_toolbar_icon-edit',
-			items: [
-				{ title: '{% trans "Move/add Pages" %}', url: '{% url admin:cms_page_changelist %}', icon: 'cms_toolbar_icon-sitemap' }
-				{% if has_add_page_permission %},
-				{ title: '{% trans "Add child page" %}', url: '{% url admin:cms_page_add %}?target={{ page.pk }}&amp;position=last-child', icon: 'cms_toolbar_icon-child' },
-				{ title: '{% trans "Add sibling page" %}', url: '{% url admin:cms_page_add %}?{% if page.parent_id %}target={{ page.parent_id }}&amp;position=last-child{% endif %}', icon: 'cms_toolbar_icon-sibling' }
-				{% endif %}
-				{% if has_delete_permission %},
-				{ title: '{% trans "Delete" %}', url: '{% url admin:cms_page_delete page.pk %}', icon: 'cms_toolbar_icon-delete' },
-				{% endif %}
-			]
-		},
-		{	dir: 'right', type: 'list', order: 40, class: 'cms_toolbar-item_admin',
-			title: '{% trans "Admin" %}',
-			icon: 'cms_toolbar_icon-settings',
-			items: [
-				{ title: '{% trans "Administration" %}', url: '{% url admin:index %}', icon: 'cms_toolbar_icon-admin' }
-				{% if has_change_permission %},
-				{ title: '{% trans "Page Settings" %}', url: '{% url admin:cms_page_change page.pk %}', icon: 'cms_toolbar_icon-edit' },
-				{ title: '{% trans "Page History" %}', url: '{% url admin:cms_page_history page.pk %}', icon: 'cms_toolbar_icon-history' }
-				{% endif %}
-			]
-		},
-		{	dir: 'right', type: 'button', order: 50, class: 'cms_toolbar-item_logout', title: '{% trans "Logout" %}', icon: 'cms_toolbar_icon-lock', action: '', hidden: '<input type="hidden" name="logout_submit" />' }
-		// show moderator buttons
-		{% if edit and page %},
-		{% if moderator_should_approve and has_moderate_permission %}
-		{	dir: 'right', type: 'button', order: 25, class: 'cms_toolbar-item_moderator', title: '{{ page_moderator_state.label }}', icon: '', action: '', hidden: '', redirect: '{% url admin:cms_page_approve_page page.pk %}' }
-		{% else %}
-		{% if has_publish_permission %}
-		{	dir: 'right', type: 'button', order: 25, class: 'cms_toolbar-item_moderator', title: '{% trans "Publish" %}', icon: '', action: '', hidden: '', redirect: '{% url admin:cms_page_publish_page page.pk %}' }
-		{% else %}
-		{	dir: 'right', type: 'button', order: 25, class: 'cms_toolbar-item_moderator', title: '{% trans "Request Approval" %}', icon: '', action: '', hidden: '', redirect: '{% url admin:cms_page_approve_page page.pk %}' }
-		{% endif %}
-		{% endif %}
-		{% endif %}
-		// when you are logged off
-		{% else %}
-		{	dir: 'left', type: 'html', order: 20, class: 'cms_toolbar-item_login', html: '', htmlElement: '#cms_toolbar-item_login' },
-		{	dir: 'right', type: 'button', order: 20, class: 'cms_toolbar-item_admin', title: '{% trans "Admin" %}', icon: 'cms_toolbar_icon-settings', action: '', hidden: '', redirect: '{% url admin:index %}' }
-		{% endif %}
-	]);
-=======
 	// initialize toolbar and pass all the variables, use same namespace to trigger
-	CMS.Toolbar = new CMS.Toolbar('#cms_toolbar', { 
-		debug: true,
-		items: items,
-		csrf_token: "{% csrf_token %}"
-	});
->>>>>>> 13acdc52
-	
-	// initialize placeholders
-	CMS.Placeholders = new CMS.Placeholders('#cms_toolbar', {
-		{% if edit %}editmode: true,{% endif %}
-		data: '{{ placeholder_data }}',
-		urls: {
-			cms_page_move_plugin: '{% url admin:cms_page_move_plugin %}',
-			cms_page_changelist: '{% url admin:cms_page_changelist %}',              
-			cms_page_change_template: {% if page %}'{% url admin:cms_page_change_template page.pk %}'{% else %}null{% endif %},
-			cms_page_add_plugin: '{% url admin:cms_page_add_plugin %}',
-			cms_page_remove_plugin: '{% url admin:cms_page_remove_plugin %}',
-			cms_page_move_plugin: '{% url admin:cms_page_move_plugin %}'
-		},
-		lang: {
-			move_slot: "{% trans 'Move to %(name)s' %}",
-			question: "{% trans 'Are you sure you want to delete this plugin?' %}"
-		}
-		{% if page %},
-		page_is_defined: true
-		{% endif %}
-	]);*/
-	// or register only one item
-	// CMS.Toolbar.registerItem({ item });
+	CMS.Toolbar = new CMS.Toolbar('#cms_toolbar', {{ toolbarconfig|safe }});
+    CMS.Placeholders = new CMS.Placeholders('#cms_toolbar', {
+        {% if edit %}editmode: true,{% endif %}
+        data: '{{ placeholder_data }}',
+        urls: {
+            cms_page_move_plugin: '{% url admin:cms_page_move_plugin %}',
+            cms_page_changelist: '{% url admin:cms_page_changelist %}',              
+            cms_page_change_template: {% if page %}'{% url admin:cms_page_change_template page.pk %}'{% else %}null{% endif %},
+            cms_page_add_plugin: '{% url admin:cms_page_add_plugin %}',
+            cms_page_remove_plugin: '{% url admin:cms_page_remove_plugin %}',
+            cms_page_move_plugin: '{% url admin:cms_page_move_plugin %}'
+        },
+        lang: {
+            move_slot: "{% trans 'Move to %(name)s' %}",
+            question: "{% trans 'Are you sure you want to delete this plugin?' %}"
+        }
+        {% if page %},
+        page_is_defined: true
+        {% endif %}
+    });
 });
 //]]>
 </script>
