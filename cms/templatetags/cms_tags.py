# -*- coding: utf-8 -*-

from datetime import datetime
from itertools import chain
from platform import python_version
from copy import copy

from classytags.utils import flatten_context

try:
    from collections import OrderedDict
except ImportError:
    from django.utils.datastructures import SortedDict as OrderedDict

import django
from django import template
from django.conf import settings
from django.contrib.sites.models import Site
from django.core.mail import mail_managers
from django.core.urlresolvers import reverse
from django.db.models import Model
from django.middleware.common import BrokenLinkEmailsMiddleware
from django.template.defaultfilters import safe
from django.template.loader import render_to_string
from django.utils import six
from django.utils.encoding import smart_text, force_text
from django.utils.html import escape
from django.utils.http import urlencode
from django.utils.safestring import mark_safe
from django.utils.six import string_types
from django.utils.translation import ugettext_lazy as _, get_language

from classytags.arguments import (Argument, MultiValueArgument,
                                  MultiKeywordArgument)
from classytags.core import Options, Tag
from classytags.helpers import InclusionTag, AsTag
from classytags.parser import Parser
from classytags.values import StringValue

from cms import __version__
from cms.cache.page import get_page_url_cache, set_page_url_cache
from cms.cache.placeholder import (get_placeholder_page_cache, set_placeholder_page_cache,
                                   get_placeholder_cache)
from cms.exceptions import PlaceholderNotFound
from cms.models import Page, Placeholder as PlaceholderModel, CMSPlugin, StaticPlaceholder
from cms.plugin_pool import plugin_pool
from cms.plugin_rendering import render_placeholder
from cms.utils.plugins import get_plugins, assign_plugins
from cms.utils import get_language_from_request, get_site_id
from cms.utils.conf import get_cms_setting
from cms.utils.i18n import force_language
from cms.utils.moderator import use_draft
from cms.utils.page_resolver import get_page_queryset
from cms.utils.placeholder import validate_placeholder_name, get_toolbar_plugin_struct, restore_sekizai_context
from cms.utils.urlutils import admin_reverse

<<<<<<< HEAD
from sekizai.helpers import Watcher
from sekizai.templatetags.sekizai_tags import SekizaiParser, RenderBlock

=======
DJANGO_VERSION = django.get_version()
PYTHON_VERSION = python_version()
>>>>>>> f82c132a

register = template.Library()


def has_permission(page, request):
    return page.has_change_permission(request)


register.filter(has_permission)


def _get_page_by_untyped_arg(page_lookup, request, site_id):
    """
    The `page_lookup` argument can be of any of the following types:
    - Integer: interpreted as `pk` of the desired page
    - String: interpreted as `reverse_id` of the desired page
    - `dict`: a dictionary containing keyword arguments to find the desired page
    (for instance: `{'pk': 1}`)
    - `Page`: you can also pass a Page object directly, in which case there will be no database lookup.
    - `None`: the current page will be used
    """
    if page_lookup is None:
        return request.current_page
    if isinstance(page_lookup, Page):
        if request.current_page and request.current_page.pk == page_lookup.pk:
            return request.current_page
        return page_lookup
    if isinstance(page_lookup, six.string_types):
        page_lookup = {'reverse_id': page_lookup}
    elif isinstance(page_lookup, six.integer_types):
        page_lookup = {'pk': page_lookup}
    elif not isinstance(page_lookup, dict):
        raise TypeError('The page_lookup argument can be either a Dictionary, Integer, Page, or String.')
    page_lookup.update({'site': site_id})
    try:
        if 'pk' in page_lookup:
            page = Page.objects.all().get(**page_lookup)
            if request and use_draft(request):
                if page.publisher_is_draft:
                    return page
                else:
                    return page.publisher_draft
            else:
                if page.publisher_is_draft:
                    return page.publisher_public
                else:
                    return page
        else:
            return get_page_queryset(request).get(**page_lookup)
    except Page.DoesNotExist:
        site = Site.objects.get_current()
        subject = _('Page not found on %(domain)s') % {'domain': site.domain}
        body = _("A template tag couldn't find the page with lookup arguments `%(page_lookup)s\n`. "
                 "The URL of the request was: http://%(host)s%(path)s") \
               % {'page_lookup': repr(page_lookup), 'host': site.domain, 'path': request.path_info}
        if settings.DEBUG:
            raise Page.DoesNotExist(body)
        else:
            if getattr(settings, 'SEND_BROKEN_LINK_EMAILS', False):
                mail_managers(subject, body, fail_silently=True)
            elif 'django.middleware.common.BrokenLinkEmailsMiddleware' in settings.MIDDLEWARE_CLASSES:
                middle = BrokenLinkEmailsMiddleware()
                domain = request.get_host()
                path = request.get_full_path()
                referer = force_text(request.META.get('HTTP_REFERER', ''), errors='replace')
                if not middle.is_ignorable_request(request, path, domain, referer):
                    mail_managers(subject, body, fail_silently=True)
            return None


class PageUrl(AsTag):
    name = 'page_url'

    options = Options(
        Argument('page_lookup'),
        Argument('lang', required=False, default=None),
        Argument('site', required=False, default=None),
        'as',
        Argument('varname', required=False, resolve=False),
    )

    def get_value_for_context(self, context, **kwargs):
        #
        # A design decision with several active members of the django-cms
        # community that using this tag with the 'as' breakpoint should never
        # return Exceptions regardless of the setting of settings.DEBUG.
        #
        # We wish to maintain backwards functionality where the non-as-variant
        # of using this tag will raise DNE exceptions only when
        # settings.DEBUG=False.
        #
        try:
            return super(PageUrl, self).get_value_for_context(context, **kwargs)
        except Page.DoesNotExist:
            return ''

    def get_value(self, context, page_lookup, lang, site):

        site_id = get_site_id(site)
        request = context.get('request', False)

        if not request:
            return ''

        if lang is None:
            lang = get_language_from_request(request)

        url = get_page_url_cache(page_lookup, lang, site_id)
        if url is None:
            page = _get_page_by_untyped_arg(page_lookup, request, site_id)
            if page:
                url = page.get_absolute_url(language=lang)
                set_page_url_cache(page_lookup, lang, site_id, url)
        if url:
            return url
        return ''


register.tag(PageUrl)
register.tag('page_id_url', PageUrl)


def _get_placeholder(current_page, page, context, name):
    placeholder_cache = getattr(current_page, '_tmp_placeholders_cache', {})
    if page.pk in placeholder_cache:
        placeholder = placeholder_cache[page.pk].get(name, None)
        if placeholder:
            return placeholder
    placeholder_cache[page.pk] = {}
    placeholders = page.rescan_placeholders().values()
    fetch_placeholders = []
    request = context['request']
    if not get_cms_setting('PLACEHOLDER_CACHE') or (hasattr(request, 'toolbar') and request.toolbar.edit_mode):
        fetch_placeholders = placeholders
    else:
        for placeholder in placeholders:
            cached_value = get_placeholder_cache(placeholder, get_language())
            if cached_value is not None:
                restore_sekizai_context(context, cached_value['sekizai'])
                placeholder.content_cache = cached_value['content']
            else:
                fetch_placeholders.append(placeholder)
            placeholder.cache_checked = True
    if fetch_placeholders:
        assign_plugins(context['request'], fetch_placeholders, page.get_template(),  get_language())
    for placeholder in placeholders:
        placeholder_cache[page.pk][placeholder.slot] = placeholder
        placeholder.page = page
    current_page._tmp_placeholders_cache = placeholder_cache
    placeholder = placeholder_cache[page.pk].get(name, None)
    if page.application_urls and not placeholder:
        raise PlaceholderNotFound(
            '"%s" placeholder not found in an apphook application. Please use a static placeholder instead.' % name)
    return placeholder


def get_placeholder_content(context, request, current_page, name, inherit, default):
    edit_mode = getattr(request, 'toolbar', None) and getattr(request.toolbar, 'edit_mode')
    pages = [current_page]
    # don't display inherited plugins in edit mode, so that the user doesn't
    # mistakenly edit/delete them. This is a fix for issue #1303. See the discussion
    # there for possible enhancements
    if inherit and not edit_mode:
        pages = chain([current_page], list(reversed(current_page.get_cached_ancestors())))
    for page in pages:
        placeholder = _get_placeholder(current_page, page, context, name)
        if placeholder is None:
            continue
        if not edit_mode and get_cms_setting('PLACEHOLDER_CACHE'):
            if hasattr(placeholder, 'content_cache'):
                return mark_safe(placeholder.content_cache)
            if not hasattr(placeholder, 'cache_checked'):
                cached_value = get_placeholder_cache(placeholder, get_language())
                if cached_value is not None:
                    restore_sekizai_context(context, cached_value['sekizai'])
                    return mark_safe(cached_value['content'])
        if not get_plugins(request, placeholder, page.get_template()):
            continue
        content = render_placeholder(placeholder, context, name)
        if content:
            return content
            # if we reach this point, we have an empty or non-existant placeholder
            # call _get_placeholder again to get the placeholder properly rendered
            # in frontend editing
    placeholder = _get_placeholder(current_page, current_page, context, name)
    return render_placeholder(placeholder, context, name, default=default)


class PlaceholderParser(Parser):
    def parse_blocks(self):
        for bit in getattr(self.kwargs['extra_bits'], 'value', self.kwargs['extra_bits']):
            if getattr(bit, 'value', bit.var.value) == 'or':
                return super(PlaceholderParser, self).parse_blocks()
        return


class PlaceholderOptions(Options):
    def get_parser_class(self):
        return PlaceholderParser


class Placeholder(Tag):
    """
    This template node is used to output page content and
    is also used in the admin to dynamically generate input fields.

    eg: {% placeholder "placeholder_name" %}

    {% placeholder "sidebar" inherit %}

    {% placeholder "footer" inherit or %}
        <a href="/about/">About us</a>
    {% endplaceholder %}

    Keyword arguments:
    name -- the name of the placeholder
    inherit -- optional argument which if given will result in inheriting
        the content of the placeholder with the same name on parent pages
    or -- optional argument which if given will make the template tag a block
        tag whose content is shown if the placeholder is empty
    """
    name = 'placeholder'
    options = PlaceholderOptions(
        Argument('name', resolve=False),
        MultiValueArgument('extra_bits', required=False, resolve=False),
        blocks=[
            ('endplaceholder', 'nodelist'),
        ]
    )

    def render_tag(self, context, name, extra_bits, nodelist=None):
        validate_placeholder_name(name)
        inherit = False
        for bit in extra_bits:
            if bit == 'inherit':
                inherit = True
        if not 'request' in context:
            return ''
        request = context['request']
        page = request.current_page
        if not page or page == 'dummy':
            if nodelist:
                return nodelist.render(context)
            return ''
        content = ''
        try:
            content = get_placeholder_content(context, request, page, name, inherit, nodelist)
        except PlaceholderNotFound:
            if nodelist:
                return nodelist.render(context)
        if not content:
            if nodelist:
                return nodelist.render(context)
            return ''
        return content

    def get_name(self):
        return self.kwargs['name'].var.value.strip('"').strip("'")


register.tag(Placeholder)


class RenderPlugin(InclusionTag):
    template = 'cms/content.html'
    name = 'render_plugin'
    options = Options(
        Argument('plugin')
    )

    def get_processors(self, context, plugin, placeholder):
        #
        # Prepend frontedit toolbar output if applicable. Moved to its own
        # method to aide subclassing the whole RenderPlugin if required.
        #
        request = context['request']
        toolbar = getattr(request, 'toolbar', None)
        if (toolbar and getattr(toolbar, "edit_mode", False) and
                getattr(toolbar, "show_toolbar", False) and
                placeholder.has_change_permission(request) and
                getattr(placeholder, 'is_editable', True)):
            from cms.middleware.toolbar import toolbar_plugin_processor
            processors = (toolbar_plugin_processor, )
        else:
            processors = None
        return processors

    def get_context(self, context, plugin):

        # Prepend frontedit toolbar output if applicable
        if not plugin:
            return {'content': ''}

        placeholder = plugin.placeholder

        processors = self.get_processors(context, plugin, placeholder)

        return {
            'content': plugin.render_plugin(
                context,
                placeholder=placeholder,
                processors=processors
            )
        }

register.tag(RenderPlugin)


class RenderPluginBlock(InclusionTag):
    """
    Acts like the CMS's templatetag 'render_model_block' but with a plugin
    instead of a model. This is used to link from a block of markup to a
    plugin's changeform.

    This is useful for UIs that have some plugins hidden from display in
    preview mode, but the CMS author needs to expose a way to edit them
    anyway. It is also useful for just making duplicate or alternate means of
    triggering the change form for a plugin.
    """

    name = 'render_plugin_block'
    template = "cms/toolbar/render_plugin_block.html"
    options = Options(
        Argument('plugin'),
        blocks=[('endrender_plugin_block', 'nodelist')],
    )

    def get_context(self, context, plugin, nodelist):
        context['inner'] = nodelist.render(context)
        context['plugin'] = plugin
        return context

register.tag(RenderPluginBlock)


class PluginChildClasses(InclusionTag):
    """
    Accepts a placeholder or a plugin and renders the allowed plugins for this.
    """

    template = "cms/toolbar/dragitem_menu.html"
    name = "plugin_child_classes"
    options = Options(
        Argument('obj')
    )

    def get_context(self, context, obj):
        # Prepend frontedit toolbar output if applicable
        request = context['request']
        page = request.current_page
        child_plugin_classes = []
        if isinstance(obj, CMSPlugin):
            slot = context['slot']
            plugin = obj
            plugin_class = plugin.get_plugin_class()
            if plugin_class.allow_children:
                instance, plugin = plugin.get_plugin_instance()
                plugin.cms_plugin_instance = instance
                childs = [plugin_pool.get_plugin(cls) for cls in plugin.get_child_classes(slot, page)]
                # Builds the list of dictionaries containing module, name and value for the plugin dropdowns
                child_plugin_classes = get_toolbar_plugin_struct(childs, slot, page, parent=plugin_class)
        elif isinstance(obj, PlaceholderModel):
            placeholder = obj
            page = placeholder.page if placeholder else None
            if not page:
                page = getattr(request, 'current_page', None)
            if placeholder:
                slot = placeholder.slot
            else:
                slot = None
            # Builds the list of dictionaries containing module, name and value for the plugin dropdowns
            child_plugin_classes = get_toolbar_plugin_struct(plugin_pool.get_all_plugins(slot, page), slot, page)
        return {'plugin_classes': child_plugin_classes}


register.tag(PluginChildClasses)


class ExtraMenuItems(InclusionTag):
    """
    Accepts a placeholder or a plugin and renders the additional menu items.
    """

    template = "cms/toolbar/dragitem_extra_menu.html"
    name = "extra_menu_items"
    options = Options(
        Argument('obj')
    )

    def get_context(self, context, obj):
        # Prepend frontedit toolbar output if applicable
        request = context['request']
        items = []
        if isinstance(obj, CMSPlugin):
            plugin = obj
            plugin_class_inst = plugin.get_plugin_class_instance()
            item = plugin_class_inst.get_extra_local_plugin_menu_items(request, plugin)
            if item:
                items += item
            plugin_classes = plugin_pool.get_all_plugins()
            for plugin_class in plugin_classes:
                plugin_class_inst = plugin_class()
                item = plugin_class_inst.get_extra_global_plugin_menu_items(request, plugin)
                if item:
                    items += item

        elif isinstance(obj, PlaceholderModel):
            plugin_classes = plugin_pool.get_all_plugins()
            for plugin_class in plugin_classes:
                plugin_class_inst = plugin_class()
                item = plugin_class_inst.get_extra_placeholder_menu_items(request, obj)
                if item:
                    items += item
        return {'items': items}
register.tag(ExtraMenuItems)


class PageAttribute(AsTag):
    """
    This template node is used to output an attribute from a page such
    as its title or slug.

    Synopsis
         {% page_attribute "field-name" %}
         {% page_attribute "field-name" as varname %}
         {% page_attribute "field-name" page_lookup %}
         {% page_attribute "field-name" page_lookup as varname %}

    Example
         {# Output current page's page_title attribute: #}
         {% page_attribute "page_title" %}
         {# Output page_title attribute of the page with reverse_id "the_page": #}
         {% page_attribute "page_title" "the_page" %}
         {# Output slug attribute of the page with pk 10: #}
         {% page_attribute "slug" 10 %}
         {# Assign page_title attribute to a variable: #}
         {% page_attribute "page_title" as title %}

    Keyword arguments:
    field-name -- the name of the field to output. Use one of:
    - title
    - menu_title
    - page_title
    - slug
    - meta_description
    - changed_date
    - changed_by

    page_lookup -- lookup argument for Page, if omitted field-name of current page is returned.
    See _get_page_by_untyped_arg() for detailed information on the allowed types and their interpretation
    for the page_lookup argument.

    varname -- context variable name. Output will be added to template context as this variable.
    This argument is required to follow the 'as' keyword.
    """
    name = 'page_attribute'
    options = Options(
        Argument('name', resolve=False),
        Argument('page_lookup', required=False, default=None),
        'as',
        Argument('varname', required=False, resolve=False)
    )

    valid_attributes = [
        "title",
        "slug",
        "meta_description",
        "page_title",
        "menu_title",
        "changed_date",
        "changed_by",
    ]

    def get_value(self, context, name, page_lookup):
        if not 'request' in context:
            return ''
        name = name.lower()
        request = context['request']
        lang = get_language_from_request(request)
        page = _get_page_by_untyped_arg(page_lookup, request, get_site_id(None))
        if page == "dummy":
            return ''
        if page and name in self.valid_attributes:
            func = getattr(page, "get_%s" % name)
            ret_val = func(language=lang, fallback=True)
            if not isinstance(ret_val, datetime):
                ret_val = escape(ret_val)
            return ret_val
        return ''


register.tag(PageAttribute)


def _show_placeholder_for_page(context, placeholder_name, page_lookup, lang=None,
                               site=None, cache_result=True):
    """
    Shows the content of a page with a placeholder name and given lookup
    arguments in the given language.
    This is useful if you want to have some more or less static content that is
    shared among many pages, such as a footer.

    See _get_page_by_untyped_arg() for detailed information on the allowed types
    and their interpretation for the page_lookup argument.
    """
    validate_placeholder_name(placeholder_name)

    request = context.get('request', False)

    site_id = get_site_id(site)

    if not request:
        return {'content': ''}
    if lang is None:
        lang = get_language_from_request(request)

    if cache_result:
        cached_value = get_placeholder_page_cache(page_lookup, lang, site_id, placeholder_name)
        if cached_value:
            restore_sekizai_context(context, cached_value['sekizai'])
            return {'content': mark_safe(cached_value['content'])}
    page = _get_page_by_untyped_arg(page_lookup, request, site_id)
    if not page:
        return {'content': ''}
    try:
        placeholder = page.placeholders.get(slot=placeholder_name)
    except PlaceholderModel.DoesNotExist:
        if settings.DEBUG:
            raise
        return {'content': ''}
    watcher = Watcher(context)
    content = render_placeholder(placeholder, context, placeholder_name, lang=lang,
                                 use_cache=cache_result)
    changes = watcher.get_changes()
    if cache_result:
        set_placeholder_page_cache(page_lookup, lang, site_id, placeholder_name,
                                   {'content': content, 'sekizai': changes})

    if content:
        return {'content': mark_safe(content)}
    return {'content': ''}


class ShowPlaceholderById(InclusionTag):
    template = 'cms/content.html'
    name = 'show_placeholder_by_id'

    options = Options(
        Argument('placeholder_name'),
        Argument('reverse_id'),
        Argument('lang', required=False, default=None),
        Argument('site', required=False, default=None),
    )

    def get_context(self, *args, **kwargs):
        return _show_placeholder_for_page(**self.get_kwargs(*args, **kwargs))

    def get_kwargs(self, context, placeholder_name, reverse_id, lang, site):
        cache_result = True
        if 'preview' in context['request'].GET:
            cache_result = False
        return {
            'context': context,
            'placeholder_name': placeholder_name,
            'page_lookup': reverse_id,
            'lang': lang,
            'site': site,
            'cache_result': cache_result
        }


register.tag(ShowPlaceholderById)
register.tag('show_placeholder', ShowPlaceholderById)


class ShowUncachedPlaceholderById(ShowPlaceholderById):
    name = 'show_uncached_placeholder_by_id'

    def get_kwargs(self, *args, **kwargs):
        kwargs = super(ShowUncachedPlaceholderById, self).get_kwargs(*args, **kwargs)
        kwargs['cache_result'] = False
        return kwargs


register.tag(ShowUncachedPlaceholderById)
register.tag('show_uncached_placeholder', ShowUncachedPlaceholderById)


class CMSToolbar(RenderBlock):
    name = 'cms_toolbar'

    options = Options(
        Argument('name', required=False),  # just here so sekizai thinks this is a RenderBlock
        parser_class=SekizaiParser,
    )

    def render_tag(self, context, name, nodelist):
        # render JS
        request = context.get('request', None)
        toolbar = getattr(request, 'toolbar', None)
        if toolbar:
            toolbar.init_toolbar(request)
            toolbar.populate()
        if request and 'cms-toolbar-login-error' in request.GET:
            context['cms_toolbar_login_error'] = request.GET['cms-toolbar-login-error'] == '1'
<<<<<<< HEAD
        context['cms_version'] = __version__
=======
        context['cms_version'] =  __version__
        context['django_version'] = DJANGO_VERSION
        context['python_version'] = PYTHON_VERSION
        context['cms_edit_on'] = get_cms_setting('CMS_TOOLBAR_URL__EDIT_ON')
        context['cms_edit_off'] = get_cms_setting('CMS_TOOLBAR_URL__EDIT_OFF')
>>>>>>> f82c132a
        if toolbar and toolbar.show_toolbar:
            language = toolbar.toolbar_language
            with force_language(language):
                # needed to populate the context with sekizai content
<<<<<<< HEAD
                render_to_string('cms/toolbar/toolbar_javascript.html', context)
                context['addons'] = mark_safe(toolbar.render_addons(context))
=======
                render_to_string('cms/toolbar/toolbar_javascript.html', flatten_context(context))
                context['addons'] =  mark_safe(toolbar.render_addons(context))
>>>>>>> f82c132a
        else:
            language = None
        # render everything below the tag
        rendered_contents = nodelist.render(context)
        # sanity checks
        if not request:
            return rendered_contents
        if not toolbar:
            return rendered_contents
        if not toolbar.show_toolbar:
            return rendered_contents
        # render the toolbar content
        request.toolbar.post_template_populate()
        with force_language(language):
            addons = mark_safe(toolbar.post_template_render_addons(context))
            toolbar = render_to_string('cms/toolbar/toolbar.html', flatten_context(context))
        # return the toolbar content and the content below
        return '%s\n%s\n%s' % (toolbar, addons, rendered_contents)

register.tag(CMSToolbar)


class CMSEditableObject(InclusionTag):
    """
    Templatetag that links a content extracted from a generic django model
    to the model admin changeform.
    """
    template = 'cms/toolbar/content.html'
    edit_template = 'cms/toolbar/plugin.html'
    name = 'render_model'
    options = Options(
        Argument('instance'),
        Argument('attribute'),
        Argument('edit_fields', default=None, required=False),
        Argument('language', default=None, required=False),
        Argument('filters', default=None, required=False),
        Argument('view_url', default=None, required=False),
        Argument('view_method', default=None, required=False),
        'as',
        Argument('varname', required=False, resolve=False),
    )

    def __init__(self, parser, tokens):
        self.parser = parser
        super(CMSEditableObject, self).__init__(parser, tokens)

    def _is_editable(self, request):
        return (request and hasattr(request, 'toolbar') and
                request.toolbar.edit_mode and
                request.toolbar.show_toolbar)

    def get_template(self, context, **kwargs):
        if self._is_editable(context.get('request', None)):
            return self.edit_template
        return self.template

    def render_tag(self, context, **kwargs):
        """
        Overridden from InclusionTag to push / pop context to avoid leaks
        """
        context.push()
        template = self.get_template(context, **kwargs)
        data = self.get_context(context, **kwargs)
        output = render_to_string(template, flatten_context(data)).strip()
        context.pop()
        if kwargs.get('varname'):
            context[kwargs['varname']] = output
            return ''
        else:
            return output

    def _get_editable_context(self, context, instance, language, edit_fields,
                              view_method, view_url, querystring, editmode=True):
        """
        Populate the contex with the requested attributes to trigger the changeform
        """
        request = context['request']
        if hasattr(request, 'toolbar'):
            lang = request.toolbar.toolbar_language
        else:
            lang = get_language()
        with force_language(lang):
            extra_context = {}
            if edit_fields == 'changelist':
                instance.get_plugin_name = u"%s %s list" % (smart_text(_('Edit')), smart_text(instance._meta.verbose_name))
                extra_context['attribute_name'] = 'changelist'
            elif editmode:
                instance.get_plugin_name = u"%s %s" % (smart_text(_('Edit')), smart_text(instance._meta.verbose_name))
                if not context.get('attribute_name', None):
                    # Make sure CMS.Plugin object will not clash in the frontend.
                    extra_context['attribute_name'] = '-'.join(edit_fields) \
                                                        if not isinstance('edit_fields', six.string_types) else edit_fields
            else:
                instance.get_plugin_name = u"%s %s" % (smart_text(_('Add')), smart_text(instance._meta.verbose_name))
                extra_context['attribute_name'] = 'add'
            extra_context['instance'] = instance
            extra_context['generic'] = instance._meta
            # view_method has the precedence and we retrieve the corresponding
            # attribute in the instance class.
            # If view_method refers to a method it will be called passing the
            # request; if it's an attribute, it's stored for later use
            if view_method:
                method = getattr(instance, view_method)
                if callable(method):
                    url_base = method(context['request'])
                else:
                    url_base = method
            else:
                # The default view_url is the default admin changeform for the
                # current instance
                if not editmode:
                    view_url = 'admin:%s_%s_add' % (
                        instance._meta.app_label, instance._meta.model_name)
                    url_base = reverse(view_url)
                elif not edit_fields:
                    if not view_url:
                        view_url = 'admin:%s_%s_change' % (
                            instance._meta.app_label, instance._meta.model_name)
                    if isinstance(instance, Page):
                        url_base = reverse(view_url, args=(instance.pk, language))
                    else:
                        url_base = reverse(view_url, args=(instance.pk,))
                else:
                    if not view_url:
                        view_url = 'admin:%s_%s_edit_field' % (
                            instance._meta.app_label, instance._meta.model_name)
                    if view_url.endswith('_changelist'):
                        url_base = reverse(view_url)
                    else:
                        url_base = reverse(view_url, args=(instance.pk, language))
                    querystring['edit_fields'] = ",".join(context['edit_fields'])
            if editmode:
                extra_context['edit_url'] = "%s?%s" % (url_base, urlencode(querystring))
            else:
                extra_context['edit_url'] = "%s" % url_base
            extra_context['refresh_page'] = True
            # We may be outside the CMS (e.g.: an application which is not attached via Apphook)
            # in this case we may only go back to the home page
            if getattr(context['request'], 'current_page', None):
                extra_context['redirect_on_close'] = context['request'].current_page.get_absolute_url(language)
            else:
                extra_context['redirect_on_close'] = ''
        return extra_context

    def _get_content(self, context, instance, attribute, language, filters):
        """
        Renders the requested attribute
        """
        extra_context = copy(context)
        attr_value = None
        if hasattr(instance, 'lazy_translation_getter'):
            attr_value = instance.lazy_translation_getter(attribute, '')
        if not attr_value:
            attr_value = getattr(instance, attribute, '')
        extra_context['content'] = attr_value
        # This allow the requested item to be a method, a property or an
        # attribute
        if callable(extra_context['content']):
            if isinstance(instance, Page):
                extra_context['content'] = extra_context['content'](language)
            else:
                extra_context['content'] = extra_context['content'](context['request'])
        if filters:
            expression = self.parser.compile_filter("content|%s" % (filters))
            extra_context['content'] = expression.resolve(extra_context)
        return extra_context

    def _get_data_context(self, context, instance, attribute, edit_fields,
                          language, filters, view_url, view_method):
        """
        Renders the requested attribute and attach changeform trigger to it

        Uses `_get_empty_context`
        """
        if not attribute:
            return context
        attribute = attribute.strip()
        # ugly-ish
        if isinstance(instance, Page):
            if attribute == 'title':
                attribute = 'get_title'
                if not edit_fields:
                    edit_fields = 'title'
            elif attribute == 'page_title':
                attribute = 'get_page_title'
                if not edit_fields:
                    edit_fields = 'page_title'
            elif attribute == 'menu_title':
                attribute = 'get_menu_title'
                if not edit_fields:
                    edit_fields = 'menu_title'
            elif attribute == 'titles':
                attribute = 'get_title'
                if not edit_fields:
                    edit_fields = 'title,page_title,menu_title'
            view_url = 'admin:cms_page_edit_title_fields'
        extra_context = copy(context)
        extra_context['attribute_name'] = attribute
        extra_context = self._get_empty_context(extra_context, instance,
                                                edit_fields, language, view_url,
                                                view_method)
        extra_context.update(self._get_content(extra_context, instance, attribute,
                                               language, filters))
        # content is for non-edit template content.html
        # rendered_content is for edit template plugin.html
        # in this templatetag both hold the same content
        if get_cms_setting('UNESCAPED_RENDER_MODEL_TAGS'):
            extra_context['content'] = mark_safe(extra_context['content'])
        else:
            extra_context['content'] = extra_context['content']
        extra_context['rendered_content'] = extra_context['content']
        return extra_context

    def _get_empty_context(self, context, instance, edit_fields, language,
                           view_url, view_method, editmode=True):
        """
        Inject in a copy of the context the data requested to trigger the edit.

        `content` and `rendered_content` is emptied.
        """
        if not language:
            language = get_language_from_request(context['request'])
        # This allow the requested item to be a method, a property or an
        # attribute
        if not instance and editmode:
            return context
        extra_context = copy(context)
        # ugly-ish
        if instance and isinstance(instance, Page):
            if edit_fields == 'titles':
                edit_fields = 'title,page_title,menu_title'
            view_url = 'admin:cms_page_edit_title_fields'
        if edit_fields == 'changelist':
            view_url = 'admin:%s_%s_changelist' % (
                instance._meta.app_label, instance._meta.model_name)
        querystring = OrderedDict((('language', language),))
        if edit_fields:
            extra_context['edit_fields'] = edit_fields.strip().split(",")
        # If the toolbar is not enabled the following part is just skipped: it
        # would cause a perfomance hit for no reason
        if self._is_editable(context.get('request', None)):
            extra_context.update(self._get_editable_context(
                extra_context, instance, language, edit_fields, view_method,
                view_url, querystring, editmode))
        # content is for non-edit template content.html
        # rendered_content is for edit template plugin.html
        # in this templatetag both hold the same content
        extra_context['content'] = ''
        extra_context['rendered_content'] = ''
        return extra_context

    def get_context(self, context, **kwargs):
        """
        Uses _get_data_context to render the requested attributes
        """
        kwargs.pop('varname')
        extra_context = self._get_data_context(context, **kwargs)
        extra_context['render_model'] = True
        return extra_context

register.tag(CMSEditableObject)


class CMSEditableObjectIcon(CMSEditableObject):
    """
    Templatetag that links a content extracted from a generic django model
    to the model admin changeform.

    The output of this templatetag is just an icon to trigger the changeform.
    """
    name = 'render_model_icon'
    options = Options(
        Argument('instance'),
        Argument('edit_fields', default=None, required=False),
        Argument('language', default=None, required=False),
        Argument('view_url', default=None, required=False),
        Argument('view_method', default=None, required=False),
        'as',
        Argument('varname', required=False, resolve=False),
    )

    def get_context(self, context, **kwargs):
        """
        Uses _get_empty_context and adds the `render_model_icon` variable.
        """
        kwargs.pop('varname')
        extra_context = self._get_empty_context(context, **kwargs)
        extra_context['render_model_icon'] = True
        return extra_context
register.tag(CMSEditableObjectIcon)


class CMSEditableObjectAdd(CMSEditableObject):
    """
    Templatetag that links a content extracted from a generic django model
    to the model admin changeform.

    The output of this templatetag is just an icon to trigger the changeform.
    """
    name = 'render_model_add'
    options = Options(
        Argument('instance'),
        Argument('language', default=None, required=False),
        Argument('view_url', default=None, required=False),
        Argument('view_method', default=None, required=False),
        'as',
        Argument('varname', required=False, resolve=False),
    )

    def get_context(self, context, instance, language, view_url, view_method,
                    varname):
        """
        Uses _get_empty_context and adds the `render_model_icon` variable.
        """
        if isinstance(instance, Model) and not instance.pk:
            instance.pk = 0
        extra_context = self._get_empty_context(context, instance, None,
                                                language, view_url,
                                                view_method, editmode=False)
        extra_context['render_model_add'] = True
        return extra_context
register.tag(CMSEditableObjectAdd)


class CMSEditableObjectAddBlock(CMSEditableObject):
    """
    Templatetag that links arbitrary content to the addform for the specified
    model (based on the provided model instance).
    """
    name = 'render_model_add_block'
    options = Options(
        Argument('instance'),
        Argument('language', default=None, required=False),
        Argument('view_url', default=None, required=False),
        Argument('view_method', default=None, required=False),
        'as',
        Argument('varname', required=False, resolve=False),
        blocks=[('endrender_model_add_block', 'nodelist')],
    )

    def render_tag(self, context, **kwargs):
        """
        Renders the block and then inject the resulting HTML in the template
        context
        """
        context.push()
        template = self.get_template(context, **kwargs)
        data = self.get_context(context, **kwargs)
        data['content'] = kwargs['nodelist'].render(data)
        data['rendered_content'] = data['content']
        output = render_to_string(template, flatten_context(data))
        context.pop()
        if kwargs.get('varname'):
            context[kwargs['varname']] = output
            return ''
        else:
            return output

    def get_context(self, context, **kwargs):
        """
        Uses _get_empty_context and adds the `render_model_icon` variable.
        """
        instance = kwargs.pop('instance')
        if isinstance(instance, Model) and not instance.pk:
            instance.pk = 0
        kwargs.pop('varname')
        kwargs.pop('nodelist')
        extra_context = self._get_empty_context(context, instance, None,
                                                editmode=False, **kwargs)
        extra_context['render_model_add'] = True
        return extra_context
register.tag(CMSEditableObjectAddBlock)


class CMSEditableObjectBlock(CMSEditableObject):
    """
    Templatetag that links a content extracted from a generic django model
    to the model admin changeform.

    The rendered content is to be specified in the enclosed block.
    """
    name = 'render_model_block'
    options = Options(
        Argument('instance'),
        Argument('edit_fields', default=None, required=False),
        Argument('language', default=None, required=False),
        Argument('view_url', default=None, required=False),
        Argument('view_method', default=None, required=False),
        'as',
        Argument('varname', required=False, resolve=False),
        blocks=[('endrender_model_block', 'nodelist')],
    )

    def render_tag(self, context, **kwargs):
        """
        Renders the block and then inject the resulting HTML in the template
        context
        """
        context.push()
        template = self.get_template(context, **kwargs)
        data = self.get_context(context, **kwargs)
        data['content'] = kwargs['nodelist'].render(data)
        data['rendered_content'] = data['content']
        output = render_to_string(template, flatten_context(data))
        context.pop()
        if kwargs.get('varname'):
            context[kwargs['varname']] = output
            return ''
        else:
            return output

    def get_context(self, context, **kwargs):
        """
        Uses _get_empty_context and adds the `instance` object to the local
        context. Context here is to be intended as the context of the nodelist
        in the block.
        """
        kwargs.pop('varname')
        kwargs.pop('nodelist')
        extra_context = self._get_empty_context(context, **kwargs)
        extra_context['instance'] = kwargs.get('instance')
        extra_context['render_model_block'] = True
        return extra_context
register.tag(CMSEditableObjectBlock)


class StaticPlaceholderNode(Tag):
    name = 'static_placeholder'
    options = PlaceholderOptions(
        Argument('code', required=True),
        MultiValueArgument('extra_bits', required=False, resolve=False),
        blocks=[
            ('endstatic_placeholder', 'nodelist'),
        ]
    )

    def render_tag(self, context, code, extra_bits, nodelist=None):
        # TODO: language override (the reason this is not implemented, is that language selection is buried way
        #       down somewhere in some method called in render_plugins. There it gets extracted from the request
        #       and a language in request.GET always overrides everything.)
        if not code:
            # an empty string was passed in or the variable is not available in the context
            if nodelist:
                return nodelist.render(context)
            return ''
        request = context.get('request', False)
        if not request:
            if nodelist:
                return nodelist.render(context)
            return ''
        if isinstance(code, StaticPlaceholder):
            static_placeholder = code
        else:
            if 'site' in extra_bits:
                site = Site.objects.get_current()
                static_placeholder, __ = StaticPlaceholder.objects.get_or_create(code=code, site_id=site.pk, defaults={'name': code,
                    'creation_method': StaticPlaceholder.CREATION_BY_TEMPLATE})
            else:
                static_placeholder, __ = StaticPlaceholder.objects.get_or_create(code=code, site_id__isnull=True, defaults={'name': code,
                    'creation_method': StaticPlaceholder.CREATION_BY_TEMPLATE})
        if not hasattr(request, 'static_placeholders'):
            request.static_placeholders = []
        request.static_placeholders.append(static_placeholder)
        if hasattr(request, 'toolbar') and request.toolbar.edit_mode:
            if not request.user.has_perm('cms.edit_static_placeholder'):
                placeholder = static_placeholder.public
                placeholder.is_editable = False
            else:
                placeholder = static_placeholder.draft
        else:
            placeholder = static_placeholder.public
        placeholder.is_static = True
        content = render_placeholder(placeholder, context, name_fallback=code, default=nodelist)
        return content
register.tag(StaticPlaceholderNode)


class RenderPlaceholder(AsTag):
    """
    Render the content of the plugins contained in a placeholder.
    The result can be assigned to a variable within the template's context by using the `as` keyword.
    It behaves in the same way as the `PageAttribute` class, check its docstring for more details.
    """
    name = 'render_placeholder'
    options = Options(
        Argument('placeholder'),
        Argument('width', default=None, required=False),
        'language',
        Argument('language', default=None, required=False),
        'as',
        Argument('varname', required=False, resolve=False)
    )

    def _get_value(self, context, editable=True, **kwargs):
        request = context.get('request', None)
        placeholder = kwargs.get('placeholder')
        width = kwargs.get('width')
        nocache = kwargs.get('nocache', False)
        language = kwargs.get('language')
        if not request:
            return ''
        if not placeholder:
            return ''

        if isinstance(placeholder, string_types):
            placeholder = PlaceholderModel.objects.get(slot=placeholder)
        if not hasattr(request, 'placeholders'):
            request.placeholders = []
        if placeholder.has_change_permission(request):
            request.placeholders.append(placeholder)
        context = copy(context)
        return safe(placeholder.render(context, width, lang=language,
                                       editable=editable, use_cache=not nocache))

    def get_value_for_context(self, context, **kwargs):
        return self._get_value(context, editable=False, **kwargs)

    def get_value(self, context, **kwargs):
        return self._get_value(context, **kwargs)

register.tag(RenderPlaceholder)


class RenderUncachedPlaceholder(RenderPlaceholder):
    """
    Uncached version of RenderPlaceholder
    This templatetag will neither get the result from cache, nor will update
    the cache value for the given placeholder
    """
    name = 'render_uncached_placeholder'

    def _get_value(self, context, editable=True, **kwargs):
        kwargs['nocache'] = True
        return super(RenderUncachedPlaceholder, self)._get_value(context, editable, **kwargs)

register.tag(RenderUncachedPlaceholder)

NULL = object()


class EmptyListValue(list, StringValue):
    """
    A list of template variables for easy resolving
    """
    def __init__(self, value=NULL):
        list.__init__(self)
        if value is not NULL:
            self.append(value)

    def resolve(self, context):
        resolved = [item.resolve(context) for item in self]
        return self.clean(resolved)


class MultiValueArgumentBeforeKeywordArgument(MultiValueArgument):
    sequence_class = EmptyListValue

    def parse(self, parser, token, tagname, kwargs):
        if '=' in token:
            if self.name not in kwargs:
                kwargs[self.name] = self.sequence_class()
            return False
        return super(MultiValueArgumentBeforeKeywordArgument, self).parse(
            parser,
            token,
            tagname,
            kwargs
        )


class CMSAdminURL(AsTag):
    name = 'cms_admin_url'
    options = Options(
        Argument('viewname'),
        MultiValueArgumentBeforeKeywordArgument('args', required=False),
        MultiKeywordArgument('kwargs', required=False),
        'as',
        Argument('varname', resolve=False, required=False)
    )

    def get_value(self, context, viewname, args, kwargs):
        return admin_reverse(viewname, args=args, kwargs=kwargs)

register.tag(CMSAdminURL)<|MERGE_RESOLUTION|>--- conflicted
+++ resolved
@@ -54,14 +54,11 @@
 from cms.utils.placeholder import validate_placeholder_name, get_toolbar_plugin_struct, restore_sekizai_context
 from cms.utils.urlutils import admin_reverse
 
-<<<<<<< HEAD
 from sekizai.helpers import Watcher
 from sekizai.templatetags.sekizai_tags import SekizaiParser, RenderBlock
 
-=======
 DJANGO_VERSION = django.get_version()
 PYTHON_VERSION = python_version()
->>>>>>> f82c132a
 
 register = template.Library()
 
@@ -667,26 +664,17 @@
             toolbar.populate()
         if request and 'cms-toolbar-login-error' in request.GET:
             context['cms_toolbar_login_error'] = request.GET['cms-toolbar-login-error'] == '1'
-<<<<<<< HEAD
-        context['cms_version'] = __version__
-=======
         context['cms_version'] =  __version__
         context['django_version'] = DJANGO_VERSION
         context['python_version'] = PYTHON_VERSION
         context['cms_edit_on'] = get_cms_setting('CMS_TOOLBAR_URL__EDIT_ON')
         context['cms_edit_off'] = get_cms_setting('CMS_TOOLBAR_URL__EDIT_OFF')
->>>>>>> f82c132a
         if toolbar and toolbar.show_toolbar:
             language = toolbar.toolbar_language
             with force_language(language):
                 # needed to populate the context with sekizai content
-<<<<<<< HEAD
-                render_to_string('cms/toolbar/toolbar_javascript.html', context)
+                render_to_string('cms/toolbar/toolbar_javascript.html', flatten_context(context))
                 context['addons'] = mark_safe(toolbar.render_addons(context))
-=======
-                render_to_string('cms/toolbar/toolbar_javascript.html', flatten_context(context))
-                context['addons'] =  mark_safe(toolbar.render_addons(context))
->>>>>>> f82c132a
         else:
             language = None
         # render everything below the tag
