from django import template
from django.core.cache import cache
from cms import settings
from cms.utils import get_language_from_request,\
    get_extended_navigation_nodes, find_children, cut_levels, find_selected
from django.core.mail import send_mail
from django.contrib.sites.models import Site
from django.utils.safestring import mark_safe
from cms.utils.moderator import get_page_model, get_title_model, get_cmsplugin_model
register = template.Library()


def show_menu(context, from_level=0, to_level=100, extra_inactive=0, extra_active=100, template="cms/menu.html", next_page=None, root_page=None):
    """
    render a nested list of all children of the pages
    from_level: is the start level
    to_level: is the max level rendered
    render_children: if set to True will render all not direct ascendants too
    """
    request = context['request']
    PageModel = get_page_model(request)
    TitleModel = get_title_model(request)
    
    site = Site.objects.get_current()
    CMS_CONTENT_CACHE_DURATION = settings.CMS_CONTENT_CACHE_DURATION
    lang = get_language_from_request(request)
    current_page = request.current_page
    
    if not next_page: #new menu... get all the data so we can save a lot of queries
        ids = []
        children = []
        ancestors = []
        if current_page:
            alist = current_page.get_ancestors().values_list('id', 'soft_root')
        else:# maybe the active node is in an extender?
            alist = []
            extenders = PageModel.objects.published().filter(in_navigation=True, 
                                                        sites__domain=site.domain, 
                                                        level__lte=to_level)
            extenders = extenders.exclude(navigation_extenders__isnull=True).exclude( navigation_extenders__exact="")
            for ext in extenders:
                ext.childrens = []
                ext.ancestors_ascending = []
                get_extended_navigation_nodes(request, 100, [ext], ext.level, 100, 100, False, ext.navigation_extenders)
                if hasattr(ext, "ancestor"):
                    alist = list(ext.get_ancestors().values_list('id', 'soft_root'))
                    alist = [(ext.pk, ext.soft_root)] + alist
                    break
        filters = {'in_navigation' : True, 
                   'sites__domain' : site.domain,
                   'level__lte' : to_level}
        #check the ancestors for softroots
        
        soft_root_start = 0
        for p in alist:
            ancestors.append(p[0])
            if p[1]:
                soft_root = PageModel.objects.get(pk=p[0])
                filters['lft__gte'] = soft_root.lft
                filters['rght__lte'] = soft_root.rght
                filters['tree_id'] = soft_root.tree_id
                from_level = soft_root.level
                soft_root_start = soft_root.level
        if current_page and current_page.soft_root: 
            filters['tree_id'] = current_page.tree_id
            filters['lft__gte'] = current_page.lft
            filters['rght__lte'] = current_page.rght
            from_level = current_page.level
            soft_root_start = current_page.level
        if root_page:
            root_page = PageModel.objects.get(reverse_id=root_page)
            filters['tree_id'] = root_page.tree_id
            filters['lft__gt'] = root_page.lft
            filters['rght__lt'] = root_page.rght
        if settings.CMS_HIDE_UNTRANSLATED:
            filters['title_set__language'] = lang
        pages = PageModel.objects.published().filter(**filters).order_by('tree_id', 
                                                                    'parent', 
                                                                    'lft')
        pages = list(pages)
        all_pages = pages[:]
        for page in pages:# build the tree
            if page.level >= from_level:
                ids.append(page.pk)
            if page.level == 0 or page.level == soft_root_start or page.level-1 == getattr(root_page, 'level', None):
                page.ancestors_ascending = []
                children.append(page)
                if current_page and page.pk == current_page.pk and current_page.soft_root:
                    page.soft_root = False #ugly hack for the recursive function
                if current_page:
                    pk = current_page.pk
                else:
                    pk = -1
                find_children(page, pages, extra_inactive, extra_active, ancestors, pk, request=request, to_levels=to_level)
                if current_page and page.pk == current_page.pk and current_page.soft_root:
                    page.soft_root = True
        if from_level > 0:
            children = cut_levels(children, from_level)
        titles = list(TitleModel.objects.filter(page__in=ids, language=lang))
        for page in all_pages:# add the title and slugs and some meta data
            for title in titles:
                if title.page_id == page.pk:
                    page.title_cache = title
                    #titles.remove(title)
            if page.pk in ancestors:
                page.ancestor = True
            if current_page and page.parent_id == current_page.parent_id and not page.pk == current_page.pk:
                page.sibling = True
    else:
        children = next_page.childrens
    context.update({'children':children,
                    'template':template,
                    'from_level':from_level,
                    'to_level':to_level,
                    'extra_inactive':extra_inactive,
                    'extra_active':extra_active})
    return context
show_menu = register.inclusion_tag('cms/dummy.html', takes_context=True)(show_menu)


def show_menu_below_id(context, root_page=None, from_level=0, to_level=100, extra_inactive=0, extra_active=100, template_file="cms/menu.html", next_page=None):
    return show_menu(context, from_level, to_level, extra_inactive, extra_active, template_file, next_page, root_page=root_page)
register.inclusion_tag('cms/dummy.html', takes_context=True)(show_menu_below_id)


def show_sub_menu(context, levels=100, template="cms/sub_menu.html"):
    """Get the root page of the current page and 
    render a nested list of all root's children pages"""
    request = context['request']
    PageModel = get_page_model(request)
    TitleModel = get_title_model(request)
    
    lang = get_language_from_request(request)
    site = Site.objects.get_current()
    children = []
    page = request.current_page
    if page:
        root = page.get_root()
        filters = {'in_navigation':True, 
                  'lft__gt':page.lft, 
                  'rght__lt':page.rght, 
                  'tree_id':page.tree_id, 
                  'level__lte':page.level+levels, 
                  'sites__domain':site.domain}
        if settings.CMS_HIDE_UNTRANSLATED:
            filters['title_set__language'] = lang
        pages = PageModel.objects.published().filter(**filters)
        ids = []
        pages = list(pages)
        all_pages = pages[:]
        page.ancestors_ascending = []
        for p in pages:
            p.descendant  = True
            ids.append(p.pk)
        page.selected = True
        find_children(page, pages, levels, levels, [], page.pk, request=request)
        children = page.childrens
        titles = TitleModel.objects.filter(page__in=ids, language=lang)
        for p in all_pages:# add the title and slugs and some meta data
            for title in titles:
                if title.page_id == p.pk:
                    p.title_cache = title
        from_level = page.level
        to_level = page.level+levels
        extra_active = extra_inactive = levels
    else:
        extenders = PageModel.objects.published().filter(in_navigation=True, 
                                                    sites__domain=site.domain)
        extenders = extenders.exclude(navigation_extenders__isnull=True).exclude(navigation_extenders__exact="")
        children = []
        from_level = 0
        to_level = 0
        extra_active = 0
        extra_inactive = 0
        for ext in extenders:
            ext.childrens = []
            ext.ancestors_ascending = []
            nodes = get_extended_navigation_nodes(request, 100, [ext], ext.level, 100, levels, False, ext.navigation_extenders)
            if hasattr(ext, "ancestor"):
                selected = find_selected(nodes)
                if selected:
                    children = selected.childrens
                    from_level = selected.level
                    to_level =  from_level+levels
                    extra_active = extra_inactive = levels
    context.update({'children':children,
                    'template':template,
                    'from_level':from_level,
                    'to_level':to_level,
                    'extra_inactive':extra_inactive,
                    'extra_active':extra_active})
    return context
show_sub_menu = register.inclusion_tag('cms/dummy.html',
                                       takes_context=True)(show_sub_menu)
                                            

def show_breadcrumb(context, start_level=0, template="cms/breadcrumb.html"):
    request = context['request']
    PageModel = get_page_model(request)
    TitleModel = get_title_model(request)
    
    page = request.current_page
    lang = get_language_from_request(request)
    if page:
        ancestors = list(page.get_ancestors())
        ancestors.append(page)
        ids = [page.pk]
        for anc in ancestors:
            ids.append(anc.pk)
        titles = TitleModel.objects.filter(page__in=ids, language=lang)
        for anc in ancestors:
            for title in titles:
                if title.page_id == anc.pk:
                    anc.title_cache = title
        for title in titles:
            if title.page_id == page.pk:
                page.title_cache = title
    else:
        site = Site.objects.get_current()
        ancestors = []
        extenders = PageModel.objects.published().filter(in_navigation=True, 
                                                    sites__domain=site.domain)
        extenders = extenders.exclude(navigation_extenders__isnull=True).exclude(navigation_extenders__exact="")
        for ext in extenders:
            ext.childrens = []
            ext.ancestors_ascending = []
            nodes = get_extended_navigation_nodes(request, 100, [ext], ext.level, 100, 0, False, ext.navigation_extenders)
            if hasattr(ext, "ancestor"):
                selected = find_selected(nodes)
                if selected:
                    ancestors = list(ext.get_ancestors()) + [ext]
                    ids = []
                    for anc in ancestors:
                        ids.append(anc.pk)
                    titles = Title.objects.filter(page__in=ids, language=lang)
                    ancs = []
                    for anc in ancestors:
                        anc.ancestors_ascending = ancs[:]
                        ancs += [anc]
                        for title in titles:
                            if title.page_id == anc.pk:
                                anc.title_cache = title
                    ancestors = ancestors + selected.ancestors_ascending[1:] + [selected]
    context.update(locals())
    return context
show_breadcrumb = register.inclusion_tag('cms/dummy.html',
                                         takes_context=True)(show_breadcrumb)
<<<<<<< HEAD
                                         

def render_plugin(context, plugin_id):
    CMSPluginModel = get_cmsplugin_model(context['request'])
    plugin = CMSPluginModel.objects.get(pk=plugin_id)
    content = plugin.render(context)
    return  locals()
render_plugin = register.inclusion_tag('cms/plugin_base.html', takes_context=True)(render_plugin)

#def render_plugin_title(context, plugin_id):
    
=======
>>>>>>> 77a3738f

def has_permission(page, request):
    return page.has_change_permission(request)
register.filter(has_permission)


def page_id_url(context, reverse_id, lang=None):
    """
    Show the url of a page with a reverse id in the right language
    This is mostly used if you want to have a static link in a template to a page
    """
    request = context.get('request', False)
    if not request:
        return {'content':''}
    
    PageModel = get_page_model(request)
    
    if lang is None:
        lang = get_language_from_request(request)
    key = 'page_id_url_pid:'+reverse_id+'_l:'+str(lang)+'_type:absolute_url'
    url = cache.get(key)
    if not url:
        try:
            page = PageModel.objects.get(reverse_id=reverse_id)
        except:
            if settings.DEBUG:
                raise
            else:
                site = Site.objects.get_current()
                send_mail(_('Reverse ID not found on %(domain)s') % {'domain':site.domain},
                          _("A page_id_url template tag didn't found a page with the reverse_id %(reverse_id)s\n"
                            "The url of the page was: http://%(host)s%(path)s")
                            % {'reverse_id':reverse_id, 'host':request.host, 'path':request.path},
                          settings.DEFAULT_FROM_EMAIL,
                          settings.MANAGERS, 
                          fail_silently=True)

        url = page.get_absolute_url(language=lang)
        cache.set(key, url, settings.CMS_CONTENT_CACHE_DURATION)
    if url:
        return {'content':url}
    return {'content':''}
page_id_url = register.inclusion_tag('cms/content.html', takes_context=True)(page_id_url)


def page_language_url(context, lang):
    """
    Displays the url of the current page in the defined language.
    You can set a language_changer function with the set_language_changer function in the utils.py if there is no page.
    This is needed if you have slugs in more than one language.
    """
    if not 'request' in context:
        return ''
    
    request = context['request']
    page = request.current_page
    if hasattr(request, "_language_changer"):
        url = "/%s" % lang + request._language_changer(lang)
    else:
        try:
            url = "/%s" % lang + page.get_absolute_url(language=lang, fallback=not settings.CMS_HIDE_UNTRANSLATED)
        except:
            url = "/%s/" % lang 
    if url:
        return {'content':url}
    return {'content':''}
page_language_url = register.inclusion_tag('cms/content.html', takes_context=True)(page_language_url)


def language_chooser(context, template="cms/language_chooser.html"):
    """
    Displays a language chooser
    """
    if not 'request' in context:
        return ''
    
    request = context['request']
    languages = settings.LANGUAGES
    lang = get_language_from_request(request, request.current_page)
    context.update(locals())
    return context
language_chooser = register.inclusion_tag('cms/dummy.html', takes_context=True)(language_chooser)

def do_placeholder(parser, token):
    error_string = '%r tag requires three arguments' % token.contents[0]
    try:
        # split_contents() knows not to split quoted strings.
        bits = token.split_contents()
    except ValueError:
        raise template.TemplateSyntaxError(error_string)
    if len(bits) == 2:
        #tag_name, name
        return PlaceholderNode(bits[1])
    elif len(bits) == 3:
        #tag_name, name, widget
        return PlaceholderNode(bits[1], bits[2])
    else:
        raise template.TemplateSyntaxError(error_string)

class PlaceholderNode(template.Node):
    """This template node is used to output page content and
    is also used in the admin to dynamicaly generate input fields.
    
    eg: {% placeholder content-type-name page-object widget-name %}
    
    Keyword arguments:
    content-type-name -- the content type you want to show/create
    page-object -- the page object
    widget-name -- the widget name you want into the admin interface. Take
        a look into pages.admin.widgets to see which widgets are available.
    """
    def __init__(self, name, plugins=None):
        self.name = name.lower()
        if plugins:
            self.plugins = plugins
        else:
            self.plugins = []
        

    def render(self, context):
        if not 'request' in context:
            return ''
        l = get_language_from_request(context['request'])
        request = context['request']
        CMSPluginModel = get_cmsplugin_model(request)
        page = request.current_page
<<<<<<< HEAD
        plugins = CMSPluginModel.objects.filter(page=page, language=l, placeholder__iexact=self.name, parent__isnull=True).order_by('position').select_related()
=======
        plugins = CMSPlugin.objects.filter(page=page, language=l, placeholder__iexact=self.name, parent__isnull=True).order_by('position').select_related()
        if settings.CMS_PLACEHOLDER_CONF and self.name in settings.CMS_PLACEHOLDER_CONF:
            if "extra_context" in settings.CMS_PLACEHOLDER_CONF[self.name]:
                context.update(settings.CMS_PLACEHOLDER_CONF[self.name]["extra_context"])
>>>>>>> 77a3738f
        c = ""
        for plugin in plugins:
            c += plugin.render_plugin(context, self.name)
        return c
        
    def __repr__(self):
        return "<Placeholder Node: %s>" % self.name

register.tag('placeholder', do_placeholder)

def do_page_attribute(parser, token):
    error_string = '%r tag requires one argument' % token.contents[0]
    try:
        # split_contents() knows not to split quoted strings.
        bits = token.split_contents()
    except ValueError:
        raise template.TemplateSyntaxError(error_string)
    if len(bits) == 2:
        #tag_name, name
        return PageAttributeNode(bits[1])
    else:
        raise template.TemplateSyntaxError(error_string)

class PageAttributeNode(template.Node):
    """This template node is used to output attribute from page such
    as its title and slug.
    
    eg: {% page attribute field-name %}
    
    Keyword arguments:
    field-name -- the name of the field to output. One of "title",
    "slug", "meta_description" or "meta_keywords"
    """
    def __init__(self, name):
        self.name = name.lower()

    def render(self, context):
        if not 'request' in context:
            return ''
        lang = get_language_from_request(context['request'])
        request = context['request']
        page = request.current_page
        if page and self.name in ["title", "slug", "meta_description", "meta_keywords", "page_title", "menu_title"]:
            f = getattr(page, "get_"+self.name)
            return f(language=lang, fallback=True)
        else:
            return ''
        
    def __repr__(self):
        return "<PageAttribute Node: %s>" % self.name

register.tag('page_attribute', do_page_attribute)

def clean_admin_list_filter(cl, spec):
    """
    used in admin to display only these users that have actually edited a page and not everybody
    """
    choices = sorted(list(spec.choices(cl)), key=lambda k: k['query_string'])
    query_string = None
    unique_choices = []
    for choice in choices:
        if choice['query_string'] != query_string:
            unique_choices.append(choice)
            query_string = choice['query_string']
    return {'title': spec.title(), 'choices' : unique_choices}
clean_admin_list_filter = register.inclusion_tag('admin/filter.html')(clean_admin_list_filter)


def show_placeholder_by_id(context, placeholder_name, reverse_id, lang=None):
    """
    Show the content of a page with a placeholder name and a reverse id in the right language
    This is mostly used if you want to have static content in a template of a page (like a footer)
    """
    request = context.get('request', False)
    PageModel = get_page_model(request)
    CMSPluginModel = get_cmsplugin_model(request)
    
    if not request:
        return {'content':''}
    if lang is None:
        lang = get_language_from_request(request)
    key = 'show_placeholder_by_id_pid:'+reverse_id+'placeholder:'+placeholder_name+'_l:'+str(lang)
    content = cache.get(key)
    if not content:
        try:
            page = PageModel.objects.get(reverse_id=reverse_id)
        except:
            if settings.DEBUG:
                raise
            else:
                site = Site.objects.get_current()
                send_mail(_('Reverse ID not found on %(domain)s') % {'domain':site.domain},
                          _("A show_placeholder_by_id template tag didn't found a page with the reverse_id %(reverse_id)s\n"
                            "The url of the page was: http://%(host)s%(path)s") %
                            {'reverse_id':reverse_id, 'host':request.host, 'path':request.path},
                          settings.DEFAULT_FROM_EMAIL,
                          settings.MANAGERS,
                          fail_silently=True)

        plugins = CMSPluginModel.objects.filter(page=page, language=lang, placeholder__iexact=placeholder_name, parent__isnull=True).order_by('position').select_related()
        content = ""
        for plugin in plugins:
            content += plugin.render_plugin(context, placeholder_name)

    cache.set(key, content, settings.CMS_CONTENT_CACHE_DURATION)

    if content:
        return {'content':mark_safe(content)}
    return {'content':''}
show_placeholder_by_id = register.inclusion_tag('cms/content.html', takes_context=True)(show_placeholder_by_id)<|MERGE_RESOLUTION|>--- conflicted
+++ resolved
@@ -245,8 +245,7 @@
     return context
 show_breadcrumb = register.inclusion_tag('cms/dummy.html',
                                          takes_context=True)(show_breadcrumb)
-<<<<<<< HEAD
-                                         
+""" - not required anymore?
 
 def render_plugin(context, plugin_id):
     CMSPluginModel = get_cmsplugin_model(context['request'])
@@ -254,11 +253,8 @@
     content = plugin.render(context)
     return  locals()
 render_plugin = register.inclusion_tag('cms/plugin_base.html', takes_context=True)(render_plugin)
-
-#def render_plugin_title(context, plugin_id):
-    
-=======
->>>>>>> 77a3738f
+"""
+
 
 def has_permission(page, request):
     return page.has_change_permission(request)
@@ -385,14 +381,10 @@
         request = context['request']
         CMSPluginModel = get_cmsplugin_model(request)
         page = request.current_page
-<<<<<<< HEAD
         plugins = CMSPluginModel.objects.filter(page=page, language=l, placeholder__iexact=self.name, parent__isnull=True).order_by('position').select_related()
-=======
-        plugins = CMSPlugin.objects.filter(page=page, language=l, placeholder__iexact=self.name, parent__isnull=True).order_by('position').select_related()
         if settings.CMS_PLACEHOLDER_CONF and self.name in settings.CMS_PLACEHOLDER_CONF:
             if "extra_context" in settings.CMS_PLACEHOLDER_CONF[self.name]:
                 context.update(settings.CMS_PLACEHOLDER_CONF[self.name]["extra_context"])
->>>>>>> 77a3738f
         c = ""
         for plugin in plugins:
             c += plugin.render_plugin(context, self.name)
