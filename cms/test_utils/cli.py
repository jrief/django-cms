# -*- coding: utf-8 -*-
from distutils.version import LooseVersion
import django
import os

gettext = lambda s: s

urlpatterns = []
DJANGO_1_3 = LooseVersion(django.get_version()) < LooseVersion('1.4')

def configure(**extra):
    from django.conf import settings
    os.environ['DJANGO_SETTINGS_MODULE'] = 'cms.test_utils.cli'
    defaults = dict(
        CACHE_BACKEND='locmem:///',
        DEBUG=True,
        TEMPLATE_DEBUG=True,
        DATABASE_SUPPORTS_TRANSACTIONS=True,
        DATABASES={
            'default': {
                'ENGINE': 'django.db.backends.sqlite3',
                'NAME': ':memory:',
            }
        },
        SITE_ID=1,
        USE_I18N=True,
        MEDIA_ROOT='/media/',
        STATIC_ROOT='/static/',
        CMS_MEDIA_ROOT='/cms-media/',
        CMS_MEDIA_URL='/cms-media/',
        MEDIA_URL='/media/',
        STATIC_URL='/static/',
        ADMIN_MEDIA_PREFIX='/static/admin/',
        EMAIL_BACKEND='django.core.mail.backends.locmem.EmailBackend',
        SECRET_KEY='key',
        TEMPLATE_LOADERS=(
            'django.template.loaders.filesystem.Loader',
            'django.template.loaders.app_directories.Loader',
            'django.template.loaders.eggs.Loader',
        ),
        TEMPLATE_CONTEXT_PROCESSORS=[
            "django.contrib.auth.context_processors.auth",
            "django.core.context_processors.i18n",
            "django.core.context_processors.debug",
            "django.core.context_processors.request",
            "django.core.context_processors.media",
            'django.core.context_processors.csrf',
            "cms.context_processors.media",
            "sekizai.context_processors.sekizai",
            "django.core.context_processors.static",
        ],
        TEMPLATE_DIRS=[
            os.path.abspath(os.path.join(os.path.dirname(__file__), 'project', 'templates'))
        ],
        MIDDLEWARE_CLASSES=[
            'django.contrib.sessions.middleware.SessionMiddleware',
            'django.middleware.csrf.CsrfViewMiddleware',
            'django.contrib.auth.middleware.AuthenticationMiddleware',
            'django.contrib.messages.middleware.MessageMiddleware',
            'django.middleware.locale.LocaleMiddleware',
            'django.middleware.doc.XViewMiddleware',
            'django.middleware.common.CommonMiddleware',
            'cms.middleware.user.CurrentUserMiddleware',
            'cms.middleware.page.CurrentPageMiddleware',
            'cms.middleware.toolbar.ToolbarMiddleware',
        ],
        INSTALLED_APPS=[
            'django.contrib.auth',
            'django.contrib.contenttypes',
            'django.contrib.sessions',
            'django.contrib.admin',
            'django.contrib.sites',
            'django.contrib.staticfiles',
            'cms',
            'menus',
            'mptt',
            'cms.plugins.text',
            'cms.plugins.picture',
            'cms.plugins.file',
            'cms.plugins.flash',
            'cms.plugins.link',
            'cms.plugins.snippet',
            'cms.plugins.googlemap',
            'cms.plugins.teaser',
            'cms.plugins.video',
            'cms.plugins.twitter',
            'cms.plugins.inherit',
            'cms.test_utils.project.sampleapp',
            'cms.test_utils.project.placeholderapp',
            'cms.test_utils.project.pluginapp',
            'cms.test_utils.project.pluginapp.plugins.manytomany_rel',
            'cms.test_utils.project.pluginapp.plugins.extra_context',
            'cms.test_utils.project.fakemlng',
            'cms.test_utils.project.fileapp',
            'stacks',
            'south',
            'reversion',
            'sekizai',
        ],
        LANGUAGE_CODE="en",
        LANGUAGES=(
            ('en', gettext('English')),
            ('fr', gettext('French')),
            ('de', gettext('German')),
            ('pt-br', gettext('Brazilian Portuguese')),
            ('nl', gettext("Dutch")),
        ),
        CMS_LANGUAGES={
            1: [
                {
                    'code':'en',
                    'name':gettext('English'),
                    'fallbacks':['fr', 'de'],
                    'public':True,
                },
                {
                    'code':'de',
                    'name':gettext('German'),
                    'fallbacks':['fr', 'en'],
                    'public':True,
                },
                {
                    'code':'fr',
                    'name':gettext('French'),
                    'public':True,
                },
                {
                    'code':'pt-br',
                    'name':gettext('Brazilian Portuguese'),
                    'public':True,
                },
            ],
            2: [
                {
                    'code':'de',
                    'name':gettext('German'),
                    'fallbacks':['fr', 'en'],
                    'public':True,
                },
                {
                    'code':'fr',
                    'name':gettext('French'),
                    'public':True,
                },
            ],
            3: [
                {
                    'code':'nl',
                    'name':gettext('Dutch'),
                    'fallbacks':['fr', 'en'],
                    'public':True,
                },
            ],
            'default': {
                'hide_untranslated':False,
            },
        },
        CMS_TEMPLATES=(
            ('col_two.html', gettext('two columns')),
            ('col_three.html', gettext('three columns')),
            ('nav_playground.html', gettext('navigation examples')),
        ),
        CMS_PLACEHOLDER_CONF={
            'col_sidebar': {
                'plugins': ('FilePlugin', 'FlashPlugin', 'LinkPlugin', 'PicturePlugin',
                            'TextPlugin', 'SnippetPlugin', 'StackPlugin'),
                'name': gettext("sidebar column")
            },

            'col_left': {
                'plugins': ('FilePlugin', 'FlashPlugin', 'LinkPlugin', 'PicturePlugin',
<<<<<<< HEAD
                            'TextPlugin', 'SnippetPlugin', 'GoogleMapPlugin', 'StackPlugin'),
=======
                            'TextPlugin', 'SnippetPlugin', 'GoogleMapPlugin', 'MultiColumnPlugin'),
>>>>>>> 04e99598
                'name': gettext("left column")
            },

            'col_right': {
                'plugins': ('FilePlugin', 'FlashPlugin', 'LinkPlugin', 'PicturePlugin',
<<<<<<< HEAD
                            'TextPlugin', 'SnippetPlugin', 'GoogleMapPlugin', 'StackPlugin'),
=======
                            'TextPlugin', 'SnippetPlugin', 'GoogleMapPlugin', 'MultiColumnPlugin'),
>>>>>>> 04e99598
                'name': gettext("right column")
            },
            'extra_context': {
                "plugins": ('TextPlugin',),
                "extra_context": {"width": 250},
                "name": "extra context"
            },
        },
        CMS_SOFTROOT=True,
        CMS_MODERATOR=True,
        CMS_PERMISSION=True,
        CMS_PUBLIC_FOR='all',
        CMS_CACHE_DURATIONS={
            'menus': 0,
            'content': 0,
            'permissions': 0,
        },
        CMS_APPHOOKS=[],
        CMS_REDIRECTS=True,
        CMS_SEO_FIELDS=True,
        CMS_MENU_TITLE_OVERWRITE=True,
        CMS_URL_OVERWRITE=True,
        CMS_SHOW_END_DATE=True,
        CMS_SHOW_START_DATE=True,
        CMS_PLUGIN_PROCESSORS=tuple(),
        CMS_PLUGIN_CONTEXT_PROCESSORS=tuple(),
        CMS_SITE_CHOICES_CACHE_KEY='CMS:site_choices',
        CMS_PAGE_CHOICES_CACHE_KEY='CMS:page_choices',
        SOUTH_TESTS_MIGRATE=False,
        CMS_NAVIGATION_EXTENDERS=(
            ('cms.test_utils.project.sampleapp.menu_extender.get_nodes', 'SampleApp Menu'),
        ),
        TEST_RUNNER='cms.test_utils.runners.NormalTestRunner',
        JUNIT_OUTPUT_DIR='.',
        TIME_TESTS=False,
        ROOT_URLCONF='cms.test_utils.cli',
        PASSWORD_HASHERS=(
            'django.contrib.auth.hashers.MD5PasswordHasher',
        )
    )
    if DJANGO_1_3:
        defaults['INSTALLED_APPS'].append("i18nurls")
        defaults['MIDDLEWARE_CLASSES'][4] = 'i18nurls.middleware.LocaleMiddleware'
    else:
        from django.utils.functional import empty
        settings._wrapped = empty
    defaults.update(extra)

    settings.configure(**defaults)
    from cms.conf import patch_settings
    patch_settings()
    from south.management.commands import patch_for_test_db_setup
    patch_for_test_db_setup()
    from django.contrib import admin


    admin.autodiscover()<|MERGE_RESOLUTION|>--- conflicted
+++ resolved
@@ -169,21 +169,15 @@
 
             'col_left': {
                 'plugins': ('FilePlugin', 'FlashPlugin', 'LinkPlugin', 'PicturePlugin',
-<<<<<<< HEAD
                             'TextPlugin', 'SnippetPlugin', 'GoogleMapPlugin', 'StackPlugin'),
-=======
-                            'TextPlugin', 'SnippetPlugin', 'GoogleMapPlugin', 'MultiColumnPlugin'),
->>>>>>> 04e99598
+
                 'name': gettext("left column")
             },
 
             'col_right': {
                 'plugins': ('FilePlugin', 'FlashPlugin', 'LinkPlugin', 'PicturePlugin',
-<<<<<<< HEAD
                             'TextPlugin', 'SnippetPlugin', 'GoogleMapPlugin', 'StackPlugin'),
-=======
-                            'TextPlugin', 'SnippetPlugin', 'GoogleMapPlugin', 'MultiColumnPlugin'),
->>>>>>> 04e99598
+
                 'name': gettext("right column")
             },
             'extra_context': {
