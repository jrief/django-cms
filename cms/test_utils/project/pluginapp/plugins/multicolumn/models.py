from cms.models import CMSPlugin
<<<<<<< HEAD

from six import python_2_unicode_compatible
=======
>>>>>>> 5e99e69f


class MultiColumns(CMSPlugin):
    """
    A plugin that has sub Column classes
    """

    def __str__(self):
        plugins = self.child_plugin_instances or []
        return "{} columns".format(len(plugins))<|MERGE_RESOLUTION|>--- conflicted
+++ resolved
@@ -1,9 +1,4 @@
 from cms.models import CMSPlugin
-<<<<<<< HEAD
-
-from six import python_2_unicode_compatible
-=======
->>>>>>> 5e99e69f
 
 
 class MultiColumns(CMSPlugin):
