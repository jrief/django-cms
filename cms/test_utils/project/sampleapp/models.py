--- conflicted
+++ resolved
@@ -1,8 +1,3 @@
-<<<<<<< HEAD
-from cms.models.fields import PageField, PlaceholderField
-from django.core.urlresolvers import reverse
-=======
->>>>>>> 5e99e69f
 from django.db import models
 from django.urls import reverse
 from treebeard.mp_tree import MP_Node
