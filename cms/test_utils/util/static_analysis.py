--- conflicted
+++ resolved
@@ -1,10 +1,5 @@
 import os
-<<<<<<< HEAD
-
-from six import StringIO
-=======
 import io
->>>>>>> 5e99e69f
 
 from pyflakes import api
 from pyflakes.checker import Checker
@@ -46,11 +41,7 @@
     Checker.___init___ = Checker.__init__
     Checker.__init__ = _pyflakes_no_migrations
     Checker.report = _pyflakes_report_with_nopyflakes
-<<<<<<< HEAD
-    out = StringIO()
-=======
     out = io.StringIO()
->>>>>>> 5e99e69f
     reporter = Reporter(out, out)
     paths = [os.path.dirname(package.__file__) for package in packages]
     return _check_recursive(paths, reporter), out.getvalue()