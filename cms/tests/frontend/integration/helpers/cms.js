/* global document, localStorage */
'use strict';
var globals = require('../settings/globals');

module.exports = function (casperjs) {
    return {
        /**
         * Logs in with the given parameters
         *
         * @public
         * @param {Object} [credentials=globals.credentials]
         * @param {String} opts.username
         * @param {String} opts.password
         */
        login: function (credentials) {
            return function () {
                return this.thenOpen(globals.adminUrl).then(function () {
<<<<<<< HEAD
                    this.fill('#login-form', credentials || globals.credentials, true);
                });
=======
                    this.fill('#login-form', globals.credentials, true);
                }).waitForSelector('#content');
>>>>>>> 71a94c5d
            };
        },

        logout: function () {
            return function () {
                return this.thenEvaluate(function () {
                    localStorage.clear();
                }).thenOpen(globals.adminLogoutUrl);
            };
        },

        /**
         * removes a page by name, or the first encountered one
         *
         * @public
         * @param {Object} opts
         * @param {String} [opts.title] Name of the page to delete
         */
        removePage: function (opts) {
            return function () {
                return this.thenOpen(globals.adminPagesUrl)
                    .waitUntilVisible('.tree .deletelink')
                    .then(function () {
                        var pageId;
                        if (opts && opts.title) {
                            // important to pass single param, because casper acts
                            // weirdly with single key objects https://github.com/n1k0/casperjs/issues/353
                            pageId = this.evaluate(function (title) {
                                return CMS.$('.col1 a > span').map(function () {
                                    var span = $(this);
                                    if (span.text().trim() === title) {
                                        return span.closest('li').attr('id').split('_')[1];
                                    }
                                }).get()[0];
                            }, opts.title);
                        }
                        if (pageId) {
                            this.click('.tree .deletelink[href*="' + pageId + '"]');
                        } else {
                            this.click('.tree .deletelink');
                        }
                    })
                    .waitUntilVisible('input[type=submit]')
                    .then(function () {
                        this.click('input[type=submit]');
                    });
            };
        },

        /**
        * Adds the page
        *
        * @public
        * @param {Object} opts
        * @param {String} opts.title name of the page
        */
        addPage: function (opts) {
            return function () {
                return this.thenOpen(globals.adminPagesUrl + 'add/')
                    .waitUntilVisible('#id_title')
                    .then(function () {
                        this.sendKeys('#id_title', opts.title);
                        this.click('input[name="_save"]');
                    });
            };
        },

        /**
         * Adds the plugin (currently to the first placeholder)
         *
         * @param {Object} opts
         * @param {String} opts.type type of the plugin to add
         * @param {Object} opts.content object containing fields and values
         * @example
         *
         *     cms.addPlugin({
         *         type: 'TextPlugin',
         *         content: {
         *             id_body: 'Some text'
         *         }
         *     });
         */
        addPlugin: function (opts) {
            var xPath = casperjs.selectXPath;

            return function () {
                return this.thenOpen(globals.editUrl)
                    .waitUntilVisible('.cms-toolbar-expanded', function () {
                        this.click('.cms-toolbar-item-cms-mode-switcher .cms-btn[href="?build"]');
                    })
                    .waitUntilVisible('.cms-structure', function () {
                        this.click('.cms-structure .cms-submenu-add [data-tooltip="Add plugin"]');
                    })
                    .waitUntilVisible('.cms-plugin-picker .cms-submenu-item [data-rel="add"]', function () {
                        this.then(function () {
                            this.click(xPath('//a[@href="' + opts.type + '"]'));
                        });
                        // ensure previous content has been changed
                        return this.waitWhileVisible('.cms-plugin-picker .cms-submenu-item [data-rel="add"]');
                    })
                    .withFrame(0, function () {
                        // we cannot pass the options as object because casper js
                        // treats objects/arrays in a funny way, so we stringify it
                        this.waitUntilVisible('#content', function () {
                            this.evaluate(function (content) {
                                if (!content.length) {
                                    return;
                                }

                                content = JSON.parse(content);

                                Object.keys(content).forEach(function (key) {
                                    document.querySelector('#' + key).value = content[key];
                                });
                            }, JSON.stringify(opts.content));
                        });
                    })
                    .then(function () {
                        // djangocms-text-ckeditor is special
                        if (opts.type === 'TextPlugin') {
                            this.withFrame(0, function () {
                                casper.waitUntilVisible('.cke_inner', function () {
                                    // explicitly put text to ckeditor
                                    this.evaluate(function (contentData) {
                                        CMS.CKEditor.editor.setData(contentData);
                                    }, opts.content.id_body);
                                });
                            });
                        }
                    }).then(function () {
                        this.click('.cms-modal-buttons .cms-btn-action.default');
                    });
            };
        },

        clearClipboard: function () {
            return function () {
                return this.thenOpen(globals.editUrl)
                    .then(function () {
                        this.click('.cms-clipboard-empty a');
                    })
                    .waitForResource(/clear/);
            };
        }
    };
};<|MERGE_RESOLUTION|>--- conflicted
+++ resolved
@@ -15,13 +15,8 @@
         login: function (credentials) {
             return function () {
                 return this.thenOpen(globals.adminUrl).then(function () {
-<<<<<<< HEAD
-                    this.fill('#login-form', credentials || globals.credentials, true);
-                });
-=======
-                    this.fill('#login-form', globals.credentials, true);
+                    this.fill('#login-form', credentials ||  globals.credentials, true);
                 }).waitForSelector('#content');
->>>>>>> 71a94c5d
             };
         },
 
