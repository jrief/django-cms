--- conflicted
+++ resolved
@@ -2,11 +2,8 @@
 from cms.test_utils.testcases import SettingsOverrideTestCase
 from cms.test_utils.util.context_managers import SettingsOverride
 from cms.utils import i18n
-<<<<<<< HEAD
+from django.utils.importlib import import_module
 from cms.utils.i18n import get_fallback_languages
-=======
-from django.utils.importlib import import_module
->>>>>>> 9ab753d0
 
 
 class TestLanguages(SettingsOverrideTestCase):
@@ -278,8 +275,6 @@
             self.assertEqual(lang['public'], True)
             self.assertEqual(lang['hide_untranslated'], False)
 
-
-<<<<<<< HEAD
 class TestLanguagesNotInCMSLanguages(SettingsOverrideTestCase):
     settings_overrides = {
         'LANGUAGE_CODE': 'en',
@@ -303,7 +298,16 @@
             ],
             'default': {
                 'fallbacks': ['de', 'fr'],
-=======
+            }
+        },
+        'SITE_ID': 1,
+    }
+
+    def test_get_fallback_languages(self):
+        languages = get_fallback_languages('en', 1)
+        self.assertEqual(languages, ['de', 'fr'])
+
+
 class TestLanguageFallbacks(SettingsOverrideTestCase):
 
     settings_overrides = {
@@ -312,30 +316,30 @@
                       ('en', 'English'),
                       ('de', 'German'),
                       ('es', 'Spanish')),
+        ],
         'CMS_LANGUAGES': {
             1: [ {'code' : 'en',
+                {
+                    'code': 'de',
                   'name': 'English',
                   'public': False},
+                },
                  {'code': 'fr',
+                    'code': 'fr',
                   'name': 'French',
                   'public': True},
+                }
             ],
             'default': {
                 'fallbacks': ['en', 'fr'],
                 'redirect_on_fallback': False,
                 'public': True,
                 'hide_untranslated': False,
->>>>>>> 9ab753d0
-            }
-        },
-        'SITE_ID': 1,
-    }
-
-<<<<<<< HEAD
-    def test_get_fallback_languages(self):
-        languages = get_fallback_languages('en', 1)
-        self.assertEqual(languages, ['de', 'fr'])
-=======
+            }
+        },
+        'SITE_ID': 1,
+    }
+
     def test_language_code(self):
         api.create_page("home", "nav_playground.html", "fr", published=True)
         response = self.client.get('/')
@@ -377,5 +381,4 @@
             self.assertEqual(self.client.session['django_language'], 'en')
             response = self.client.get('/')
             self.assertEqual(response.status_code, 302)
-            self.assertRedirects(response, '/en/')
->>>>>>> 9ab753d0
+            self.assertRedirects(response, '/en/')