# -*- coding: utf-8 -*-
from __future__ import with_statement
import datetime
from cms import constants
import os.path

from django.conf import settings
from django.contrib.sites.models import Site
from django.core.exceptions import ValidationError
from django.core.urlresolvers import reverse
from django.http import HttpRequest, HttpResponse, HttpResponseNotFound

from cms.admin.forms import PageForm
from cms.api import create_page, add_plugin
from cms.models import Page, Title
from cms.models.placeholdermodel import Placeholder
from cms.models.pluginmodel import CMSPlugin
from cms.plugins.link.cms_plugins import LinkPlugin
from cms.plugins.text.cms_plugins import TextPlugin
from cms.plugins.text.models import Text
from cms.sitemaps import CMSSitemap
from cms.templatetags.cms_tags import get_placeholder_content
from cms.test_utils.testcases import (CMSTestCase, URL_CMS_PAGE,
                                      URL_CMS_PAGE_ADD)
from cms.test_utils.util.context_managers import (LanguageOverride,
                                                  SettingsOverride)
from cms.utils.page_resolver import get_page_from_request, is_valid_url
from cms.utils import timezone, get_setting
from cms.utils.page import is_valid_page_slug

class PagesTestCase(CMSTestCase):
    
    def test_add_page(self):
        """
        Test that the add admin page could be displayed via the admin
        """
        superuser = self.get_superuser()
        with self.login_user_context(superuser):
            response = self.client.get(URL_CMS_PAGE_ADD)
            self.assertEqual(response.status_code, 200)

    def test_create_page_admin(self):
        """
        Test that a page can be created via the admin
        """
        page_data = self.get_new_page_data()

        superuser = self.get_superuser()
        with self.login_user_context(superuser):
            self.assertEqual(Title.objects.all().count(), 0)
            self.assertEqual(Page.objects.all().count(), 0)

            response = self.client.post(URL_CMS_PAGE_ADD, page_data)
            self.assertRedirects(response, URL_CMS_PAGE)

            #self.assertEqual(Page.objects.all().count(), 2)
            #self.assertEqual(Title.objects.all().count(), 2)

            title = Title.objects.drafts().get(slug=page_data['slug'])
            self.assertRaises(Title.DoesNotExist, Title.objects.public().get, slug=page_data['slug'])

            page = title.page
            page.published = True
            page.save()
            page.publish()
            self.assertEqual(page.get_title(), page_data['title'])
            self.assertEqual(page.get_slug(), page_data['slug'])
            self.assertEqual(page.placeholders.all().count(), 2)
            
            # were public instances created?
            self.assertEqual(Title.objects.all().count(), 2)
            title = Title.objects.drafts().get(slug=page_data['slug'])
            title = Title.objects.public().get(slug=page_data['slug'])

    def test_create_page_api(self):
        page_data = {
            'title': 'root',
            'slug': 'root',
            'language': settings.LANGUAGES[0][0],
            'template': 'nav_playground.html',

            }
        page = create_page(**page_data)

        self.assertFalse(page.is_home(), "The page should not be marked as "
                                         "home before being published")
        page.publish()

        assert page.is_home()
        assert page.publisher_public.is_home()

        self.assertEqual(list(Title.objects.drafts().values_list('path', flat=True)), [u''])
        self.assertEqual(list(Title.objects.public().values_list('path', flat=True)), [u''])

    def test_slug_collision(self):
        """
        Test a slug collision
        """
        page_data = self.get_new_page_data()
        # create first page
        superuser = self.get_superuser()
        with self.login_user_context(superuser):
            response = self.client.post(URL_CMS_PAGE_ADD, page_data)
            self.assertRedirects(response, URL_CMS_PAGE)

            #page1 = Title.objects.get(slug=page_data['slug']).page
            # create page with the same page_data

            response = self.client.post(URL_CMS_PAGE_ADD, page_data)

            if settings.USE_I18N:
                self.assertEqual(response.status_code, 302)
                # did we got right redirect?
                self.assertEqual(response['Location'].endswith(URL_CMS_PAGE), True)
            else:
                self.assertEqual(response.status_code, 200)
                self.assertEqual(response['Location'].endswith(URL_CMS_PAGE_ADD), True)
            # TODO: check for slug collisions after move
            # TODO: check for slug collisions with different settings         

    def test_slug_collisions_api_1(self):
        """ Checks for slug collisions on sibling pages - uses API to create pages
        """
        page1 = create_page('test page 1', 'nav_playground.html', 'en',
                            published=True)
        page1_1 = create_page('test page 1_1', 'nav_playground.html', 'en',
                              published=True, parent=page1, slug="foo")
        page1_2 = create_page('test page 1_2', 'nav_playground.html', 'en',
                              published=True, parent=page1, slug="foo")
        # both sibling pages has same slug, so both pages has an invalid slug
        self.assertFalse(is_valid_page_slug(page1_1, page1_1.parent, "en", page1_1.get_slug("en"), page1_1.site))
        self.assertFalse(is_valid_page_slug(page1_2, page1_2.parent, "en", page1_2.get_slug("en"), page1_2.site))

    def test_slug_collisions_api_2(self):
        """ Checks for slug collisions on root (not home) page and a home page child - uses API to create pages
        """
        page1 = create_page('test page 1', 'nav_playground.html', 'en',
                            published=True)
        page1_1 = create_page('test page 1_1', 'nav_playground.html', 'en',
                              published=True, parent=page1, slug="foo")
        page2 = create_page('test page 1_1', 'nav_playground.html', 'en',
                              published=True, slug="foo")
        # Home page child has an invalid slug, while root page is ok. Root wins!
        self.assertFalse(is_valid_page_slug(page1_1, page1_1.parent, "en", page1_1.get_slug("en"), page1_1.site))
        self.assertTrue(is_valid_page_slug(page2, page2.parent, "en", page2.get_slug("en"), page2.site))

    def test_slug_collisions_api_3(self):
        """ Checks for slug collisions on children of a non root page - uses API to create pages
        """
        page1 = create_page('test page 1', 'nav_playground.html', 'en',
                            published=True)
        page1_1 = create_page('test page 1_1', 'nav_playground.html', 'en',
                              published=True, parent=page1, slug="foo")
        page1_1_1 = create_page('test page 1_1_1', 'nav_playground.html', 'en',
                              published=True, parent=page1_1, slug="bar")
        page1_1_2 = create_page('test page 1_1_1', 'nav_playground.html', 'en',
                              published=True, parent=page1_1, slug="bar")
        page1_2 = create_page('test page 1_2', 'nav_playground.html', 'en',
                              published=True, parent=page1, slug="bar")
        # Direct children of home has different slug so it's ok.
        self.assertTrue(is_valid_page_slug(page1_1, page1_1.parent, "en", page1_1.get_slug("en"), page1_1.site))
        self.assertTrue(is_valid_page_slug(page1_2, page1_2.parent, "en", page1_2.get_slug("en"), page1_2.site))
        # children of page1_1 has the same slug -> you lose!
        self.assertFalse(is_valid_page_slug(page1_1_1, page1_1_1.parent, "en", page1_1_1.get_slug("en"), page1_1_1.site))
        self.assertFalse(is_valid_page_slug(page1_1_2, page1_1_2.parent, "en", page1_1_2.get_slug("en"), page1_1_2.site))

    def test_details_view(self):
        """
        Test the details view
        """
        superuser = self.get_superuser()
        self.assertEqual(Page.objects.all().count(), 0)
        with self.login_user_context(superuser):
            response = self.client.get(self.get_pages_root())
            self.assertEqual(response.status_code, 404)
            page = create_page('test page 1', "nav_playground.html", "en")
            page.publish()
            response = self.client.get(self.get_pages_root())
            self.assertEqual(response.status_code, 200)
            self.assertTrue(page.publish())
            page2 = create_page("test page 2", "nav_playground.html", "en",
                                           parent=page, published=True)
            homepage = Page.objects.get_home()
            self.assertTrue(homepage.get_slug(), 'test-page-1')

            self.assertEqual(page2.get_absolute_url(), '/en/test-page-2/')
            response = self.client.get(page2.get_absolute_url())
            self.assertEqual(response.status_code, 200)

    def test_edit_page(self):
        """
        Test that a page can edited via the admin
        """
        superuser = self.get_superuser()
        with self.login_user_context(superuser):
            page_data = self.get_new_page_data()
            response = self.client.post(URL_CMS_PAGE_ADD, page_data)
            page = Page.objects.get(title_set__slug=page_data['slug'])
            response = self.client.get('/en/admin/cms/page/%s/' % page.id)
            self.assertEqual(response.status_code, 200)
            page_data['title'] = 'changed title'
            response = self.client.post('/en/admin/cms/page/%s/' % page.id, page_data)
            self.assertRedirects(response, URL_CMS_PAGE)
            self.assertEqual(page.get_title(), 'changed title')

    def test_moderator_edit_page_redirect(self):
        """
        Test that a page can be edited multiple times with moderator
        """
        superuser = self.get_superuser()
        with self.login_user_context(superuser):
            page_data = self.get_new_page_data()
            response = self.client.post(URL_CMS_PAGE_ADD, page_data)
            self.assertEquals(response.status_code, 302)
            page = Page.objects.get(title_set__slug=page_data['slug'])
            response = self.client.get('/en/admin/cms/page/%s/' % page.id)
            self.assertEqual(response.status_code, 200)
            page_data['overwrite_url'] = '/hello/'
            page_data['has_url_overwrite'] = True
            response = self.client.post('/en/admin/cms/page/%s/' % page.id, page_data)
            self.assertRedirects(response, URL_CMS_PAGE)
            self.assertEqual(page.get_absolute_url(), '/en/hello/')
            title = Title.objects.all()[0]
            page.publish()
            page_data['title'] = 'new title'
            response = self.client.post('/en/admin/cms/page/%s/' % page.id, page_data)
            page = Page.objects.get(title_set__slug=page_data['slug'], publisher_is_draft=True)
            self.assertRedirects(response, URL_CMS_PAGE)
            self.assertEqual(page.get_title(), 'new title')


    def test_meta_description_and_keywords_fields_from_admin(self):
        """
        Test that description and keywords tags can be set via the admin
        """
        superuser = self.get_superuser()
        with self.login_user_context(superuser):
            page_data = self.get_new_page_data()
            page_data["meta_description"] = "I am a page"
            page_data["meta_keywords"] = "page,cms,stuff"
            response = self.client.post(URL_CMS_PAGE_ADD, page_data)
            page = Page.objects.get(title_set__slug=page_data['slug'])
            response = self.client.get('/en/admin/cms/page/%s/' % page.id)
            self.assertEqual(response.status_code, 200)
            page_data['meta_description'] = 'I am a duck'
            response = self.client.post('/en/admin/cms/page/%s/' % page.id, page_data)
            self.assertRedirects(response, URL_CMS_PAGE)
            page = Page.objects.get(title_set__slug=page_data["slug"])
            self.assertEqual(page.get_meta_description(), 'I am a duck')
            self.assertEqual(page.get_meta_keywords(), 'page,cms,stuff')

    def test_meta_description_and_keywords_from_template_tags(self):
        from django import template
        superuser = self.get_superuser()
        with self.login_user_context(superuser):
            page_data = self.get_new_page_data()
            page_data["title"] = "Hello"
            page_data["meta_description"] = "I am a page"
            page_data["meta_keywords"] = "page,cms,stuff"
            self.client.post(URL_CMS_PAGE_ADD, page_data)
            page = Page.objects.get(title_set__slug=page_data['slug'])
            self.client.post('/en/admin/cms/page/%s/' % page.id, page_data)
            t = template.Template("{% load cms_tags %}{% page_attribute title %} {% page_attribute meta_description %} {% page_attribute meta_keywords %}")
            req = HttpRequest()
            page.published = True
            page.save()
            req.current_page = page
            req.REQUEST = {}
            self.assertEqual(t.render(template.Context({"request": req})), "Hello I am a page page,cms,stuff")


    def test_copy_page(self):
        """
        Test that a page can be copied via the admin
        """
        page_a = create_page("page_a", "nav_playground.html", "en")
        page_a_a = create_page("page_a_a", "nav_playground.html", "en",
                                    parent=page_a)
        create_page("page_a_a_a", "nav_playground.html", "en", parent=page_a_a)

        page_b = create_page("page_b", "nav_playground.html", "en")
        page_b_a = create_page("page_b", "nav_playground.html", "en",
                                    parent=page_b)

        count = Page.objects.drafts().count()

        superuser = self.get_superuser()
        with self.login_user_context(superuser):
            self.copy_page(page_a, page_b_a)

        self.assertEqual(Page.objects.drafts().count() - count, 3)


    def test_language_change(self):
        superuser = self.get_superuser()
        with self.login_user_context(superuser):
            page_data = self.get_new_page_data()
            self.client.post(URL_CMS_PAGE_ADD, page_data)
            pk = Page.objects.all()[0].pk
            response = self.client.get("/en/admin/cms/page/%s/" % pk, {"language":"en" })
            self.assertEqual(response.status_code, 200)
            response = self.client.get("/en/admin/cms/page/%s/" % pk, {"language":"de" })
            self.assertEqual(response.status_code, 200)

    def test_move_page(self):
        superuser = self.get_superuser()
        with self.login_user_context(superuser):
            page_data1 = self.get_new_page_data()
            self.client.post(URL_CMS_PAGE_ADD, page_data1)
            page_data2 = self.get_new_page_data()
            self.client.post(URL_CMS_PAGE_ADD, page_data2)
            page_data3 = self.get_new_page_data()
            self.client.post(URL_CMS_PAGE_ADD, page_data3)
            page1 = Page.objects.all()[0]
            page2 = Page.objects.all()[1]
            page3 = Page.objects.all()[2]

            # move pages
            response = self.client.post("/en/admin/cms/page/%s/move-page/" % page3.pk, {"target": page2.pk, "position": "last-child"})
            self.assertEqual(response.status_code, 200)
            response = self.client.post("/en/admin/cms/page/%s/move-page/" % page2.pk, {"target": page1.pk, "position": "last-child"})
            self.assertEqual(response.status_code, 200)
            # check page2 path and url
            page2 = Page.objects.get(pk=page2.pk)
            self.assertEqual(page2.get_path(), page_data1['slug'] + "/" + page_data2['slug'])
            self.assertEqual(page2.get_absolute_url(), self.get_pages_root() + page_data1['slug'] + "/" + page_data2['slug'] + "/")
            # check page3 path and url
            page3 = Page.objects.get(pk=page3.pk)
            self.assertEqual(page3.get_path(), page_data1['slug'] + "/" + page_data2['slug'] + "/" + page_data3['slug'])
            self.assertEqual(page3.get_absolute_url(), self.get_pages_root() + page_data1['slug'] + "/" + page_data2['slug'] + "/" + page_data3['slug'] + "/")

            # publish page 1 (becomes home)
            page1.publish()
            public_page1 = page1.publisher_public
            self.assertEqual(page1.get_path(), '')
            self.assertEqual(public_page1.get_path(), '')
            # check that page2 and page3 url have changed
            page2 = Page.objects.get(pk=page2.pk)
            page2.publish()
            public_page2 = page2.publisher_public
            self.assertEqual(public_page2.get_absolute_url(), self.get_pages_root() + page_data2['slug'] + "/")
            page3 = Page.objects.get(pk=page3.pk)
            page3.publish()
            public_page3 = page3.publisher_public
            self.assertEqual(public_page3.get_absolute_url(), self.get_pages_root() + page_data2['slug'] + "/" + page_data3['slug'] + "/")
            # move page2 back to root and check path of 2 and 3
            response = self.client.post("/en/admin/cms/page/%s/move-page/" % page2.pk, {"target": page1.pk, "position": "right"})
            self.assertEqual(response.status_code, 200)
            page1 = Page.objects.get(pk=page1.pk)
            self.assertEqual(page1.get_path(), '')
            page2 = Page.objects.get(pk=page2.pk)
            self.assertEqual(page2.get_path(), page_data2['slug'])
            page3 = Page.objects.get(pk=page3.pk)
            self.assertEqual(page3.get_path(), page_data2['slug'] + "/" + page_data3['slug'])

    def test_move_page_inherit(self):
        parent = create_page("Parent", 'col_three.html', "en")
        child = create_page("Child", constants.TEMPLATE_INHERITANCE_MAGIC,
                            "en", parent=parent)
        self.assertEqual(child.get_template(), parent.get_template())
        child.move_page(parent, 'left')
        self.assertEqual(child.get_template(), parent.get_template())


    def test_add_placeholder(self):
        # create page
        page = create_page("Add Placeholder", "nav_playground.html", "en",
                           position="last-child", published=True, in_navigation=True)
        page.template = 'add_placeholder.html'
        page.save()
        page.publish()
        url = page.get_absolute_url()
        response = self.client.get(url)
        self.assertEqual(200, response.status_code)
        path = os.path.join(settings.TEMPLATE_DIRS[0], 'add_placeholder.html')
        f = open(path, 'r')
        old = f.read()
        f.close()
        new = old.replace(
            '<!-- SECOND_PLACEHOLDER -->',
            '{% placeholder second_placeholder %}'
        )
        f = open(path, 'w')
        f.write(new)
        f.close()
        response = self.client.get(url)
        self.assertEqual(200, response.status_code)
        f = open(path, 'w')
        f.write(old)
        f.close()

    def test_sitemap_login_required_pages(self):
        """
        Test that CMSSitemap object contains only published,public (login_required=False) pages
        """
        create_page("page", "nav_playground.html", "en", login_required=True,
                    published=True, in_navigation=True)
        self.assertEqual(CMSSitemap().items().count(), 0)

    def test_sitemap_includes_last_modification_date(self):
        one_day_ago = timezone.now() - datetime.timedelta(days=1)
        page = create_page("page", "nav_playground.html", "en", published=True, publication_date=one_day_ago)
        page.creation_date = one_day_ago
        page.save()
        sitemap = CMSSitemap()
        self.assertEqual(sitemap.items().count(), 1)
        actual_last_modification_time = sitemap.lastmod(sitemap.items()[0])
        self.assertTrue(actual_last_modification_time > one_day_ago)

    def test_sitemap_uses_publication_date_when_later_than_modification(self):
        now = timezone.now()
        one_day_ago = now - datetime.timedelta(days=1)
        page = create_page("page", "nav_playground.html", "en", published=True, publication_date=now)
        page.creation_date = one_day_ago
        page.changed_date = one_day_ago
        sitemap = CMSSitemap()
        actual_last_modification_time = sitemap.lastmod(page)
        self.assertEqual(actual_last_modification_time, now)

    def test_edit_page_other_site_and_language(self):
        """
        Test that a page can edited via the admin when your current site is
        different from the site you are editing and the language isn't available
        for the current site.
        """
        self.assertEqual(Site.objects.all().count(), 1)
        site = Site.objects.create(domain='otherlang', name='otherlang', pk=2)
        # Change site for this session
        page_data = self.get_new_page_data()
        page_data['site'] = site.pk
        page_data['title'] = 'changed title'
<<<<<<< HEAD
        TESTLANG = get_setting('LANGUAGES')[site.pk][0]['code']
=======
        self.assertEqual(site.pk, 2)
        TESTLANG = settings.CMS_LANGUAGES[site.pk][0]['code']
>>>>>>> 2d525670
        page_data['language'] = TESTLANG
        superuser = self.get_superuser()
        with self.login_user_context(superuser):
            response = self.client.post(URL_CMS_PAGE_ADD, page_data)
            self.assertRedirects(response, URL_CMS_PAGE)
            page = Page.objects.get(title_set__slug=page_data['slug'])
            with LanguageOverride(TESTLANG):
                self.assertEqual(page.get_title(), 'changed title')


    def test_templates(self):
        """
        Test the inheritance magic for templates
        """
        parent = create_page("parent", "nav_playground.html", "en")
        child = create_page("child", "nav_playground.html", "en", parent=parent)
        grand_child = create_page("child", "nav_playground.html", "en", parent=child)
        child.template = constants.TEMPLATE_INHERITANCE_MAGIC
        grand_child.template = constants.TEMPLATE_INHERITANCE_MAGIC
        child.save()
        grand_child.save()

        # kill template cache
        delattr(grand_child, '_template_cache')
        with self.assertNumQueries(1):
            self.assertEqual(child.template, constants.TEMPLATE_INHERITANCE_MAGIC)
            self.assertEqual(parent.get_template_name(), grand_child.get_template_name())

        # test template cache
        with self.assertNumQueries(0):
            grand_child.get_template()

        parent.template = constants.TEMPLATE_INHERITANCE_MAGIC
        parent.save()
<<<<<<< HEAD
        self.assertEqual(parent.template, constants.TEMPLATE_INHERITANCE_MAGIC)
        self.assertEqual(parent.get_template(), get_setting('TEMPLATES')[0][0])
        self.assertEqual(parent.get_template_name(), get_setting('TEMPLATES')[0][1])
        
=======
        self.assertEqual(parent.template, settings.CMS_TEMPLATE_INHERITANCE_MAGIC)
        self.assertEqual(parent.get_template(), settings.CMS_TEMPLATES[0][0])
        self.assertEqual(parent.get_template_name(), settings.CMS_TEMPLATES[0][1])

>>>>>>> 2d525670
    def test_delete_with_plugins(self):
        """
        Check that plugins and placeholders get correctly deleted when we delete
        a page!
        """
        page = create_page("page", "nav_playground.html", "en")
        page.rescan_placeholders() # create placeholders
        placeholder = page.placeholders.all()[0]
        plugin_base = CMSPlugin(
            plugin_type='TextPlugin',
            placeholder=placeholder,
            position=1,
            language=settings.LANGUAGES[0][0]
        )
        plugin_base.insert_at(None, position='last-child', save=False)

        plugin = Text(body='')
        plugin_base.set_base_attr(plugin)
        plugin.save()
        self.assertEqual(CMSPlugin.objects.count(), 1)
        self.assertEqual(Text.objects.count(), 1)
        self.assertTrue(Placeholder.objects.count() > 0)
        page.delete()
        self.assertEqual(CMSPlugin.objects.count(), 0)
        self.assertEqual(Text.objects.count(), 0)
        self.assertEqual(Placeholder.objects.count(), 0)

    def test_get_page_from_request_on_non_cms_admin(self):
        request = self.get_request(
            reverse('admin:sampleapp_category_change', args=(1,))
        )
        page = get_page_from_request(request)
        self.assertEqual(page, None)

    def test_get_page_from_request_on_cms_admin(self):
        page = create_page("page", "nav_playground.html", "en")
        request = self.get_request(
            reverse('admin:cms_page_change', args=(page.pk,))
        )
        found_page = get_page_from_request(request)
        self.assertTrue(found_page)
        self.assertEqual(found_page.pk, page.pk)

    def test_get_page_from_request_on_cms_admin_nopage(self):
        request = self.get_request(
            reverse('admin:cms_page_change', args=(1,))
        )
        page = get_page_from_request(request)
        self.assertEqual(page, None)

    def test_get_page_from_request_cached(self):
        mock_page = 'hello world'
        request = self.get_request(
            reverse('admin:sampleapp_category_change', args=(1,))
        )
        request._current_page_cache = mock_page
        page = get_page_from_request(request)
        self.assertEqual(page, mock_page)

    def test_get_page_from_request_nopage(self):
        request = self.get_request('/')
        page = get_page_from_request(request)
        self.assertEqual(page, None)

    def test_get_page_from_request_with_page_404(self):
        page = create_page("page", "nav_playground.html", "en", published=True)
        page.publish()
        request = self.get_request('/does-not-exist/')
        found_page = get_page_from_request(request)
        self.assertEqual(found_page, None)

    def test_get_page_without_final_slash(self):
        root = create_page("root", "nav_playground.html", "en", slug="root",
                           published=True)
        page = create_page("page", "nav_playground.html", "en", slug="page",
                           published=True, parent=root)
        root.publish()
        page = page.reload()
        page.publish()
        request = self.get_request('/en/page')
        found_page = get_page_from_request(request)
        self.assertIsNotNone(found_page)
        self.assertFalse(found_page.publisher_is_draft)

    def test_get_page_from_request_with_page_preview(self):
        page = create_page("page", "nav_playground.html", "en", published=True)
        request = self.get_request('%s?preview' % page.get_absolute_url())
        request.user.is_staff = False
        found_page = get_page_from_request(request)
        self.assertIsNotNone(found_page)
        self.assertFalse(found_page.publisher_is_draft)
        superuser = self.get_superuser()
        with self.login_user_context(superuser):
            request = self.get_request('%s?preview&draft' % page.get_absolute_url())
            found_page = get_page_from_request(request)
            self.assertTrue(found_page)
            self.assertTrue(found_page.publisher_is_draft)
            self.assertEqual(found_page.pk, page.pk)

    def test_get_page_from_request_on_cms_admin_with_editplugin(self):
        page = create_page("page", "nav_playground.html", "en")
        request = self.get_request(
            reverse('admin:cms_page_change', args=(page.pk,)) + 'edit-plugin/42/'
        )
        found_page = get_page_from_request(request)
        self.assertTrue(found_page)
        self.assertEqual(found_page.pk, page.pk)

    def test_get_page_from_request_on_cms_admin_with_editplugin_nopage(self):
        request = self.get_request(
            reverse('admin:cms_page_change', args=(1,)) + 'edit-plugin/42/'
        )
        page = get_page_from_request(request)
        self.assertEqual(page, None)

    def test_page_already_expired(self):
        """
        Test that a page which has a end date in the past gives a 404, not a
        500.
        """
        yesterday = timezone.now() - datetime.timedelta(days=1)
        with SettingsOverride(CMS_PERMISSION=False):
            page = create_page('page', 'nav_playground.html', 'en',
                               publication_end_date=yesterday, published=True)
            resp = self.client.get(page.get_absolute_url('en'))
            self.assertEqual(resp.status_code, 404)

    def test_existing_overwrite_url(self):
        with SettingsOverride(CMS_PERMISSION=False):
            create_page('home', 'nav_playground.html', 'en', published=True)
            create_page('boo', 'nav_playground.html', 'en', published=True)
            data = {
                'title': 'foo',
                'overwrite_url': '/boo/',
                'slug': 'foo',
                'language': 'en',
                'template': 'nav_playground.html',
                'site': 1,
            }
            form = PageForm(data)
            self.assertFalse(form.is_valid())
            self.assertTrue('overwrite_url' in form.errors)

    def test_page_urls(self):
        page1 = create_page('test page 1', 'nav_playground.html', 'en',
            published=True)

        page2 = create_page('test page 2', 'nav_playground.html', 'en',
            published=True, parent=page1)

        page3 = create_page('test page 3', 'nav_playground.html', 'en',
            published=True, parent=page2)

        page4 = create_page('test page 4', 'nav_playground.html', 'en',
            published=True)

        page5 = create_page('test page 5', 'nav_playground.html', 'en',
            published=True, parent=page4)

        self.assertEqual(page1.get_absolute_url(),
            self.get_pages_root() + '')
        self.assertEqual(page2.get_absolute_url(),
            self.get_pages_root() + 'test-page-2/')
        self.assertEqual(page3.get_absolute_url(),
            self.get_pages_root() + 'test-page-2/test-page-3/')
        self.assertEqual(page4.get_absolute_url(),
            self.get_pages_root() + 'test-page-4/')
        self.assertEqual(page5.get_absolute_url(),
            self.get_pages_root() + 'test-page-4/test-page-5/')

        page3 = self.move_page(page3, page1)
        self.assertEqual(page3.get_absolute_url(),
            self.get_pages_root() + 'test-page-3/')

        page5 = self.move_page(page5, page2)
        self.assertEqual(page5.get_absolute_url(),
            self.get_pages_root() + 'test-page-2/test-page-5/')

        page3 = self.move_page(page3, page4)
        self.assertEqual(page3.get_absolute_url(),
            self.get_pages_root() + 'test-page-4/test-page-3/')

    def test_page_overwrite_urls(self):
        page1 = create_page('test page 1', 'nav_playground.html', 'en',
            published=True)

        page2 = create_page('test page 2', 'nav_playground.html', 'en',
            published=True, parent=page1)

        page3 = create_page('test page 3', 'nav_playground.html', 'en',
            published=True, parent=page2, overwrite_url='i-want-another-url')

        self.assertEqual(page2.get_absolute_url(),
            self.get_pages_root() + 'test-page-2/')
        self.assertEqual(page3.get_absolute_url(),
            self.get_pages_root() + 'i-want-another-url/')

        title2 = page2.title_set.get()
        title2.slug = 'page-test-2'
        title2.save()

        page2 = Page.objects.get(pk=page2.pk)
        page3 = Page.objects.get(pk=page3.pk)

        self.assertEqual(page2.get_absolute_url(),
            self.get_pages_root() + 'page-test-2/')
        self.assertEqual(page3.get_absolute_url(),
            self.get_pages_root() + 'i-want-another-url/')

        # tests a bug found in 2.2 where saving an ancestor page
        # wiped out the overwrite_url for child pages
        page2.save()
        self.assertEqual(page3.get_absolute_url(),
            self.get_pages_root() + 'i-want-another-url/')

    def test_slug_url_overwrite_clash(self):
        """ Tests if a URL-Override clashes with a normal page url
        """
        with SettingsOverride(CMS_PERMISSION=False):
            home = create_page('home', 'nav_playground.html', 'en', published=True)
            bar = create_page('bar', 'nav_playground.html', 'en', published=False)
            foo = create_page('foo', 'nav_playground.html', 'en', published=True)
            # Tests to assure is_valid_url is ok on plain pages
            self.assertTrue(is_valid_url(bar.get_absolute_url('en'), bar))
            self.assertTrue(is_valid_url(foo.get_absolute_url('en'), foo))

            # Set url_overwrite for page foo
            title = foo.get_title_obj(language='en')
            title.has_url_overwrite = True
            title.path = '/bar/'
            title.save()
            foo.publish()

            try:
                url = is_valid_url(bar.get_absolute_url('en'), bar)
            except ValidationError:
                url = False
            if url:
                bar.published = True
                bar.save()
                bar.publish()
            self.assertFalse(bar.published)

    def test_valid_url_multisite(self):
        site1 = Site.objects.get_current()
        site3 = Site.objects.create(domain="sample3.com", name="sample3.com")
        home = create_page('home', 'nav_playground.html', 'de', published=True, site=site1)
        bar = create_page('bar', 'nav_playground.html', 'de', slug="bar", published=True, parent=home, site=site1)
        home_s3= create_page('home', 'nav_playground.html', 'de', published=True, site=site3)
        bar_s3 = create_page('bar', 'nav_playground.html', 'de', slug="bar", published=True, parent=home_s3, site=site3)

        self.assertTrue(is_valid_url(bar.get_absolute_url('de'), bar))
        self.assertTrue(is_valid_url(bar_s3.get_absolute_url('de'), bar_s3))

    def test_home_slug_not_accessible(self):
        with SettingsOverride(CMS_PERMISSION=False):
            page = create_page('page', 'nav_playground.html', 'en', published=True)
            self.assertEqual(page.get_absolute_url('en'), '/en/')
            resp = self.client.get('/en/')
            self.assertEqual(resp.status_code, HttpResponse.status_code)
            resp = self.client.get('/en/page/')
            self.assertEqual(resp.status_code, HttpResponseNotFound.status_code)

    def test_public_home_page_replaced(self):
        """Test that publishing changes to the home page doesn't move the public version"""
        home = create_page('home', 'nav_playground.html', 'en', published=True, slug='home')
        self.assertEqual(Page.objects.drafts().get_home().get_slug(), 'home')
        home.publish()
        self.assertEqual(Page.objects.public().get_home().get_slug(), 'home')
        other = create_page('other', 'nav_playground.html', 'en', published=True, slug='other')
        other.publish()
        self.assertEqual(Page.objects.drafts().get_home(), home)
        self.assertEqual(Page.objects.drafts().get_home().get_slug(), 'home')
        self.assertEqual(Page.objects.public().get_home().get_slug(), 'home')
        home = Page.objects.get(pk=home.id)
        home.in_navigation = True
        home.save()
        home.publish()
        self.assertEqual(Page.objects.drafts().get_home().get_slug(), 'home')
        self.assertEqual(Page.objects.public().get_home().get_slug(), 'home')

    def test_plugin_loading_queries(self):
        with SettingsOverride(CMS_TEMPLATES=(('placeholder_tests/base.html', 'tpl'),)):
            page = create_page('home', 'placeholder_tests/base.html', 'en', published=True, slug='home')
            placeholders = list(page.placeholders.all())
            for i, placeholder in enumerate(placeholders):
                for j in range(5):
                    add_plugin(placeholder, TextPlugin, 'en', body='text-%d-%d' % (i, j))
                    add_plugin(placeholder, LinkPlugin, 'en', name='link-%d-%d' % (i, j))
            from django.db import connection
            connection.queries = []

            # trigger the apphook query so that it doesn't get in our way
            reverse('pages-root')
            # trigger the get_languages query so it doesn't get in our way
            context = self.get_context()
            context['request'].current_page.get_languages()
            with self.assertNumQueries(4):
                for i, placeholder in enumerate(placeholders):
                    content = get_placeholder_content(context, context['request'], page, placeholder.slot, False)
                    for j in range(5):
                        self.assertIn('text-%d-%d' % (i, j), content)
                        self.assertIn('link-%d-%d' % (i, j), content)


class NoAdminPageTests(CMSTestCase):
    urls = 'cms.test_utils.project.noadmin_urls'

    def setUp(self):
        admin = 'django.contrib.admin'
        noadmin_apps = [app for app in settings.INSTALLED_APPS if not app == admin]
        self._ctx = SettingsOverride(INSTALLED_APPS=noadmin_apps)
        self._ctx.__enter__()

    def tearDown(self):
        self._ctx.__exit__(None, None, None)

    def test_get_page_from_request_fakeadmin_nopage(self):
        request = self.get_request('/en/admin/')
        page = get_page_from_request(request)
        self.assertEqual(page, None)

class PreviousFilteredSiblingsTests(CMSTestCase):
    def test_with_publisher(self):
        home = create_page('home', 'nav_playground.html', 'en', published=True)
        home.publish()
        other = create_page('other', 'nav_playground.html', 'en', published=True)
        other.publish()
        other = Page.objects.get(pk=other.pk)
        home = Page.objects.get(pk=home.pk)
        self.assertEqual(other.get_previous_filtered_sibling(), home)
        self.assertEqual(home.get_previous_filtered_sibling(), None)

    def test_multisite(self):
        firstsite = Site.objects.create(name='first', domain='first.com')
        secondsite = Site.objects.create(name='second', domain='second.com')
        home = create_page('home', 'nav_playground.html', 'de', site=firstsite)
        home.publish()
        other = create_page('other', 'nav_playground.html', 'de', site=secondsite)
        other.publish()
        other = Page.objects.get(pk=other.pk)
        home = Page.objects.get(pk=home.pk)
        self.assertEqual(other.get_previous_filtered_sibling(), None)
        self.assertEqual(home.get_previous_filtered_sibling(), None)
        

class PageTreeTests(CMSTestCase):

    def test_rename_node(self):
        home = create_page('grandpa', 'nav_playground.html', 'en', slug='home', published=True)
        home.publish()
        parent = create_page('parent', 'nav_playground.html', 'en', slug='parent', published=True)
        parent.publish()
        child = create_page('child', 'nav_playground.html', 'en', slug='child', published=True, parent=parent)
        child.publish()

        page_title = Title.objects.get(page=parent)
        page_title.slug = "father"
        page_title.save()

        parent = Page.objects.get(pk=parent.pk)
        parent.publish()
        child = Page.objects.get(pk=child.pk)

        self.assertEqual(child.get_absolute_url(language='en'), '/en/father/child/')
        self.assertEqual(child.publisher_public.get_absolute_url(language='en'), '/en/father/child/')


    def test_move_node(self):
        home = create_page('grandpa', 'nav_playground.html', 'en', slug='home', published=True)
        home.publish()
        parent = create_page('parent', 'nav_playground.html', 'en', slug='parent', published=True)
        parent.publish()
        child = create_page('child', 'nav_playground.html', 'en', slug='child', published=True, parent=home)
        child.publish()

        child.move_page(parent)
        child.publish()
        child.reload()

        self.assertEqual(child.get_absolute_url(language='en'), '/en/parent/child/')
        self.assertEqual(child.publisher_public.get_absolute_url(language='en'), '/en/parent/child/')<|MERGE_RESOLUTION|>--- conflicted
+++ resolved
@@ -429,12 +429,8 @@
         page_data = self.get_new_page_data()
         page_data['site'] = site.pk
         page_data['title'] = 'changed title'
-<<<<<<< HEAD
+        self.assertEqual(site.pk, 2)
         TESTLANG = get_setting('LANGUAGES')[site.pk][0]['code']
-=======
-        self.assertEqual(site.pk, 2)
-        TESTLANG = settings.CMS_LANGUAGES[site.pk][0]['code']
->>>>>>> 2d525670
         page_data['language'] = TESTLANG
         superuser = self.get_superuser()
         with self.login_user_context(superuser):
@@ -469,17 +465,10 @@
 
         parent.template = constants.TEMPLATE_INHERITANCE_MAGIC
         parent.save()
-<<<<<<< HEAD
-        self.assertEqual(parent.template, constants.TEMPLATE_INHERITANCE_MAGIC)
+        self.assertEqual(parent.template, constants.CMS_TEMPLATE_INHERITANCE_MAGIC)
         self.assertEqual(parent.get_template(), get_setting('TEMPLATES')[0][0])
         self.assertEqual(parent.get_template_name(), get_setting('TEMPLATES')[0][1])
-        
-=======
-        self.assertEqual(parent.template, settings.CMS_TEMPLATE_INHERITANCE_MAGIC)
-        self.assertEqual(parent.get_template(), settings.CMS_TEMPLATES[0][0])
-        self.assertEqual(parent.get_template_name(), settings.CMS_TEMPLATES[0][1])
-
->>>>>>> 2d525670
+
     def test_delete_with_plugins(self):
         """
         Check that plugins and placeholders get correctly deleted when we delete
