--- conflicted
+++ resolved
@@ -1,14 +1,14 @@
 # -*- coding: utf-8 -*-
 from __future__ import with_statement
-<<<<<<< HEAD
-from cms.api import create_page, publish_page, add_plugin, create_page_user, assign_user_to_page
+
+import urllib
+
 from cms.management.commands.subcommands.moderator import log
-=======
-import urllib
+
 from cms.api import (create_page, publish_page, add_plugin,
                      create_page_user, assign_user_to_page)
 from cms.compat import get_user_model
->>>>>>> 8176bb37
+
 from cms.models import Page, CMSPlugin, Title
 from cms.models.permissionmodels import ACCESS_DESCENDANTS, ACCESS_PAGE_AND_DESCENDANTS
 from cms.models.permissionmodels import PagePermission, GlobalPagePermission
