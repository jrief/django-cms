--- conflicted
+++ resolved
@@ -9,11 +9,7 @@
 from cms.test_utils.testcases import SettingsOverrideTestCase
 from cms.test_utils.util.context_managers import SettingsOverride, ChangeModel
 from cms.test_utils.util.mock import AttributeObject
-<<<<<<< HEAD
-=======
-from django.contrib.auth.models import User
 from django.core.cache import cache
->>>>>>> 28b70a44
 from django.template import Template, RequestContext
 from sekizai.context import SekizaiContext
 from cms.toolbar.toolbar import CMSToolbar
@@ -45,7 +41,6 @@
     }
 
     def setUp(self):
-        User = get_user_model()
         super(RenderingTestCase, self).setUp()
         self.test_user = self._create_user("test", True, True)
         
