<<<<<<< HEAD
# -*- coding: utf-8 -*-
try:
    from html import unescape
except ImportError:  # DJANGO_1_11
    import HTMLParser

    def unescape(text): return HTMLParser.HTMLParser().unescape(text)

=======
from html import unescape
>>>>>>> 5e99e69f

from django.contrib.auth import get_user_model
from django.contrib.sites.models import Site
from django.core.cache import cache
from django.utils.translation import override as force_language

from cms.admin import forms
from cms.admin.forms import (PagePermissionInlineAdminForm,
                             ViewRestrictionInlineAdminForm, GlobalPagePermissionAdminForm,
                             PageUserGroupForm)
from cms.api import create_page, create_title, assign_user_to_page
from cms.forms.fields import PageSelectFormField, SuperLazyIterator

from cms.models import ACCESS_PAGE, ACCESS_PAGE_AND_CHILDREN

from cms.forms.utils import update_site_and_page_choices, get_site_choices, get_page_choices
from cms.forms.widgets import ApplicationConfigSelect
from cms.test_utils.testcases import (
    CMSTestCase, URL_CMS_PAGE_PERMISSION_CHANGE, URL_CMS_PAGE_PERMISSIONS
)
from cms.utils import get_current_site


class Mock_PageSelectFormField(PageSelectFormField):
    def __init__(self, required=False):
        # That's to have a proper mock object, without having to resort
        # to dirtier tricks. We want to test *just* compress here.
        self.required = required
        self.error_messages = {}
        self.error_messages['invalid_page'] = 'Invalid_page'


class FormsTestCase(CMSTestCase):
    def setUp(self):
        cache.clear()

    def test_get_site_choices(self):
        result = get_site_choices()
        self.assertEqual(result, [])

    def test_get_page_choices(self):
        result = get_page_choices()
        self.assertEqual(result, [('', '----')])

    def test_page_choices_draft_only(self):
        """
        The page choices should always use draft ids
        """
        site = get_current_site()
        pages = [
            create_page("0001", "nav_playground.html", "en", published=True),
            create_page("0002", "nav_playground.html", "en", published=True),
            create_page("0003", "nav_playground.html", "en", published=True),
            create_page("0004", "nav_playground.html", "en", published=True),
        ]

        expected = [
            ('', '----'),
            (site.name, [
                (page.pk, page.get_title('en', fallback=False))
                for page in pages
            ])
        ]
        self.assertSequenceEqual(get_page_choices('en'), expected)

    def test_get_page_choices_with_multiple_translations(self):
        site = get_current_site()
        pages = [
            create_page("0001", "nav_playground.html", "en"),
            create_page("0002", "nav_playground.html", "en"),
            create_page("0003", "nav_playground.html", "en"),
            create_page("0004", "nav_playground.html", "en"),
        ]
        languages = ['de', 'fr']

        for page in pages:
            for language in languages:
                title = page.get_title('en')
                create_title(language, title, page=page)

        for language in ['en'] + languages:
            expected = [
                ('', '----'),
                (site.name, [
                    (page.pk, page.get_title(language, fallback=False))
                    for page in pages
                ])
            ]

            with force_language(language):
                self.assertSequenceEqual(get_page_choices(), expected)

    def test_get_site_choices_without_moderator(self):
        result = get_site_choices()
        self.assertEqual(result, [])

    def test_get_site_choices_without_moderator_with_superuser(self):
        # boilerplate (creating a page)
        User = get_user_model()

        fields = dict(is_staff=True, is_active=True, is_superuser=True, email="super@super.com")

        if User.USERNAME_FIELD != 'email':
            fields[User.USERNAME_FIELD] = "super"

        user_super = User(**fields)
        user_super.set_password(getattr(user_super, User.USERNAME_FIELD))
        user_super.save()
        with self.login_user_context(user_super):
            create_page("home", "nav_playground.html", "en", created_by=user_super)
            # The proper test
            result = get_site_choices()
            self.assertEqual(result, [(1, 'example.com')])

    def test_compress_function_raises_when_page_is_none(self):
        raised = False
        try:
            fake_field = Mock_PageSelectFormField(required=True)
            data_list = (0, None)  #(site_id, page_id) dsite-id is not used
            fake_field.compress(data_list)
            self.fail('compress function didn\'t raise!')
        except forms.ValidationError:
            raised = True
        self.assertTrue(raised)

    def test_compress_function_returns_none_when_not_required(self):
        fake_field = Mock_PageSelectFormField(required=False)
        data_list = (0, None)  #(site_id, page_id) dsite-id is not used
        result = fake_field.compress(data_list)
        self.assertEqual(result, None)

    def test_compress_function_returns_none_when_no_data_list(self):
        fake_field = Mock_PageSelectFormField(required=False)
        data_list = None
        result = fake_field.compress(data_list)
        self.assertEqual(result, None)

    def test_compress_function_gets_a_page_when_one_exists(self):
        # boilerplate (creating a page)
        User = get_user_model()

        fields = dict(is_staff=True, is_active=True, is_superuser=True, email="super@super.com")

        if User.USERNAME_FIELD != 'email':
            fields[User.USERNAME_FIELD] = "super"

        user_super = User(**fields)
        user_super.set_password(getattr(user_super, User.USERNAME_FIELD))
        user_super.save()

        with self.login_user_context(user_super):
            home_page = create_page("home", "nav_playground.html", "en", created_by=user_super)
            # The actual test
            fake_field = Mock_PageSelectFormField()
            data_list = (0, home_page.pk)  #(site_id, page_id) dsite-id is not used
            result = fake_field.compress(data_list)
            self.assertEqual(home_page, result)

    def test_update_site_and_page_choices(self):
        Site.objects.all().delete()
        site = Site.objects.create(domain='http://www.django-cms.org', name='Django CMS', pk=1)
        page1 = create_page('Page 1', 'nav_playground.html', 'en', site=site)
        page2 = create_page('Page 2', 'nav_playground.html', 'de', site=site)
        page3 = create_page('Page 3', 'nav_playground.html', 'en',
                            site=site, parent=page1)
        # Check for injection attacks
        page4 = create_page('Page 4<script>alert("bad-things");</script>',
                            'nav_playground.html', 'en',
                            site=site, parent=page1)
        # enforce the choices to be casted to a list
        site_choices, page_choices = [list(bit) for bit in update_site_and_page_choices('en')]
        self.assertEqual(page_choices, [
            ('', '----'),
            (site.name, [
                (page1.pk, 'Page 1'),
                (page3.pk, '&nbsp;&nbsp;Page 3'),
                (page4.pk, '&nbsp;&nbsp;Page 4&lt;script&gt;alert(&quot;bad-things&quot;);&lt;/script&gt;'),
                (page2.pk, 'Page 2'),
            ])
        ])
        self.assertEqual(site_choices, [(site.pk, site.name)])

    def test_app_config_select_escaping(self):
        class FakeAppConfig:
            def __init__(self, pk, config):
                self.pk = pk
                self.config = config

            def __str__(self):
                return self.config

        class FakeApp:
            def __init__(self, name, configs=()):
                self.name = name
                self.configs = configs

            def __str__(self):
                return self.name

            def get_configs(self):
                return self.configs

            def get_config_add_url(self):
                return "/fake/url/"

        GoodApp = FakeApp('GoodApp', [
            FakeAppConfig(1, 'good-app-one-config'),
            FakeAppConfig(2, 'good-app-two-config'),
        ])

        BadApp = FakeApp('BadApp', [
            FakeAppConfig(1, 'bad-app-one-config'),
            FakeAppConfig(2, 'bad-app-two-config<script>alert("bad-stuff");</script>'),
        ])

        app_configs = {
            GoodApp: GoodApp,
            BadApp: BadApp,
        }

        app_config_select = ApplicationConfigSelect(app_configs=app_configs)
        output = app_config_select.render('application_configurations', 1)
        self.assertFalse('<script>alert("bad-stuff");</script>' in output)
        self.assertTrue('\\u0026lt\\u003Bscript\\u0026gt\\u003Balert('
                        '\\u0026quot\\u003Bbad\\u002Dstuff\\u0026quot'
                        '\\u003B)\\u003B\\u0026lt\\u003B/script\\u0026gt'
                        '\\u003B' in output)

    def test_superlazy_iterator_behaves_properly_for_sites(self):
        normal_result = get_site_choices()
        lazy_result = SuperLazyIterator(get_site_choices)

        self.assertEqual(normal_result, list(lazy_result))

    def test_superlazy_iterator_behaves_properly_for_pages(self):
        normal_result = get_page_choices()
        lazy_result = SuperLazyIterator(get_page_choices)

        self.assertEqual(normal_result, list(lazy_result))


class PermissionFormTestCase(CMSTestCase):

    def test_permission_forms(self):
        page = create_page("page_b", "nav_playground.html", "en",
                           created_by=self.get_superuser())
        normal_user = self._create_user("randomuser", is_staff=True, add_default_permissions=True)
        assign_user_to_page(page, normal_user, can_view=True,
                            can_change=True)

        with self.login_user_context(self.get_superuser()):
            response = self.client.get(URL_CMS_PAGE_PERMISSION_CHANGE % page.pk)
            self.assertEqual(response.status_code, 200)
            response = self.client.get(URL_CMS_PAGE_PERMISSIONS % page.pk)
            self.assertEqual(response.status_code, 200)

        with self.settings(CMS_RAW_ID_USERS=True):
            data = {
                'page': page.pk,
                'grant_on': "hello",
                'user': normal_user.pk,
            }
            form = PagePermissionInlineAdminForm(data=data, files=None)
            self.assertFalse(form.is_valid())
            data = {
                'page': page.pk,
                'grant_on': ACCESS_PAGE,
                'user': normal_user.pk,
            }
            form = PagePermissionInlineAdminForm(data=data, files=None)
            self.assertTrue(form.is_valid())
            form.save()

            data = {
                'page': page.pk,
                'grant_on': ACCESS_PAGE_AND_CHILDREN,
                'can_add': '1',
                'can_change': '',
                'user': normal_user.pk,
            }
            form = PagePermissionInlineAdminForm(data=data, files=None)

            error_message = ("<li>Users can't create a page without permissions "
                             "to change the created page. Edit permissions required.</li>")
            self.assertFalse(form.is_valid())
            self.assertTrue(error_message in unescape(str(form.errors)))
            data = {
                'page': page.pk,
                'grant_on': ACCESS_PAGE,
                'can_add': '1',
                'can_change': '1',
                'user': normal_user.pk,

            }
            form = PagePermissionInlineAdminForm(data=data, files=None)
            self.assertFalse(form.is_valid())
            self.assertTrue('<li>Add page permission requires also access to children, or '
                            'descendants, otherwise added page can\'t be changed by its '
                            'creator.</li>' in unescape(str(form.errors)))

    def test_inlines(self):
        user = self._create_user("randomuser", is_staff=True, add_default_permissions=True)
        current_user = self.get_superuser()
        page = create_page("page_b", "nav_playground.html", "en",
                           created_by=current_user)
        data = {
            'page': page.pk,
            'grant_on': ACCESS_PAGE_AND_CHILDREN,
            'can_view': 'True',
            'user': user.pk,
            'group': '',
        }
        form = ViewRestrictionInlineAdminForm(data=data, files=None)
        self.assertTrue(form.is_valid())
        data = {
            'page': page.pk,
            'grant_on': ACCESS_PAGE_AND_CHILDREN,
            'can_view': 'True',
            'group': ''
        }
        form = GlobalPagePermissionAdminForm(data=data, files=None)
        self.assertFalse(form.is_valid())

        data = {
            'page': page.pk,
            'grant_on': ACCESS_PAGE_AND_CHILDREN,
            'can_view': 'True',
            'user': user.pk,
        }
        form = GlobalPagePermissionAdminForm(data=data, files=None)
        self.assertTrue(form.is_valid())

    def test_user_forms(self):
        user = self.get_superuser()

        data = {
            'name': 'test_group'
        }
        form = PageUserGroupForm(data=data, files=None)
        form._current_user = user
        self.assertTrue(form.is_valid(), form.errors)
        instance = form.save()

        form = PageUserGroupForm(data=data, files=None, instance=instance)
        form._current_user = user
        self.assertTrue(form.is_valid(), form.errors)
        form.save()<|MERGE_RESOLUTION|>--- conflicted
+++ resolved
@@ -1,15 +1,4 @@
-<<<<<<< HEAD
-# -*- coding: utf-8 -*-
-try:
-    from html import unescape
-except ImportError:  # DJANGO_1_11
-    import HTMLParser
-
-    def unescape(text): return HTMLParser.HTMLParser().unescape(text)
-
-=======
 from html import unescape
->>>>>>> 5e99e69f
 
 from django.contrib.auth import get_user_model
 from django.contrib.sites.models import Site
