from importlib import import_module

from django.conf import settings
from django.test.utils import override_settings
from django.utils.translation import LANGUAGE_SESSION_KEY

from cms import api
from cms.test_utils.testcases import CMSTestCase
from cms.utils import i18n, get_language_from_request
<<<<<<< HEAD
from cms.utils.compat import DJANGO_3_0
=======
from cms.utils.compat import DJANGO_3_0, DJANGO_3_1
>>>>>>> 5e99e69f

@override_settings(
    LANGUAGE_CODE='en',
    LANGUAGES=(('fr', 'French'),
               ('en', 'English'),
               ('de', 'German'),
               ('es', 'Spanish')),
    CMS_LANGUAGES={
        1: [{'code' : 'en',
             'name': 'English',
             'public': True},
            {'code': 'fr',
             'name': 'French',
             'public': False},
        ],
        'default': {
            'public': True,
            'hide_untranslated': False,
        },
    },
    SITE_ID=1,
)
class TestLanguages(CMSTestCase):

    def test_language_code(self):
        self.assertEqual(i18n.get_language_code('en'), 'en')
        self.assertEqual(i18n.get_current_language(), 'en')

    def test_get_languages_default_site(self):
        result = i18n.get_languages()
        self.assertEqual(2, len(result))
        lang = result[0]
        self.assertEqual(lang['code'], 'en')
        self.assertEqual(i18n.get_language_code(lang['code']), 'en')
        self.assertEqual(lang['public'], True)
        lang = result[1]
        self.assertEqual(lang['code'], 'fr')
        self.assertEqual(i18n.get_language_code(lang['code']), 'fr')
        self.assertEqual(lang['public'], False)

    def test_get_languages_defined_site(self):
        result = i18n.get_languages(1)
        self.assertEqual(2, len(result))
        lang = result[0]
        self.assertEqual(lang['code'], 'en')
        self.assertEqual(i18n.get_language_code(lang['code']), 'en')
        self.assertEqual(lang['public'], True)
        lang = result[1]
        self.assertEqual(lang['code'], 'fr')
        self.assertEqual(i18n.get_language_code(lang['code']), 'fr')
        self.assertEqual(lang['public'], False)

    def test_get_languages_undefined_site(self):
        result = i18n.get_languages(66)
        self.assertEqual(4, len(result))
        self.assertEqual(result[0]['code'], 'fr')
        self.assertEqual(i18n.get_language_code(result[0]['code']), 'fr')
        self.assertEqual(result[1]['code'], 'en')
        self.assertEqual(i18n.get_language_code(result[1]['code']), 'en')
        self.assertEqual(result[2]['code'], 'de')
        self.assertEqual(i18n.get_language_code(result[2]['code']), 'de')
        self.assertEqual(result[3]['code'], 'es')
        self.assertEqual(i18n.get_language_code(result[3]['code']), 'es')
        for lang in result:
            self.assertEqual(lang['public'], True)
            self.assertEqual(lang['hide_untranslated'], False)


@override_settings(
    LANGUAGE_CODE='en',
    LANGUAGES=(('fr', 'French'),
               ('en', 'English'),
               ('de', 'German'),
               ('es', 'Spanish')),
    CMS_LANGUAGES={
        1: [{'code' : 'en',
             'name': 'English',
             'public': True},
            {'code': 'fr',
             'name': 'French',
             'public': False},
        ],
    },
    SITE_ID=1,
)
class TestLanguagesNoDefault(CMSTestCase):

    def test_get_languages_default_site(self):
        result = i18n.get_languages()
        self.assertEqual(2, len(result))
        lang = result[0]
        self.assertEqual(lang['code'], 'en')
        self.assertEqual(i18n.get_language_code(lang['code']), 'en')
        self.assertEqual(lang['public'], True)
        lang = result[1]
        self.assertEqual(lang['code'], 'fr')
        self.assertEqual(i18n.get_language_code(lang['code']), 'fr')
        self.assertEqual(lang['public'], False)

    def test_get_languages_defined_site(self):
        result = i18n.get_languages(1)
        self.assertEqual(2, len(result))
        lang = result[0]
        self.assertEqual(lang['code'], 'en')
        self.assertEqual(i18n.get_language_code(lang['code']), 'en')
        self.assertEqual(lang['public'], True)
        lang = result[1]
        self.assertEqual(lang['code'], 'fr')
        self.assertEqual(i18n.get_language_code(lang['code']), 'fr')
        self.assertEqual(lang['public'], False)

    def test_get_languages_undefined_site(self):
        result = i18n.get_languages(66)
        self.assertEqual(4, len(result))
        self.assertEqual(result[0]['code'], 'fr')
        self.assertEqual(i18n.get_language_code(result[0]['code']), 'fr')
        self.assertEqual(result[1]['code'], 'en')
        self.assertEqual(i18n.get_language_code(result[1]['code']), 'en')
        self.assertEqual(result[2]['code'], 'de')
        self.assertEqual(i18n.get_language_code(result[2]['code']), 'de')
        self.assertEqual(result[3]['code'], 'es')
        self.assertEqual(i18n.get_language_code(result[3]['code']), 'es')
        for lang in result:
            self.assertEqual(lang['public'], True)
            self.assertEqual(lang['hide_untranslated'], True)


@override_settings(
    LANGUAGE_CODE='en-us',
    LANGUAGES=(('fr-ca', 'French (Canada)'),
               ('en-us', 'English (US)'),
               ('en-gb', 'English (UK)'),
               ('de', 'German'),
               ('es', 'Spanish')),
    CMS_LANGUAGES={
        1: [{'code' : 'en-us',
             'name': 'English (US)',
             'public': True},
            {'code': 'fr-ca',
             'name': 'French (Canada)',
             'public': False},
        ],
        'default': {
            'public': True,
            'hide_untranslated': False,
        },
    },
    SITE_ID=1,
)
class TestLanguageCodesEnUS(CMSTestCase):

    def test_language_code(self):
        self.assertEqual(i18n.get_language_code('en-us'), 'en-us')
        self.assertEqual(i18n.get_current_language(), 'en-us')

    def test_get_languages_default_site(self):
        result = i18n.get_languages()
        self.assertEqual(2, len(result))
        lang = result[0]
        self.assertEqual(lang['code'], 'en-us')
        self.assertEqual(i18n.get_language_code(lang['code']), 'en-us')
        self.assertEqual(lang['public'], True)
        lang = result[1]
        self.assertEqual(lang['code'], 'fr-ca')
        self.assertEqual(i18n.get_language_code(lang['code']), 'fr-ca')
        self.assertEqual(lang['public'], False)

    def test_get_languages_defined_site(self):
        result = i18n.get_languages(1)
        self.assertEqual(2, len(result))
        lang = result[0]
        self.assertEqual(lang['code'], 'en-us')
        self.assertEqual(i18n.get_language_code(lang['code']), 'en-us')
        self.assertEqual(lang['public'], True)
        lang = result[1]
        self.assertEqual(lang['code'], 'fr-ca')
        self.assertEqual(i18n.get_language_code(lang['code']), 'fr-ca')
        self.assertEqual(lang['public'], False)

    def test_get_languages_undefined_site(self):
        result = i18n.get_languages(66)
        self.assertEqual(5, len(result))
        self.assertEqual(result[0]['code'], 'fr-ca')
        self.assertEqual(i18n.get_language_code(result[0]['code']), 'fr-ca')
        self.assertEqual(result[1]['code'], 'en-us')
        self.assertEqual(i18n.get_language_code(result[1]['code']), 'en-us')
        self.assertEqual(result[2]['code'], 'en-gb')
        self.assertEqual(i18n.get_language_code(result[2]['code']), 'en-gb')
        self.assertEqual(result[3]['code'], 'de')
        self.assertEqual(i18n.get_language_code(result[3]['code']), 'de')
        self.assertEqual(result[4]['code'], 'es')
        self.assertEqual(i18n.get_language_code(result[4]['code']), 'es')
        for lang in result:
            self.assertEqual(lang['public'], True)
            self.assertEqual(lang['hide_untranslated'], False)


@override_settings(
    LANGUAGE_CODE='en-gb',
    LANGUAGES=(('fr-ca', 'French (Canada)'),
               ('en-us', 'English (US)'),
               ('en-gb', 'English (UK)'),
               ('de', 'German'),
               ('es', 'Spanish')),
    CMS_LANGUAGES={
        1: [{'code' : 'en-gb',
             'name': 'English (UK)',
             'public': True},
            {'code': 'fr-ca',
             'name': 'French (Canada)',
             'public': False},
        ],
        'default': {
            'public': True,
            'hide_untranslated': False,
        },
    },
    SITE_ID=1,
)
class TestLanguageCodesEnGB(CMSTestCase):

    def test_language_code(self):
        self.assertEqual(i18n.get_language_code('en-gb'), 'en-gb')
        self.assertEqual(i18n.get_current_language(), 'en-gb')

    def test_get_languages_default_site(self):
        result = i18n.get_languages()
        self.assertEqual(2, len(result))
        lang = result[0]
        self.assertEqual(lang['code'], 'en-gb')
        self.assertEqual(i18n.get_language_code(lang['code']), 'en-gb')
        self.assertEqual(lang['public'], True)
        lang = result[1]
        self.assertEqual(lang['code'], 'fr-ca')
        self.assertEqual(i18n.get_language_code(lang['code']), 'fr-ca')
        self.assertEqual(lang['public'], False)

    def test_get_languages_defined_site(self):
        result = i18n.get_languages(1)
        self.assertEqual(2, len(result))
        lang = result[0]
        self.assertEqual(lang['code'], 'en-gb')
        self.assertEqual(i18n.get_language_code(lang['code']), 'en-gb')
        self.assertEqual(lang['public'], True)
        lang = result[1]
        self.assertEqual(lang['code'], 'fr-ca')
        self.assertEqual(i18n.get_language_code(lang['code']), 'fr-ca')
        self.assertEqual(lang['public'], False)

    def test_get_languages_undefined_site(self):
        result = i18n.get_languages(66)
        self.assertEqual(5, len(result))
        self.assertEqual(result[0]['code'], 'fr-ca')
        self.assertEqual(i18n.get_language_code(result[0]['code']), 'fr-ca')
        self.assertEqual(result[1]['code'], 'en-us')
        self.assertEqual(i18n.get_language_code(result[1]['code']), 'en-us')
        self.assertEqual(result[2]['code'], 'en-gb')
        self.assertEqual(i18n.get_language_code(result[2]['code']), 'en-gb')
        self.assertEqual(result[3]['code'], 'de')
        self.assertEqual(i18n.get_language_code(result[3]['code']), 'de')
        self.assertEqual(result[4]['code'], 'es')
        self.assertEqual(i18n.get_language_code(result[4]['code']), 'es')
        for lang in result:
            self.assertEqual(lang['public'], True)
            self.assertEqual(lang['hide_untranslated'], False)


@override_settings(
    LANGUAGE_CODE='en',
    LANGUAGES=[
        ('en', 'English'),
        ('de', 'German'),
        ('fr', 'French')
    ],
    CMS_LANGUAGES={
        1: [{'code': 'de',
             'name': 'German',
             'public': True},
            {'code': 'fr',
             'name': 'French',
             'public': True}],
        'default': {
            'fallbacks': ['de', 'fr'],
        },
    },
    SITE_ID=1,
)
class TestLanguagesNotInCMSLanguages(CMSTestCase):

    def test_get_fallback_languages(self):
        languages = i18n.get_fallback_languages('en', 1)
        self.assertEqual(languages, ['de', 'fr'])


@override_settings(
    LANGUAGE_CODE='en',
    LANGUAGES=(('fr', 'French'),
               ('en', 'English'),
               ('de', 'German'),
               ('es', 'Spanish')),
    CMS_LANGUAGES={
        1: [{'code' : 'en',
             'name': 'English',
             'public': False},
            {'code': 'fr',
             'name': 'French',
             'public': True},
        ],
        'default': {
            'fallbacks': ['en', 'fr'],
            'redirect_on_fallback': False,
            'public': True,
            'hide_untranslated': False,
        }
    },
    SITE_ID=1,
)
class TestLanguageFallbacks(CMSTestCase):

    def test_language_code(self):
        self.create_homepage("home", "nav_playground.html", "fr", published=True)
        response = self.client.get('/')
        self.assertEqual(response.status_code, 302)
        response = self.client.get('/en/')
        self.assertRedirects(response, '/fr/')
        response = self.client.get('/fr/')
        self.assertEqual(response.status_code, 200)

    @override_settings(
        CMS_LANGUAGES={
            1: [{'code' : 'en',
                 'name': 'English',
                 'public': True},
                {'code': 'fr',
                 'name': 'French',
                 'public': True},
             ]
        },
    )
    def test_session_language(self):
        page = self.create_homepage("home", "nav_playground.html", "en", published=True)
        api.create_title('fr', "home", page)
        page.publish('fr')
        page.publish('en')
        response = self.client.get('/')
        self.assertEqual(response.status_code, 302)
        self.assertRedirects(response, '/en/')
        engine = import_module(settings.SESSION_ENGINE)
        store = engine.SessionStore()
        store.save()  # we need to make load() work, or the cookie is worthless
        self.client.cookies[settings.SESSION_COOKIE_NAME] = store.session_key

        #   ugly and long set of session
        session = self.client.session
<<<<<<< HEAD
        if DJANGO_3_0:
=======
        if DJANGO_3_0 or DJANGO_3_1:
>>>>>>> 5e99e69f
            self.client.cookies[settings.LANGUAGE_COOKIE_NAME] = 'fr'
        else:
            session[LANGUAGE_SESSION_KEY] = 'fr'
            session.save()
        response = self.client.get('/')
        self.assertEqual(response.status_code, 302)
        self.assertRedirects(response, '/fr/')
        self.client.get('/en/')
<<<<<<< HEAD
        if DJANGO_3_0:
=======
        if DJANGO_3_0 or DJANGO_3_1:
>>>>>>> 5e99e69f
            self.assertEqual(self.client.cookies[settings.LANGUAGE_COOKIE_NAME].value, 'en')
        else:
            self.assertEqual(self.client.session[LANGUAGE_SESSION_KEY], 'en')
        response = self.client.get('/')
        self.assertEqual(response.status_code, 302)
        self.assertRedirects(response, '/en/')


@override_settings(
    LANGUAGE_CODE='en',
    LANGUAGES=(('fr', 'French'),
               ('en', 'English'),
               ('de', 'German'),
               ('es', 'Spanish')),
    CMS_LANGUAGES={
        1: [{'code' : 'en',
             'name': 'English',
             'public': False},
            {'code': 'fr',
             'name': 'French',
             'public': True},
        ],
        'default': {
            'fallbacks': ['en', 'fr'],
            'redirect_on_fallback': False,
            'public': True,
            'hide_untranslated': False,
        }
    },
    SITE_ID=1,
)
class TestGetLanguageFromRequest(CMSTestCase):

    def test_get_language_from_request_does_not_return_empty_string_from_post(self):
        request = self.get_request(language='en', post_data={
            'language': '',
        })
        self.assertEqual(get_language_from_request(request), 'en')

    def test_get_language_from_request_does_not_return_empty_string_from_get(self):
        request = self.get_request('/en/?language=', language='en')
        self.assertEqual(get_language_from_request(request), 'en')<|MERGE_RESOLUTION|>--- conflicted
+++ resolved
@@ -7,11 +7,7 @@
 from cms import api
 from cms.test_utils.testcases import CMSTestCase
 from cms.utils import i18n, get_language_from_request
-<<<<<<< HEAD
-from cms.utils.compat import DJANGO_3_0
-=======
 from cms.utils.compat import DJANGO_3_0, DJANGO_3_1
->>>>>>> 5e99e69f
 
 @override_settings(
     LANGUAGE_CODE='en',
@@ -366,11 +362,7 @@
 
         #   ugly and long set of session
         session = self.client.session
-<<<<<<< HEAD
-        if DJANGO_3_0:
-=======
         if DJANGO_3_0 or DJANGO_3_1:
->>>>>>> 5e99e69f
             self.client.cookies[settings.LANGUAGE_COOKIE_NAME] = 'fr'
         else:
             session[LANGUAGE_SESSION_KEY] = 'fr'
@@ -379,11 +371,7 @@
         self.assertEqual(response.status_code, 302)
         self.assertRedirects(response, '/fr/')
         self.client.get('/en/')
-<<<<<<< HEAD
-        if DJANGO_3_0:
-=======
         if DJANGO_3_0 or DJANGO_3_1:
->>>>>>> 5e99e69f
             self.assertEqual(self.client.cookies[settings.LANGUAGE_COOKIE_NAME].value, 'en')
         else:
             self.assertEqual(self.client.session[LANGUAGE_SESSION_KEY], 'en')
