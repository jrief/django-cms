# -*- coding: utf-8 -*-
import copy

from django.conf import settings
from django.contrib.auth.models import AnonymousUser, Permission, Group
from django.contrib.sites.models import Site
from django.template import Template, TemplateSyntaxError
from django.template.context import Context
from django.test.utils import override_settings
from django.utils.translation import activate, override as force_language
from cms.apphook_pool import apphook_pool
from menus.base import NavigationNode
from menus.menu_pool import menu_pool, _build_nodes_inner_for_one_menu
from menus.models import CacheKey
from menus.utils import mark_descendants, find_selected, cut_levels

from cms.api import create_page, create_title
from cms.cms_menus import get_visible_nodes
from cms.context_processors import cms_settings
from cms.models import Page, ACCESS_PAGE_AND_DESCENDANTS, Title
from cms.models.permissionmodels import GlobalPagePermission, PagePermission
from cms.test_utils.project.sampleapp.cms_apps import NamespacedApp, SampleApp, SampleApp2
from cms.test_utils.project.sampleapp.cms_menus import SampleAppMenu, StaticMenu, StaticMenu2
from cms.test_utils.fixtures.menus import (MenusFixture, SubMenusFixture,
                                           SoftrootFixture, ExtendedMenusFixture)
from cms.test_utils.testcases import CMSTestCase, URL_CMS_PAGE_ADD, URL_CMS_PAGE
from cms.test_utils.util.context_managers import apphooks, LanguageOverride
from cms.test_utils.util.mock import AttributeObject
from cms.utils import get_current_site
from cms.utils.conf import get_cms_setting


class BaseMenuTest(CMSTestCase):

    def _get_nodes(self, path='/'):
        node1 = NavigationNode('1', '/1/', 1)
        node2 = NavigationNode('2', '/2/', 2, 1)
        node3 = NavigationNode('3', '/3/', 3, 2)
        node4 = NavigationNode('4', '/4/', 4, 2)
        node5 = NavigationNode('5', '/5/', 5)
        nodes = [node1, node2, node3, node4, node5]
        tree = _build_nodes_inner_for_one_menu([n for n in nodes], "test")
        request = self.get_request(path)
        renderer = cms_settings(request)['cms_menu_renderer']
        renderer.apply_modifiers(tree, request)
        return tree, nodes

    def setUp(self):
        super(BaseMenuTest, self).setUp()
        if not menu_pool.discovered:
            menu_pool.discover_menus()
        self.old_menu = menu_pool.menus
        menu_pool.menus = {'CMSMenu': self.old_menu['CMSMenu']}
        MenuRenderer = get_cms_setting('CMS_MENU_RENDERER')
        MenuRenderer.clear_all_caches()
        activate("en")

    def tearDown(self):
        menu_pool.menus = self.old_menu
        super(BaseMenuTest, self).tearDown()

    def get_page(self, num):
        return Page.objects.public().get(title_set__title='P%s' % num)


class MenuDiscoveryTest(ExtendedMenusFixture, CMSTestCase):

    def setUp(self):
        super(MenuDiscoveryTest, self).setUp()
        menu_pool.discovered = False
        self.old_menu = menu_pool.menus
        menu_pool.menus = {}
        menu_pool.discover_menus()
        menu_pool.register_menu(SampleAppMenu)
        menu_pool.register_menu(StaticMenu)
        menu_pool.register_menu(StaticMenu2)

    def tearDown(self):
        menu_pool.menus = self.old_menu
        super(MenuDiscoveryTest, self).tearDown()

    def test_menu_registered(self):
        menu_pool.discovered = False
        menu_pool.discover_menus()

        # The following tests that get_registered_menus()
        # returns all menus registered based on the for_rendering flag

        # A list of menu classes registered regardless of whether they
        # have instances attached or not
        registered = menu_pool.get_registered_menus(for_rendering=False)

        # A list of menu classes registered and filter out any attached menu
        # if it does not have instances.
        registered_for_rendering = menu_pool.get_registered_menus(for_rendering=True)

        # We've registered three menus
        self.assertEqual(len(registered), 3)

        # But two of those are attached menus and shouldn't be rendered.
        self.assertEqual(len(registered_for_rendering), 1)

        # Attached both menus to separate pages
        create_page("apphooked-page", "nav_playground.html", "en",
                    published=True,
                    navigation_extenders='StaticMenu')

        create_page("apphooked-page", "nav_playground.html", "en",
                    published=True,
                    navigation_extenders='StaticMenu2')

        registered = menu_pool.get_registered_menus(for_rendering=False)
        registered_for_rendering = menu_pool.get_registered_menus(for_rendering=True)

        # The count should be 3 but grows to 5 because of the two published instances.
        # Even though we've registered three menus, the total is give because two
        # are attached menus and each attached menu has two instances.
        self.assertEqual(len(registered), 5)
        self.assertEqual(len(registered_for_rendering), 5)

    def test_menu_registered_in_renderer(self):
        menu_pool.discovered = False
        menu_pool.discover_menus()

        # The following tests that a menu renderer calculates the registered
        # menus on a request basis.

        request_1 = self.get_request('/en/')
        request_1_renderer = self.get_default_menu_renderer(request_1)

        registered = menu_pool.get_registered_menus(for_rendering=False)

        self.assertEqual(len(registered), 3)
        self.assertEqual(len(request_1_renderer.menus), 1)

        create_page("apphooked-page", "nav_playground.html", "en",
                    published=True,
                    navigation_extenders='StaticMenu')

        create_page("apphooked-page", "nav_playground.html", "en",
                    published=True,
                    navigation_extenders='StaticMenu2')

        request_2 = self.get_request('/en/')
        request_2_renderer = self.get_default_menu_renderer(request_2)

        # The count should be 3 but grows to 5 because of the two published instances.
        self.assertEqual(len(request_2_renderer.menus), 5)

    def test_menu_expanded(self):
        menu_pool.discovered = False
        menu_pool.discover_menus()

        with self.settings(ROOT_URLCONF='cms.test_utils.project.urls_for_apphook_tests'):
            with apphooks(SampleApp):
                page = create_page("apphooked-page", "nav_playground.html", "en",
                                   published=True, apphook="SampleApp",
                                   navigation_extenders='StaticMenu')

                self.assertTrue(menu_pool.discovered)

                menus = menu_pool.get_registered_menus()

                self.assertTrue(menu_pool.discovered)
                # Counts the number of StaticMenu (which is expanded) and StaticMenu2
                # (which is not) and checks the key name for the StaticMenu instances
                static_menus = 2
                static_menus_2 = 1
                for key, menu in menus.items():
                    if key.startswith('StaticMenu:'):
                        static_menus -= 1
                        self.assertTrue(key.endswith(str(page.get_public_object().pk)) or key.endswith(str(page.get_draft_object().pk)))

                    if key == 'StaticMenu2':
                        static_menus_2 -= 1

                self.assertEqual(static_menus, 0)
                self.assertEqual(static_menus_2, 0)

    def test_multiple_menus(self):
        with self.settings(ROOT_URLCONF='cms.test_utils.project.urls_for_apphook_tests'):
            with apphooks(NamespacedApp, SampleApp2):
                apphook_pool.discovered = False
                apphook_pool.discover_apps()
                create_page("apphooked-page", "nav_playground.html", "en",
                            published=True, apphook="SampleApp2")
                create_page("apphooked-page", "nav_playground.html", "en",
                            published=True,
                            navigation_extenders='StaticMenu')
                create_page("apphooked-page", "nav_playground.html", "en",
                            published=True, apphook="NamespacedApp", apphook_namespace='whatever',
                            navigation_extenders='StaticMenu')
                self.assertEqual(len(menu_pool.get_menus_by_attribute("cms_enabled", True)), 2)


class ExtendedFixturesMenuTests(ExtendedMenusFixture, BaseMenuTest):
    """
    Tree from fixture:

        + P1
        | + P2
        |   + P3
        | + P9
        |   + P10
        |      + P11
        + P4
        | + P5
        + P6 (not in menu)
          + P7
          + P8
    """
    def get_page(self, num):
        return Page.objects.public().get(title_set__title='P%s' % num)

    def get_all_pages(self):
        return Page.objects.public()

    def test_menu_failfast_on_invalid_usage(self):
        context = self.get_context()
        context['child'] = self.get_page(1)
        # test standard show_menu
        with self.settings(DEBUG=True, TEMPLATE_DEBUG=True):
            tpl = Template("{% load menu_tags %}{% show_menu 0 0 0 0 'menu/menu.html' child %}")
            self.assertRaises(TemplateSyntaxError, tpl.render, context)

    def test_show_submenu_nephews(self):
        page_2 = self.get_page(2)
        context = self.get_context(path=page_2.get_absolute_url(), page=page_2)
        tpl = Template("{% load menu_tags %}{% show_sub_menu 100 1 1 %}")
        tpl.render(context)
        nodes = context["children"]
        # P2 is the selected node
        self.assertTrue(nodes[0].selected)
        # Should include P10 but not P11
        self.assertEqual(len(nodes[1].children), 1)
        self.assertFalse(nodes[1].children[0].children)

        tpl = Template("{% load menu_tags %}{% show_sub_menu 100 1 %}")
        tpl.render(context)
        nodes = context["children"]
        # should now include both P10 and P11
        self.assertEqual(len(nodes[1].children), 1)
        self.assertEqual(len(nodes[1].children[0].children), 1)

    def test_show_submenu_template_root_level_none_no_nephew_limit(self):
        root = self.get_page(1)
        context = self.get_context(path=root.get_absolute_url(), page=root)
        tpl = Template("{% load menu_tags %}{% show_sub_menu 100 None 100 %}")
        tpl.render(context)
        nodes = context["children"]
        # default nephew limit, P2 and P9 in the nodes list
        self.assertEqual(len(nodes), 2)


class FixturesMenuTests(MenusFixture, BaseMenuTest):
    """
    Tree from fixture:

        + P1
        | + P2
        |   + P3
        + P4
        | + P5
        + P6 (not in menu)
          + P7
          + P8
    """
    def get_page(self, num):
        return Page.objects.public().get(title_set__title='P%s' % num)

    def get_all_pages(self):
        return Page.objects.public()

    def test_menu_failfast_on_invalid_usage(self):
        context = self.get_context()
        context['child'] = self.get_page(1)
        # test standard show_menu
        with self.settings(DEBUG=True, TEMPLATE_DEBUG=True):
            tpl = Template("{% load menu_tags %}{% show_menu 0 0 0 0 'menu/menu.html' child %}")
            self.assertRaises(TemplateSyntaxError, tpl.render, context)

    def test_basic_cms_menu(self):
        menus = menu_pool.get_registered_menus()
        self.assertEqual(len(menus), 1)
        with force_language("en"):
            response = self.client.get(self.get_pages_root())  # path = '/'
        self.assertEqual(response.status_code, 200)
        request = self.get_request()

        renderer = cms_settings(request)['cms_menu_renderer']

        # test the cms menu class
        menu = renderer.get_menu('CMSMenu')
        nodes = menu.get_nodes(request)
        pages = self.get_all_pages().order_by('node__path')
        self.assertEqual(len(nodes), len(pages))
        self.assertSequenceEqual(
            [node.get_absolute_url() for node in nodes],
            [page.get_absolute_url() for page in pages],
        )

    def test_show_new_draft_page_in_menu(self):
        """
        Test checks if the menu cache is cleaned after create a new draft page.
        """
        with self.login_user_context(self.get_superuser()):
            page_data_1 = self.get_new_page_data()
            response = self.client.post(URL_CMS_PAGE_ADD, page_data_1)
            self.assertRedirects(response, URL_CMS_PAGE)

        request = self.get_request('/')
        renderer = cms_settings(request)['cms_menu_renderer']
        renderer.draft_mode_active = True
        renderer.get_nodes()
        self.assertEqual(CacheKey.objects.count(), 1)

        with self.login_user_context(self.get_superuser()):
            page_data_2 = self.get_new_page_data()
            self.assertNotEqual(page_data_1['slug'], page_data_2['slug'])
            response = self.client.post(URL_CMS_PAGE_ADD, page_data_2)
            self.assertRedirects(response, URL_CMS_PAGE)
            page = Title.objects.drafts().get(slug=page_data_2['slug']).page

        request = self.get_request('/')
        renderer = self.get_default_menu_renderer(request)
        renderer.draft_mode_active = True
        nodes = renderer.get_nodes()
        self.assertEqual(CacheKey.objects.count(), 1)
        self.assertEqual(page.get_title(), nodes[-1].title)

    def test_show_page_in_menu_after_move_page(self):
        """
        Test checks if the menu cache is cleaned after move page.
        """
        page = create_page('page to move', 'nav_playground.html', 'en', published=True)

        request = self.get_request('/')
        renderer = cms_settings(request)['cms_menu_renderer']
        renderer.draft_mode_active = True
        nodes_before = renderer.get_nodes()
        index_before = [i for i, s in enumerate(nodes_before) if s.title == page.get_title()]
        self.assertEqual(CacheKey.objects.count(), 1)

        with self.login_user_context(self.get_superuser()):
            # Moves the page to the second position in the tree
            data = {'id': page.pk, 'position': 1}
            endpoint = self.get_admin_url(Page, 'move_page', page.pk)
            response = self.client.post(endpoint, data)
            self.assertEqual(response.status_code, 200)
            self.assertEqual(CacheKey.objects.count(), 0)

        request = self.get_request('/')
        renderer = cms_settings(request)['cms_menu_renderer']
        renderer.draft_mode_active = True
        nodes_after = renderer.get_nodes()
        index_after = [i for i, s in enumerate(nodes_after) if s.title == page.get_title()]

        self.assertEqual(CacheKey.objects.count(), 1)
        self.assertNotEqual(
            index_before,
            index_after,
            'Index should not be the same after move page in navigation'
        )

    def test_show_page_in_menu_after_copy_page(self):
        """
        Test checks if the menu cache is cleaned after copy page.
        """
        page = create_page('page to copy', 'nav_playground.html', 'en', published=True)

        request = self.get_request('/')
        renderer = cms_settings(request)['cms_menu_renderer']
        renderer.draft_mode_active = True
        nodes_before = renderer.get_nodes()
        self.assertEqual(CacheKey.objects.count(), 1)

        with self.login_user_context(self.get_superuser()):
            # Copy the page
            data = {
                'position': 1,
                'source_site': 1,
                'copy_permissions': 'on',
                'copy_moderation': 'on',
            }
            endpoint = self.get_admin_url(Page, 'copy_page', page.pk)
            response = self.client.post(endpoint, data)
            self.assertEqual(response.status_code, 200)
            self.assertEqual(CacheKey.objects.count(), 0)

        request = self.get_request('/')
        renderer = self.get_default_menu_renderer(request)
        renderer.draft_mode_active = True
        nodes_after = renderer.get_nodes()

        self.assertEqual(CacheKey.objects.count(), 1)
        self.assertGreater(len(nodes_after), len(nodes_before))
        self.assertEqual(page.get_title(), nodes_after[-1].title)

    def test_cms_menu_public_with_multiple_languages(self):
        for page in Page.objects.drafts():
            create_title(
                language='de',
                title=page.get_title('en'),
                page=page,
                slug='{}-de'.format(page.get_slug('en'))
            )

        pages = self.get_all_pages().order_by('node__path')

        # Fallbacks on
        request = self.get_request(path='/de/', language='de')
        renderer = cms_settings(request)['cms_menu_renderer']
        menu = renderer.get_menu('CMSMenu')
        nodes = menu.get_nodes(request)
        self.assertEqual(len(nodes), len(pages))

        with force_language('de'):
            # Current language is "de" but urls should still point
            # to "en" because of fallbacks.
            self.assertSequenceEqual(
                [node.get_absolute_url() for node in nodes],
                [page.get_absolute_url('en', fallback=False) for page in pages],
            )

        # Fallbacks off
        request = self.get_request(path='/de/', language='de')
        lang_settings = copy.deepcopy(get_cms_setting('LANGUAGES'))
        lang_settings[1][1]['hide_untranslated'] = True

        with self.settings(CMS_LANGUAGES=lang_settings):
            renderer = cms_settings(request)['cms_menu_renderer']
            menu = renderer.get_menu('CMSMenu')
            nodes = menu.get_nodes(request)
            self.assertEqual(len(nodes), 0)

        for page in Page.objects.drafts().order_by('node__path'):
            page.publish('de')

        # Fallbacks on
        # This time however, the "de" translations are published.
        request = self.get_request(path='/de/', language='de')
        renderer = cms_settings(request)['cms_menu_renderer']
        menu = renderer.get_menu('CMSMenu')
        nodes = menu.get_nodes(request)
        self.assertEqual(len(nodes), len(pages))

        with force_language('de'):
            self.assertSequenceEqual(
                [node.get_absolute_url() for node in nodes],
                [page.get_absolute_url('de', fallback=False) for page in pages],
            )

        # Fallbacks off
        request = self.get_request(path='/de/', language='de')

        with self.settings(CMS_LANGUAGES=lang_settings):
            renderer = cms_settings(request)['cms_menu_renderer']
            menu = renderer.get_menu('CMSMenu')
            nodes = menu.get_nodes(request)

            with force_language('de'):
                self.assertSequenceEqual(
                    [node.get_absolute_url() for node in nodes],
                    [page.get_absolute_url('de', fallback=False) for page in pages],
                )

    def test_show_menu(self):
        root = self.get_page(1)
        context = self.get_context(page=root)
        # test standard show_menu
        tpl = Template("{% load menu_tags %}{% show_menu %}")
        tpl.render(context)
        nodes = context['children']
        self.assertEqual(len(nodes), 2)
        self.assertEqual(nodes[0].selected, True)
        self.assertEqual(nodes[0].sibling, False)
        self.assertEqual(nodes[0].descendant, False)
        self.assertEqual(nodes[0].children[0].descendant, True)
        self.assertEqual(nodes[0].children[0].children[0].descendant, True)
        self.assertEqual(nodes[0].get_absolute_url(), self.get_pages_root())
        self.assertEqual(nodes[1].get_absolute_url(), self.get_page(4).get_absolute_url())
        self.assertEqual(nodes[1].sibling, True)
        self.assertEqual(nodes[1].selected, False)

    def test_show_menu_num_queries(self):
        context = self.get_context()
        # test standard show_menu
        with self.assertNumQueries(5):
            """
            The queries should be:
                get all page nodes
                get all page permissions
                get all titles
                get the menu cache key
                set the menu cache key
            """
            tpl = Template("{% load menu_tags %}{% show_menu %}")
            tpl.render(context)

    def test_show_menu_cache_key_leak(self):
        context = self.get_context()
        tpl = Template("{% load menu_tags %}{% show_menu %}")
        self.assertEqual(CacheKey.objects.count(), 0)
        tpl.render(context)
        self.assertEqual(CacheKey.objects.count(), 1)
        tpl.render(context)
        self.assertEqual(CacheKey.objects.count(), 1)

    def test_menu_nodes_request_page_takes_precedence(self):
        """
        Tests a condition where the user requests a draft page
        but the page object on the request is a public page.
        This can happen when the user has no permissions to edit
        the requested draft page.
        """
        public_page = self.get_page(1)
        draft_page = public_page.publisher_public
        edit_on_path = draft_page.get_absolute_url() + '?%s' % get_cms_setting('CMS_TOOLBAR_URL__EDIT_ON')

        with self.login_user_context(self.get_superuser()):
            context = self.get_context(path=edit_on_path, page=public_page)
            context['request'].session['cms_edit'] = True
            Template("{% load menu_tags %}{% show_menu %}").render(context)
        # All nodes should be public nodes because the request page is public
        nodes = [node for node in context['children']]
        node_ids = [node.id for node in nodes]
        page_count = Page.objects.public().filter(pk__in=node_ids).count()
        self.assertEqual(len(node_ids), page_count, msg='Not all pages in the public menu are public')
        self.assertEqual(nodes[0].selected, True)

    def test_menu_cache_draft_only(self):
        # Tests that the cms uses a separate cache for draft & live
        public_page = self.get_page(1)
        draft_page = public_page.publisher_public
        edit_on_path = draft_page.get_absolute_url() + '?%s' % get_cms_setting('CMS_TOOLBAR_URL__EDIT_ON')
        edit_off_path = public_page.get_absolute_url() + '?%s' % get_cms_setting('CMS_TOOLBAR_URL__EDIT_OFF')
        superuser = self.get_superuser()

        # Prime the public menu cache
        with self.login_user_context(superuser):
            context = self.get_context(path=edit_off_path, page=public_page)
            context['request'].session['cms_edit'] = False
            Template("{% load menu_tags %}{% show_menu %}").render(context)

        # This should prime the draft menu cache
        with self.login_user_context(superuser):
            context = self.get_context(path=edit_on_path, page=draft_page)
            context['request'].session['cms_edit'] = True
            Template("{% load menu_tags %}{% show_menu %}").render(context)

        # All nodes should be draft nodes
        node_ids = [node.id for node in context['children']]
        page_count = Page.objects.drafts().filter(pk__in=node_ids).count()

        self.assertEqual(len(node_ids), page_count, msg='Not all pages in the draft menu are draft')

    def test_menu_cache_live_only(self):
        # Tests that the cms uses a separate cache for draft & live
        public_page = self.get_page(1)
        draft_page = public_page.publisher_public
        edit_on_path = draft_page.get_absolute_url() + '?%s' % get_cms_setting('CMS_TOOLBAR_URL__EDIT_ON')
        edit_off_path = public_page.get_absolute_url() + '?preview&%s' % get_cms_setting('CMS_TOOLBAR_URL__EDIT_OFF')
        superuser = self.get_superuser()

        # Prime the draft menu cache
        with self.login_user_context(superuser):
            context = self.get_context(path=edit_on_path, page=draft_page)
            context['request'].session['cms_edit'] = True
            Template("{% load menu_tags %}{% show_menu %}").render(context)

        # This should prime the public menu cache
        with self.login_user_context(superuser):
            context = self.get_context(path=edit_off_path, page=public_page)
            context['request'].session['cms_edit'] = False
            context['request'].session['cms_preview'] = True
            Template("{% load menu_tags %}{% show_menu %}").render(context)

        # All nodes should be public nodes
        node_ids = [node.id for node in context['children']]
        page_count = Page.objects.public().filter(pk__in=node_ids).count()

        self.assertEqual(len(node_ids), page_count, msg='Not all pages in the public menu are public')

    def test_menu_cache_respects_database_keys(self):
        public_page = self.get_page(1)

        # Prime the public menu cache
        context = self.get_context(path=public_page.get_absolute_url(), page=public_page)
        context.update(cms_settings(context['request']))
        context['request'].session['cms_edit'] = False

        # Prime the cache
        with self.assertNumQueries(5):
            # The queries should be:
            #     get all page nodes
            #     get all page permissions
            #     get all titles
            #     get the menu cache key
            #     set the menu cache key
            Template("{% load menu_tags %}{% show_menu %}").render(context)

        # One new CacheKey should have been created
        self.assertEqual(CacheKey.objects.count(), 1)

        # Because its cached, only one query is made to the db
        context.update(cms_settings(context['request']))
        with self.assertNumQueries(1):
            # The queries should be:
            #     get the menu cache key
            Template("{% load menu_tags %}{% show_menu %}").render(context)

        # Delete the current cache key but don't touch the cache
        CacheKey.objects.all().delete()

        # The menu should be recalculated
        context.update(cms_settings(context['request']))
        with self.assertNumQueries(5):
            # The queries should be:
            #     check if cache key exists
            #     get all page nodes
            #     get all page permissions
            #     get all title objects
            #     set the menu cache key
            Template("{% load menu_tags %}{% show_menu %}").render(context)

    def test_menu_keys_duplicate_clear(self):
        """
        Tests that the menu clears all keys, including duplicates.
        """
        CacheKey.objects.create(language="fr", site=1, key="a")
        CacheKey.objects.create(language="fr", site=1, key="a")

        self.assertEqual(CacheKey.objects.count(), 2)
        MenuRenderer = get_cms_setting('CMS_MENU_RENDERER')
        MenuRenderer.clear_caches(site_id=1, language='fr')
        self.assertEqual(CacheKey.objects.count(), 0)

    def test_only_active_tree(self):
        context = self.get_context(page=self.get_page(1))
        # test standard show_menu
        tpl = Template("{% load menu_tags %}{% show_menu 0 100 0 100 %}")
        tpl.render(context)
        nodes = context['children']
        self.assertEqual(len(nodes[1].children), 0)
        self.assertEqual(len(nodes[0].children), 1)
        self.assertEqual(len(nodes[0].children[0].children), 1)

        page_4 = self.get_page(4)
        context = self.get_context(path=page_4.get_absolute_url(), page=page_4)
        tpl = Template("{% load menu_tags %}{% show_menu 0 100 0 100 %}")
        tpl.render(context)
        nodes = context['children']
        self.assertEqual(len(nodes[1].children), 1)
        self.assertEqual(len(nodes[0].children), 0)

    def test_only_one_active_level(self):
        context = self.get_context(page=self.get_page(1))
        # test standard show_menu
        tpl = Template("{% load menu_tags %}{% show_menu 0 100 0 1 %}")
        tpl.render(context)
        nodes = context['children']
        self.assertEqual(len(nodes[1].children), 0)
        self.assertEqual(len(nodes[0].children), 1)
        self.assertEqual(len(nodes[0].children[0].children), 0)

    def test_only_level_zero(self):
        context = self.get_context()
        # test standard show_menu
        tpl = Template("{% load menu_tags %}{% show_menu 0 0 0 0 %}")
        tpl.render(context)
        nodes = context['children']
        for node in nodes:
            self.assertEqual(len(node.children), 0)

    def test_only_level_one(self):
        site = get_current_site()
        context = self.get_context()
        # test standard show_menu
        tpl = Template("{% load menu_tags %}{% show_menu 1 1 100 100 %}")
        tpl.render(context)
        nodes = context['children']
        level_2_public_pages = Page.objects.public().filter(node__depth=2, node__site=site)
        self.assertEqual(len(nodes), level_2_public_pages.count())
        for node in nodes:
            self.assertEqual(len(node.children), 0)

    def test_only_level_one_active(self):
        context = self.get_context(page=self.get_page(1))
        # test standard show_menu
        tpl = Template("{% load menu_tags %}{% show_menu 1 1 0 100 %}")
        tpl.render(context)
        nodes = context['children']
        self.assertEqual(len(nodes), 1)
        self.assertEqual(nodes[0].descendant, True)
        self.assertEqual(len(nodes[0].children), 0)

    def test_level_zero_and_one(self):
        context = self.get_context()
        # test standard show_menu
        tpl = Template("{% load menu_tags %}{% show_menu 0 1 100 100 %}")
        tpl.render(context)
        nodes = context['children']
        self.assertEqual(len(nodes), 2)
        for node in nodes:
            self.assertEqual(len(node.children), 1)

    def test_show_submenu(self):
        context = self.get_context(page=self.get_page(1))
        # test standard show_menu
        tpl = Template("{% load menu_tags %}{% show_sub_menu %}")
        tpl.render(context)
        nodes = context['children']
        self.assertEqual(nodes[0].descendant, True)
        self.assertEqual(len(nodes), 1)
        self.assertEqual(len(nodes[0].children), 1)

        tpl = Template("{% load menu_tags %}{% show_sub_menu 1  %}")
        tpl.render(context)
        nodes = context['children']
        self.assertEqual(len(nodes), 1)
        self.assertEqual(len(nodes[0].children), 0)

        page_3 = self.get_page(3)
        context = self.get_context(path=page_3.get_absolute_url(), page=page_3)
        tpl = Template("{% load menu_tags %}{% show_sub_menu 100 1 %}")
        tpl.render(context)
        nodes = context["children"]
        # P3 is the selected node
        self.assertFalse(nodes[0].selected)
        self.assertTrue(nodes[0].children[0].selected)
        # top level node should be P2
        self.assertEqual(nodes[0].get_absolute_url(), self.get_page(2).get_absolute_url())
        # should include P3 as well
        self.assertEqual(len(nodes[0].children), 1)

        page_2 = self.get_page(2)
        context = self.get_context(path=page_2.get_absolute_url(), page=page_2)
        tpl = Template("{% load menu_tags %}{% show_sub_menu 100 0 %}")
        tpl.render(context)
        nodes = context["children"]
        # P1 should be in the nav
        self.assertEqual(nodes[0].get_absolute_url(), self.get_page(1).get_absolute_url())
        # P2 is selected
        self.assertTrue(nodes[0].children[0].selected)

    def test_show_submenu_template_root_level_none(self):
        root = self.get_page(1)
        context = self.get_context(path=root.get_absolute_url(), page=root)
        tpl = Template("{% load menu_tags %}{% show_sub_menu 100 None 1 %}")
        tpl.render(context)
        nodes = context["children"]
        # First node is P2 (P1 children) thus not selected
        self.assertFalse(nodes[0].selected)
        # nephew limit of 1, so only P2 is the nodes list
        self.assertEqual(len(nodes), 1)
        # P3 is a child of P2, but not in nodes list
        self.assertTrue(nodes[0].children)

    def test_show_breadcrumb(self):
        page_3 = self.get_page(3)
        context = self.get_context(path=self.get_page(3).get_absolute_url(), page=page_3)
        tpl = Template("{% load menu_tags %}{% show_breadcrumb %}")
        tpl.render(context)
        nodes = context['ancestors']
        self.assertEqual(len(nodes), 3)
        tpl = Template("{% load menu_tags %}{% show_breadcrumb 1 %}")
        tpl.render(context)
        nodes = context['ancestors']
        self.assertEqual(len(nodes), 2)
        context = self.get_context()
        tpl = Template("{% load menu_tags %}{% show_breadcrumb %}")
        tpl.render(context)
        nodes = context['ancestors']
        self.assertEqual(len(nodes), 1)
        tpl = Template("{% load menu_tags %}{% show_breadcrumb 1 %}")
        tpl.render(context)
        nodes = context['ancestors']
        self.assertEqual(len(nodes), 0)

        page1 = self.get_page(1)
        page1.in_navigation = False
        page1.save()
        page2 = self.get_page(2)
        context = self.get_context(path=page2.get_absolute_url(), page=page2)
        tpl = Template("{% load menu_tags %}{% show_breadcrumb %}")
        tpl.render(context)
        nodes = context['ancestors']
        self.assertEqual(len(nodes), 2)
        self.assertEqual(nodes[0].get_absolute_url(), self.get_pages_root())
        self.assertEqual(isinstance(nodes[0], NavigationNode), True)
        self.assertEqual(nodes[1].get_absolute_url(), page2.get_absolute_url())

    def test_language_chooser(self):
        # test simple language chooser with default args
        lang_settings = copy.deepcopy(get_cms_setting('LANGUAGES'))
        lang_settings[1][0]['public'] = False
        with self.settings(CMS_LANGUAGES=lang_settings):
            context = self.get_context(path=self.get_page(3).get_absolute_url())
            tpl = Template("{% load menu_tags %}{% language_chooser %}")
            tpl.render(context)
            self.assertEqual(len(context['languages']), 3)
            # try a different template and some different args
            tpl = Template("{% load menu_tags %}{% language_chooser 'menu/test_language_chooser.html' %}")
            tpl.render(context)
            self.assertEqual(context['template'], 'menu/test_language_chooser.html')
            tpl = Template("{% load menu_tags %}{% language_chooser 'short' 'menu/test_language_chooser.html' %}")
            tpl.render(context)
            self.assertEqual(context['template'], 'menu/test_language_chooser.html')
            for lang in context['languages']:
                self.assertEqual(*lang)

    def test_language_chooser_all_for_staff(self):
        """
        Language chooser should show all configured languages
        on the current site if the user is staff.
        """
        superuser = self.get_superuser()
        lang_settings = copy.deepcopy(get_cms_setting('LANGUAGES'))
        # DE is marked as public False
        lang_settings[1][1]['public'] = False
        # FR is marked as public False
        lang_settings[1][2]['public'] = False

        with self.settings(CMS_LANGUAGES=lang_settings):
            with self.login_user_context(superuser):
                context = self.get_context(path=self.get_page(3).get_absolute_url())
                Template("{% load menu_tags %}{% language_chooser %}").render(context)
                self.assertEqual(len(context['languages']), 5)
                self.assertSequenceEqual(
                    sorted(lang[0] for lang in context['languages']),
                    ['de', 'en', 'es-mx', 'fr', 'pt-br']
                )

    def test_language_chooser_public_for_anon(self):
        """
        Language chooser should only show public configured languages
        on the current site if the user is anon.
        """
        # PT-BR is already set to public False
        lang_settings = copy.deepcopy(get_cms_setting('LANGUAGES'))
        # DE is marked as public False
        lang_settings[1][1]['public'] = False
        # FR is marked as public False
        lang_settings[1][2]['public'] = False

        with self.settings(CMS_LANGUAGES=lang_settings):
            context = self.get_context(path=self.get_page(3).get_absolute_url())
            Template("{% load menu_tags %}{% language_chooser %}").render(context)
            self.assertEqual(len(context['languages']), 2)
            self.assertSequenceEqual(
                sorted(lang[0] for lang in context['languages']),
                ['en', 'es-mx']
            )

    def test_page_language_url(self):
        path = self.get_page(3).get_absolute_url()
        context = self.get_context(path=path)
        tpl = Template("{%% load menu_tags %%}{%% page_language_url '%s' %%}" % 'en')
        url = tpl.render(context)
        self.assertEqual(url, "%s" % path)

    def test_show_menu_below_id(self):
        page2 = self.get_page(2)
        page2.reverse_id = "hello"
        page2.save()
        page2 = self.reload(page2)
        self.assertEqual(page2.reverse_id, "hello")
        page5 = self.get_page(5)
        context = self.get_context(path=page5.get_absolute_url())
        tpl = Template("{% load menu_tags %}{% show_menu_below_id 'hello' %}")
        tpl.render(context)
        nodes = context['children']
        self.assertEqual(len(nodes), 1)
        page3_url = self.get_page(3).get_absolute_url()
        self.assertEqual(nodes[0].get_absolute_url(), page3_url)
        page2.in_navigation = False
        page2.save()
        context = self.get_context(path=page5.get_absolute_url())
        tpl = Template("{% load menu_tags %}{% show_menu_below_id 'hello' %}")
        tpl.render(context)
        nodes = context['children']
        self.assertEqual(len(nodes), 1)
        self.assertEqual(nodes[0].get_absolute_url(), page3_url)

    def test_unpublished(self):
        page2 = self.get_page(2)
        page2.title_set.update(published=False)
        context = self.get_context()
        tpl = Template("{% load menu_tags %}{% show_menu %}")
        tpl.render(context)
        nodes = context['children']
        self.assertEqual(len(nodes), 2)
        self.assertEqual(len(nodes[0].children), 0)

    def test_home_not_in_menu(self):
        page1 = self.get_page(1)
        page1.in_navigation = False
        page1.save()
        page4 = self.get_page(4)
        page4.in_navigation = False
        page4.save()
        context = self.get_context()
        tpl = Template("{% load menu_tags %}{% show_menu 0 100 100 100 %}")
        tpl.render(context)
        nodes = context['children']
        self.assertEqual(len(nodes), 1)
        self.assertEqual(nodes[0].get_absolute_url(), self.get_page(2).get_absolute_url())
        self.assertEqual(nodes[0].children[0].get_absolute_url(), self.get_page(3).get_absolute_url())
        page4 = self.get_page(4)
        page4.in_navigation = True
        page4.save()
        MenuRenderer = get_cms_setting('CMS_MENU_RENDERER')
        MenuRenderer.clear_all_caches()
        context = self.get_context()
        tpl = Template("{% load menu_tags %}{% show_menu 0 100 100 100 %}")
        tpl.render(context)
        nodes = context['children']
        self.assertEqual(len(nodes), 2)

    def test_show_submenu_from_non_menu_page(self):
        """
        Here's the structure bit we're interested in:

        + P6 (not in menu)
          + P7
          + P8

        When we render P6, there should be a menu entry for P7 and P8 if the
        tag parameters are "1 XXX XXX XXX"
        """
        page6 = self.get_page(6)
        context = self.get_context(page6.get_absolute_url(), page=page6)
        tpl = Template("{% load menu_tags %}{% show_menu 1 100 0 1 %}")
        tpl.render(context)
        nodes = context['children']
        number_of_p6_children = page6.get_child_pages().filter(in_navigation=True).count()
        self.assertEqual(len(nodes), number_of_p6_children)

        page7 = self.get_page(7)
        context = self.get_context(page7.get_absolute_url(), page=page7)
        tpl = Template("{% load menu_tags %}{% show_menu 1 100 0 1 %}")
        tpl.render(context)
        nodes = context['children']
        self.assertEqual(len(nodes), number_of_p6_children)

        tpl = Template("{% load menu_tags %}{% show_menu 2 100 0 1 %}")
        tpl.render(context)
        nodes = context['children']
        number_of_p7_children = page7.get_child_pages().filter(in_navigation=True).count()
        self.assertEqual(len(nodes), number_of_p7_children)

    def test_show_breadcrumb_invisible(self):
        # Must use the drafts to find the parent when calling create_page
        parent = Page.objects.drafts().get(title_set__title='P3')
        invisible_page = create_page("invisible", "nav_playground.html", "en",
            parent=parent, published=True, in_navigation=False)
        context = self.get_context(
            path=invisible_page.get_absolute_url(),
            page=invisible_page.publisher_public,
        )
        tpl = Template("{% load menu_tags %}{% show_breadcrumb %}")
        tpl.render(context)
        nodes = context['ancestors']
        self.assertEqual(len(nodes), 3)
        tpl = Template("{% load menu_tags %}{% show_breadcrumb 0 'menu/breadcrumb.html' 1 %}")
        tpl.render(context)
        nodes = context['ancestors']
        self.assertEqual(len(nodes), 3)
        tpl = Template("{% load menu_tags %}{% show_breadcrumb 0 'menu/breadcrumb.html' 0 %}")
        tpl.render(context)
        nodes = context['ancestors']
        self.assertEqual(len(nodes), 4)


class MenuTests(BaseMenuTest):

    def test_build_nodes_inner_for_worst_case_menu(self):
        '''
            Tests the worst case scenario

            node5
             node4
              node3
               node2
                node1
        '''
        node1 = NavigationNode('Test1', '/test1/', 1, 2)
        node2 = NavigationNode('Test2', '/test2/', 2, 3)
        node3 = NavigationNode('Test3', '/test3/', 3, 4)
        node4 = NavigationNode('Test4', '/test4/', 4, 5)
        node5 = NavigationNode('Test5', '/test5/', 5, None)

        menu_class_name = 'Test'
        nodes = [node1, node2, node3, node4, node5, ]
        len_nodes = len(nodes)

        final_list = _build_nodes_inner_for_one_menu(nodes, menu_class_name)
        self.assertEqual(len(final_list), len_nodes)

        self.assertEqual(node1.parent, node2)
        self.assertEqual(node2.parent, node3)
        self.assertEqual(node3.parent, node4)
        self.assertEqual(node4.parent, node5)
        self.assertEqual(node5.parent, None)

        self.assertEqual(node1.children, [])
        self.assertEqual(node2.children, [node1])
        self.assertEqual(node3.children, [node2])
        self.assertEqual(node4.children, [node3])
        self.assertEqual(node5.children, [node4])

    def test_build_nodes_inner_for_circular_menu(self):
        '''
        TODO:
            To properly handle this test we need to have a circular dependency
            detection system.
            Go nuts implementing it :)
        '''
        pass

    def test_build_nodes_inner_for_broken_menu(self):
        '''
            Tests a broken menu tree (non-existing parent)

            node5
             node4
              node3

            <non-existant>
             node2
              node1
        '''
        node1 = NavigationNode('Test1', '/test1/', 1, 2)
        node2 = NavigationNode('Test2', '/test2/', 2, 12)
        node3 = NavigationNode('Test3', '/test3/', 3, 4)
        node4 = NavigationNode('Test4', '/test4/', 4, 5)
        node5 = NavigationNode('Test5', '/test5/', 5, None)

        menu_class_name = 'Test'
        nodes = [node1, node2, node3, node4, node5, ]

        final_list = _build_nodes_inner_for_one_menu(nodes, menu_class_name)
        self.assertEqual(len(final_list), 3)
        self.assertFalse(node1 in final_list)
        self.assertFalse(node2 in final_list)

        self.assertEqual(node1.parent, None)
        self.assertEqual(node2.parent, None)
        self.assertEqual(node3.parent, node4)
        self.assertEqual(node4.parent, node5)
        self.assertEqual(node5.parent, None)

        self.assertEqual(node1.children, [])
        self.assertEqual(node2.children, [])
        self.assertEqual(node3.children, [])
        self.assertEqual(node4.children, [node3])
        self.assertEqual(node5.children, [node4])

    def test_utils_mark_descendants(self):
        tree_nodes, flat_nodes = self._get_nodes()
        mark_descendants(tree_nodes)
        for node in flat_nodes:
            self.assertTrue(node.descendant, node)

    def test_utils_find_selected(self):
        tree_nodes, flat_nodes = self._get_nodes()
        node = flat_nodes[0]
        selected = find_selected(tree_nodes)
        self.assertEqual(selected, node)
        selected = find_selected([])
        self.assertEqual(selected, None)

    def test_utils_cut_levels(self):
        tree_nodes, flat_nodes = self._get_nodes()
        self.assertEqual(cut_levels(tree_nodes, 1), [flat_nodes[1]])

    def test_empty_menu(self):
        context = self.get_context()
        tpl = Template("{% load menu_tags %}{% show_menu 0 100 100 100 %}")
        tpl.render(context)
        nodes = context['children']
        self.assertEqual(len(nodes), 0)

    def test_render_menu_with_invalid_language(self):
        """
        When rendering the menu, always fallback to a configured
        language on the current site.
        """
        # Refs - https://github.com/divio/django-cms/issues/6179
        site_2 = Site.objects.create(id=2, name='example-2.com', domain='example-2.com')
        de_defaults = {
            'site': site_2,
            'template': 'nav_playground.html',
            'language': 'de',
        }
        fr_defaults = {
            'site': site_2,
            'template': 'nav_playground.html',
            'language': 'fr',
        }
        create_page('DE-P1', published=True, in_navigation=True, **de_defaults)
        create_page('DE-P2', published=True, in_navigation=True, **de_defaults)
        create_page('DE-P3', published=True, in_navigation=True, **de_defaults)
        create_page('FR-P1', published=True, in_navigation=True, **fr_defaults)
        create_page('FR-P2', published=True, in_navigation=True, **fr_defaults)

        with self.settings(SITE_ID=2):
            request = self.get_request('/en/')
            context = Context()
            context['request'] = request
            context.update(cms_settings(request))
            tpl = Template("{% load menu_tags %}{% show_menu 0 100 100 100 %}")
            tpl.render(context)
            nodes = context['children']
            self.assertEqual(len(nodes), 5)
            self.assertEqual(nodes[0].title, 'DE-P1')
            self.assertEqual(nodes[0].get_absolute_url(), '/de/de-p1/')
            self.assertEqual(nodes[1].title, 'DE-P2')
            self.assertEqual(nodes[1].get_absolute_url(), '/de/de-p2/')
            self.assertEqual(nodes[2].title, 'DE-P3')
            self.assertEqual(nodes[2].get_absolute_url(), '/de/de-p3/')
            self.assertEqual(nodes[3].title, 'FR-P1')
            self.assertEqual(nodes[3].get_absolute_url(), '/fr/fr-p1/')
            self.assertEqual(nodes[4].title, 'FR-P2')
            self.assertEqual(nodes[4].get_absolute_url(), '/fr/fr-p2/')

        menu_pool.clear(site_id=2)

        with self.settings(SITE_ID=2):
            request = self.get_request('/en/de-p2/')
            context = Context()
            context['request'] = request
            context.update(cms_settings(request))
            tpl = Template("{% load menu_tags %}{% show_menu 0 100 100 100 %}")
            tpl.render(context)
            nodes = context['children']
            self.assertEqual(len(nodes), 5)
            self.assertEqual(nodes[0].title, 'DE-P1')
            self.assertEqual(nodes[0].get_absolute_url(), '/de/de-p1/')
            self.assertEqual(nodes[1].title, 'DE-P2')
            self.assertEqual(nodes[1].get_absolute_url(), '/de/de-p2/')
            self.assertEqual(nodes[2].title, 'DE-P3')
            self.assertEqual(nodes[2].get_absolute_url(), '/de/de-p3/')
            self.assertEqual(nodes[3].title, 'FR-P1')
            self.assertEqual(nodes[3].get_absolute_url(), '/fr/fr-p1/')
            self.assertEqual(nodes[4].title, 'FR-P2')
            self.assertEqual(nodes[4].get_absolute_url(), '/fr/fr-p2/')

    def test_render_menu_with_invalid_language_and_page(self):
        """
        This tests an edge-case where the user requests a
        language not configure for the current site
        while having pages on the current site with unconfigured
        translations.
        """
        # Refs - https://github.com/divio/django-cms/issues/6179
        site_2 = Site.objects.create(id=2, name='example-2.com', domain='example-2.com')
        de_defaults = {
            'site': site_2,
            'template': 'nav_playground.html',
            'language': 'de',
            'in_navigation': True,
        }
        nl_defaults = {
            'template': 'nav_playground.html',
            'in_navigation': True,
        }
        create_page('DE-P1', published=True, **de_defaults)
        create_page('DE-P2', published=True, **de_defaults)
        create_page('DE-P3', published=True, **de_defaults)

        # The nl language is not configured for the current site
        # as a result, we have to create the pages manually.
        nl_page_1 = Page(**nl_defaults)
        nl_page_1.set_tree_node(site=site_2, target=None)
        nl_page_1.save()
        nl_page_1.title_set.create(
            language='nl',
            title='NL-P1',
            slug='nl-p1',
        )
        nl_page_1.publish('nl')

        nl_page_2 = Page(**nl_defaults)
        nl_page_2.set_tree_node(site=site_2, target=None)
        nl_page_2.save()
        nl_page_2.title_set.create(
            language='nl',
            title='NL-P2',
            slug='nl-p2',
        )
        nl_page_2.publish('nl')
        create_title('fr', 'FR-P2', nl_page_2)
        nl_page_2.publish('fr')

        with self.settings(SITE_ID=2):
            request = self.get_request('/en/')
            context = Context()
            context['request'] = request
            context.update(cms_settings(request))
            tpl = Template("{% load menu_tags %}{% show_menu 0 100 100 100 %}")
            tpl.render(context)
            nodes = context['children']
            self.assertEqual(len(nodes), 4)
            self.assertEqual(nodes[0].title, 'DE-P1')
            self.assertEqual(nodes[0].get_absolute_url(), '/de/de-p1/')
            self.assertEqual(nodes[1].title, 'DE-P2')
            self.assertEqual(nodes[1].get_absolute_url(), '/de/de-p2/')
            self.assertEqual(nodes[2].title, 'DE-P3')
            self.assertEqual(nodes[2].get_absolute_url(), '/de/de-p3/')
            self.assertEqual(nodes[3].title, 'FR-P2')
            self.assertEqual(nodes[3].get_absolute_url(), '/fr/fr-p2/')

        menu_pool.clear(site_id=2)

        with self.settings(SITE_ID=2):
            request = self.get_request('/en/de-p2/')
            context = Context()
            context['request'] = request
            context.update(cms_settings(request))
            tpl = Template("{% load menu_tags %}{% show_menu 0 100 100 100 %}")
            tpl.render(context)
            nodes = context['children']
            self.assertEqual(len(nodes), 4)
            self.assertEqual(nodes[0].title, 'DE-P1')
            self.assertEqual(nodes[0].get_absolute_url(), '/de/de-p1/')
            self.assertEqual(nodes[1].title, 'DE-P2')
            self.assertEqual(nodes[1].get_absolute_url(), '/de/de-p2/')
            self.assertEqual(nodes[2].title, 'DE-P3')
            self.assertEqual(nodes[2].get_absolute_url(), '/de/de-p3/')
            self.assertEqual(nodes[3].title, 'FR-P2')
            self.assertEqual(nodes[3].get_absolute_url(), '/fr/fr-p2/')

    def test_render_menu_with_invalid_language_and_no_fallbacks(self):
        """
        The requested language is valid but there's no page
        with it and the user has disabled all fallbacks.
        The cms should render only nodes for the requested language.
        """
        defaults = {
            'template': 'nav_playground.html',
            'language': 'de',
        }
        create_page('DE-P1', published=True, in_navigation=True, **defaults)
        create_page('DE-P2', published=True, in_navigation=True, **defaults)
        create_page('DE-P3', published=True, in_navigation=True, **defaults)

        lang_settings = copy.deepcopy(get_cms_setting('LANGUAGES'))
        lang_settings[1][0]['fallbacks'] = []
        lang_settings[1][1]['fallbacks'] = []

        with self.settings(CMS_LANGUAGES=lang_settings):
            request = self.get_request('/en/')
            context = Context()
            context['request'] = request
            context.update(cms_settings(request))
            tpl = Template("{% load menu_tags %}{% show_menu 0 100 100 100 %}")
            tpl.render(context)
            nodes = context['children']
            self.assertEqual(len(nodes), 0)

        menu_pool.clear(site_id=1)

        with self.settings(CMS_LANGUAGES=lang_settings):
            request = self.get_request('/en/de-p2/')
            context = Context()
            context['request'] = request
            context.update(cms_settings(request))
            tpl = Template("{% load menu_tags %}{% show_menu 0 100 100 100 %}")
            tpl.render(context)
            nodes = context['children']
            self.assertEqual(len(nodes), 0)


@override_settings(CMS_PERMISSION=False)
class AdvancedSoftrootTests(SoftrootFixture, CMSTestCase):
    """
    Tree in fixture (as taken from issue 662):

        top
            root
                aaa
                    111
                        ccc
                            ddd
                    222
                bbb
                    333
                    444

    In the fixture, all pages are "in_navigation", "published" and
    NOT-"soft_root".

    What is a soft root?

        If a page is a soft root, it becomes the root page in the menu if
        we are currently on or under that page.

        If we are above that page, the children of this page are not shown.
    """

    def tearDown(self):
        Page.objects.all().delete()
<<<<<<< HEAD
        MenuRenderer = get_cms_setting('CMS_MENU_RENDERER')
        MenuRenderer.clear_all_caches()
=======
        menu_pool.clear(all=True)
        super(AdvancedSoftrootTests, self).tearDown()
>>>>>>> 764acb34

    def get_page(self, name):
        return Page.objects.public().get(title_set__slug=name)

    def assertTreeQuality(self, a, b, *attrs):
        """
        Checks that the node-lists a and b are the same for attrs.

        This is recursive over the tree
        """
        msg = '%r != %r with %r, %r' % (len(a), len(b), a, b)
        self.assertEqual(len(a), len(b), msg)
        for n1, n2 in zip(a, b):
            for attr in attrs:
                a1 = getattr(n1, attr)
                a2 = getattr(n2, attr)
                msg = '%r != %r with %r, %r (%s)' % (a1, a2, n1, n2, attr)
                self.assertEqual(a1, a2, msg)
            self.assertTreeQuality(n1.children, n2.children)

    def test_top_not_in_nav(self):
        """
        top: not in navigation

        tag: show_menu 0 100 0 100

        context shared: current page is aaa
        context 1: root is NOT a softroot
        context 2: root IS a softroot

        expected result: the two node-trees should be equal
        """
        top = self.get_page('top')
        top.in_navigation = False
        top.save()
        aaa = self.get_page('aaa')
        # root is NOT a soft root
        context = self.get_context(aaa.get_absolute_url())
        tpl = Template("{% load menu_tags %}{% show_menu 0 100 0 100 %}")
        tpl.render(context)
        hard_root = context['children']
        # root IS a soft root
        root = self.get_page('root')
        root.soft_root = True
        root.save()
        aaa = self.get_page('aaa')
        context = self.get_context(aaa.get_absolute_url())
        tpl = Template("{% load menu_tags %}{% show_menu 0 100 0 100 %}")
        tpl.render(context)
        soft_root = context['children']
        # assert the two trees are equal in terms of 'level' and 'title'
        self.assertTreeQuality(hard_root, soft_root, 'level', 'title')

    def test_menu_tree_without_soft_root(self):
        """
        tag: show_menu 0 100 0 100

        expected result 1:
            0:top
               1:root
                  2:aaa
                     3:111
                        4:ccc
                           5:ddd
                     3:222
                  2:bbb
        """
        aaa = self.get_page('aaa')
        # root is NOT a soft root
        context = self.get_context(aaa.get_absolute_url(), page=aaa)
        tpl = Template("{% load menu_tags %}{% show_menu 0 100 0 100 %}")
        tpl.render(context)
        hard_root = context['children']
        mock_tree = [
            AttributeObject(title='top', level=0, children=[
                AttributeObject(title='root', level=1, children=[
                    AttributeObject(title='aaa', level=2, children=[
                        AttributeObject(title='111', level=3, children=[
                            AttributeObject(title='ccc', level=4, children=[
                                AttributeObject(title='ddd', level=5, children=[])
                            ])
                        ]),
                        AttributeObject(title='222', level=3, children=[])
                    ]),
                    AttributeObject(title='bbb', level=2, children=[])
                ])
            ])
        ]
        self.assertTreeQuality(hard_root, mock_tree)

    def test_menu_tree_with_soft_root(self):
        """
        tag: show_menu 0 100 0 100

        expected result 2:
            0:root
               1:aaa
                  2:111
                     3:ccc
                        4:ddd
                  2:222
               1:bbb
        """
        # root IS a soft root
        root = self.get_page('root')
        root.soft_root = True
        root.save()
        aaa = self.get_page('aaa')
        context = self.get_context(aaa.get_absolute_url(), page=aaa)
        tpl = Template("{% load menu_tags %}{% show_menu 0 100 0 100 %}")
        tpl.render(context)
        soft_root = context['children']
        mock_tree = [
            AttributeObject(title='root', level=0, children=[
                AttributeObject(title='aaa', level=1, children=[
                    AttributeObject(title='111', level=2, children=[
                        AttributeObject(title='ccc', level=3, children=[
                            AttributeObject(title='ddd', level=4, children=[])
                        ])
                    ]),
                    AttributeObject(title='222', level=2, children=[])
                ]),
                AttributeObject(title='bbb', level=1, children=[])
            ])
        ]
        self.assertTreeQuality(soft_root, mock_tree, 'title', 'level')


class ShowSubMenuCheck(SubMenusFixture, BaseMenuTest):
    """
    Tree from fixture:

        + P1
        | + P2
        |   + P3
        + P4
        | + P5
        + P6
          + P7 (not in menu)
          + P8
    """
    def test_show_submenu(self):
        page = self.get_page(6)
        subpage = self.get_page(8)
        context = self.get_context(page.get_absolute_url(), page=page)
        # test standard show_menu
        tpl = Template("{% load menu_tags %}{% show_sub_menu %}")
        tpl.render(context)
        nodes = context['children']
        self.assertEqual(len(nodes), 1)
        self.assertEqual(nodes[0].id, subpage.pk)

    def test_show_submenu_num_queries(self):
        page = self.get_page(6)
        subpage = self.get_page(8)
        context = self.get_context(page.get_absolute_url(), page=page)

        # test standard show_menu
        with self.assertNumQueries(5):
            """
            The queries should be:
                get all page nodes
                get all page permissions
                get all titles
                get the menu cache key
                set the menu cache key
            """
            tpl = Template("{% load menu_tags %}{% show_sub_menu %}")
            tpl.render(context)
            nodes = context['children']
            self.assertEqual(len(nodes), 1)
            self.assertEqual(nodes[0].id, subpage.pk)


class ShowMenuBelowIdTests(BaseMenuTest):
    """
    Test for issue 521

    Build the following tree:

        A
        |-B
          |-C
          \-D (not in nav)
    """
    def test_not_in_navigation(self):
        a = create_page('A', 'nav_playground.html', 'en', published=True,
                        in_navigation=True, reverse_id='a')
        b = create_page('B', 'nav_playground.html', 'en', parent=a,
                       published=True, in_navigation=True)
        c = create_page('C', 'nav_playground.html', 'en', parent=b,
                        published=True, in_navigation=True)
        create_page('D', 'nav_playground.html', 'en', parent=self.reload(b),
                    published=True, in_navigation=False)
        context = self.get_context(a.get_absolute_url())
        tpl = Template("{% load menu_tags %}{% show_menu_below_id 'a' 0 100 100 100 %}")
        tpl.render(context)
        nodes = context['children']
        self.assertEqual(len(nodes), 1, nodes)
        node = nodes[0]
        self.assertEqual(node.id, b.publisher_public.id)
        children = node.children
        self.assertEqual(len(children), 1, repr(children))
        child = children[0]
        self.assertEqual(child.id, c.publisher_public.id)

    def test_menu_beyond_soft_root(self):
        """
        Test for issue 4107

        Build the following tree:

            A
            |-B (soft_root)
              |-C
        """
        stdkwargs = {
            'template': 'nav_playground.html',
            'language': 'en',
            'published': True,
            'in_navigation': True,
        }
        a = create_page('A', reverse_id='a', **stdkwargs)
        a_public = a.publisher_public
        b = create_page('B', parent=a, soft_root=True, **stdkwargs)
        b_public = b.publisher_public
        c = create_page('C', parent=b, **stdkwargs)
        c_public = c.publisher_public

        context = self.get_context(a.get_absolute_url(), page=a_public)
        tpl = Template("{% load menu_tags %}{% show_menu 0 100 100 100 %}")
        tpl.render(context)
        nodes = context['children']
        # check whole menu
        self.assertEqual(len(nodes), 1)
        a_node = nodes[0]
        self.assertEqual(a_node.id, a.publisher_public.pk)  # On A, show from A
        self.assertEqual(len(a_node.children), 1)
        b_node = a_node.children[0]
        self.assertEqual(b_node.id, b.publisher_public.pk)
        self.assertEqual(len(b_node.children), 1)
        c_node = b_node.children[0]
        self.assertEqual(c_node.id, c.publisher_public.pk)
        self.assertEqual(len(c_node.children), 0)

        context = self.get_context(b.get_absolute_url(), page=b_public)
        tpl = Template("{% load menu_tags %}{% show_menu 0 100 100 100 %}")
        tpl.render(context)
        nodes = context['children']
        # check whole menu
        self.assertEqual(len(nodes), 1)
        b_node = nodes[0]
        self.assertEqual(b_node.id, b.publisher_public.pk)  # On B, show from B
        self.assertEqual(len(b_node.children), 1)
        c_node = b_node.children[0]
        self.assertEqual(c_node.id, c.publisher_public.pk)
        self.assertEqual(len(c_node.children), 0)

        context = self.get_context(c.get_absolute_url(), page=c_public)
        tpl = Template("{% load menu_tags %}{% show_menu 0 100 100 100 %}")
        tpl.render(context)
        nodes = context['children']
        # check whole menu
        self.assertEqual(len(nodes), 1)
        b_node = nodes[0]
        self.assertEqual(b_node.id, b.publisher_public.pk)  # On C, show from B
        self.assertEqual(len(b_node.children), 1)
        c_node = b_node.children[0]
        self.assertEqual(c_node.id, c.publisher_public.pk)
        self.assertEqual(len(c_node.children), 0)

        context = self.get_context(a.get_absolute_url(), page=a_public)
        tpl = Template("{% load menu_tags %}{% show_menu_below_id 'a' 0 100 100 100 %}")
        tpl.render(context)
        nodes = context['children']
        # check whole menu
        self.assertEqual(len(nodes), 1)
        b_node = nodes[0]
        self.assertEqual(b_node.id, b.publisher_public.pk)  # On A, show from B (since below A)
        self.assertEqual(len(b_node.children), 1)
        c_node = b_node.children[0]
        self.assertEqual(c_node.id, c.publisher_public.pk)
        self.assertEqual(len(c_node.children), 0)

        context = self.get_context(b.get_absolute_url(), page=b_public)
        tpl = Template("{% load menu_tags %}{% show_menu_below_id 'a' 0 100 100 100 %}")
        tpl.render(context)
        nodes = context['children']
        # check whole menu
        self.assertEqual(len(nodes), 1)
        b_node = nodes[0]
        self.assertEqual(b_node.id, b.publisher_public.pk)  # On B, show from B (since below A)
        self.assertEqual(len(b_node.children), 1)
        c_node = b_node.children[0]
        self.assertEqual(c_node.id, c.publisher_public.pk)
        self.assertEqual(len(c_node.children), 0)

        context = self.get_context(c.get_absolute_url(), page=c_public)
        tpl = Template("{% load menu_tags %}{% show_menu_below_id 'a' 0 100 100 100 %}")
        tpl.render(context)
        nodes = context['children']
        # check whole menu
        self.assertEqual(len(nodes), 1)
        b_node = nodes[0]
        self.assertEqual(b_node.id, b.publisher_public.pk)  # On C, show from B (since below A)
        self.assertEqual(len(b_node.children), 1)
        c_node = b_node.children[0]
        self.assertEqual(c_node.id, c.publisher_public.pk)
        self.assertEqual(len(c_node.children), 0)

    def test_not_in_navigation_num_queries(self):
        """
        Test for issue 521

        Build the following tree:

            A
            |-B
              |-C
              \-D (not in nav)
        """
        a = create_page('A', 'nav_playground.html', 'en', published=True,
                        in_navigation=True, reverse_id='a')
        b = create_page('B', 'nav_playground.html', 'en', parent=a,
                        published=True, in_navigation=True)
        c = create_page('C', 'nav_playground.html', 'en', parent=b,
                        published=True, in_navigation=True)
        create_page('D', 'nav_playground.html', 'en', parent=self.reload(b),
                    published=True, in_navigation=False)

        with LanguageOverride('en'):
            context = self.get_context(a.get_absolute_url())
            with self.assertNumQueries(5):
                """
                The queries should be:
                    get all page nodes
                    get all page permissions
                    get all titles
                    get the menu cache key
                    set the menu cache key
                """
                # Actually seems to run:
                tpl = Template("{% load menu_tags %}{% show_menu_below_id 'a' 0 100 100 100 %}")
                tpl.render(context)
            nodes = context['children']
            self.assertEqual(len(nodes), 1, nodes)
            node = nodes[0]
            self.assertEqual(node.id, b.publisher_public.id)
            children = node.children
            self.assertEqual(len(children), 1, repr(children))
            child = children[0]
            self.assertEqual(child.id, c.publisher_public.id)

    def test_menu_in_soft_root(self):
        """
        Test for issue 3504

        Build the following tree:

            A
            |-B
            C (soft_root)
        """
        a = create_page('A', 'nav_playground.html', 'en', published=True,
                        in_navigation=True, reverse_id='a')
        b = create_page('B', 'nav_playground.html', 'en', parent=a,
                       published=True, in_navigation=True)
        c = create_page('C', 'nav_playground.html', 'en', published=True,
                        in_navigation=True, soft_root=True)
        context = self.get_context(a.get_absolute_url())
        tpl = Template("{% load menu_tags %}{% show_menu_below_id 'a' %}")
        tpl.render(context)
        nodes = context['children']
        self.assertEqual(len(nodes), 1)
        node = nodes[0]
        self.assertEqual(node.id, b.publisher_public.id)
        context = self.get_context(c.get_absolute_url())
        tpl = Template("{% load menu_tags %}{% show_menu_below_id 'a' %}")
        tpl.render(context)
        nodes = context['children']
        self.assertEqual(len(nodes), 1)
        node = nodes[0]
        self.assertEqual(node.id, b.publisher_public.id)


@override_settings(
    CMS_PERMISSION=True,
    CMS_PUBLIC_FOR='staff',
)
class ViewPermissionMenuTests(CMSTestCase):

    def setUp(self):
        self.page = create_page('page', 'nav_playground.html', 'en')
        self.pages = [self.page]
        self.user = self.get_standard_user()
        self.site = get_current_site()

    def get_request(self, user=None):
        attrs = {
            'user': user or AnonymousUser(),
            'REQUEST': {},
            'POST': {},
            'GET': {},
            'session': {},
        }
        return type('Request', (object,), attrs)

    def test_public_for_all_staff(self):
        request = self.get_request(self.user)
        request.user.is_staff = True
        with self.assertNumQueries(4):
            """
            The queries are:
            User permissions
            Content type
            GlobalPagePermission query
            PagePermission count query
            """
            pages = get_visible_nodes(request, self.pages, self.site)
            self.assertEqual(pages, self.pages)

    @override_settings(CMS_PUBLIC_FOR='all')
    def test_public_for_all(self):
        request = self.get_request(self.user)

        with self.assertNumQueries(4):
            """
            The queries are:
            User permissions
            Content type
            GlobalPagePermission query
            PagePermission query for affected pages
            """
            pages = get_visible_nodes(request, self.pages, self.site)
            self.assertEqual(pages, self.pages)

    @override_settings(CMS_PUBLIC_FOR='all')
    def test_unauthed(self):
        request = self.get_request()
        with self.assertNumQueries(1):
            """
            The query is:
            PagePermission query for affected pages
            """
            pages = get_visible_nodes(request, self.pages, self.site)
            self.assertEqual(pages, self.pages)

    def test_authed_basic_perm(self):
        self.user.user_permissions.add(Permission.objects.get(codename='view_page'))
        request = self.get_request(self.user)

        with self.assertNumQueries(2):
            """
            The queries are:
            User permissions
            Content type
            """
            pages = get_visible_nodes(request, self.pages, self.site)
            self.assertEqual(pages, self.pages)

    def test_authed_no_access(self):
        request = self.get_request(self.user)

        with self.assertNumQueries(4):
            """
            The queries are:
            View Permission Calculation Query
            GlobalpagePermission query for user
            User permissions
            Content type
            """
            pages = get_visible_nodes(request, self.pages, self.site)
            self.assertEqual(pages, [])

    def test_unauthed_no_access(self):
        request = self.get_request()

        with self.assertNumQueries(0):
            nodes = get_visible_nodes(request, self.pages, self.site)
            self.assertEqual(nodes, [])

    def test_page_permissions(self):
        request = self.get_request(self.user)
        PagePermission.objects.create(can_view=True, user=self.user, page=self.page)

        with self.assertNumQueries(4):
            """
            The queries are:
            PagePermission query for affected pages
            User permissions
            Content type
            GlobalpagePermission query for user
            """
            pages = get_visible_nodes(request, self.pages, self.site)
            self.assertEqual(pages, self.pages)

    def test_page_permissions_view_groups(self):
        group = Group.objects.create(name='testgroup')
        self.user.groups.add(group)
        request = self.get_request(self.user)
        PagePermission.objects.create(can_view=True, group=group, page=self.page)

        with self.assertNumQueries(5):
            """
            The queries are:
            PagePermission query for affected pages
            User permissions
            Content type
            GlobalpagePermission query for user
            Group query via PagePermission
            """
            pages = get_visible_nodes(request, self.pages, self.site)
            self.assertEqual(pages, self.pages)

    def test_global_permission(self):
        GlobalPagePermission.objects.create(can_view=True, user=self.user)
        request = self.get_request(self.user)
        group = Group.objects.create(name='testgroup')
        PagePermission.objects.create(can_view=True, group=group, page=self.page)

        with self.assertNumQueries(3):
            """
            The queries are:
            User permissions
            Content type
            GlobalpagePermission query for user
            """
            pages = get_visible_nodes(request, self.pages, self.site)
            self.assertEqual(pages, self.pages)


@override_settings(
    CMS_PERMISSION=True,
    CMS_PUBLIC_FOR='all',
)
class PublicViewPermissionMenuTests(CMSTestCase):

    def setUp(self):
        """
        Create this published hierarchy:
        A
        B1     B2
        C1 C2  C3 C4
        """
        l = 'nav_playground.html'
        kw = dict(published=True, in_navigation=True)
        a = create_page('a', l, 'en', **kw)
        b1 = create_page('b1', l, 'en', parent=a, **kw)
        b2 = create_page('b2', l, 'en', parent=a, **kw)
        c1 = create_page('c1', l, 'en', parent=b1, **kw)
        c2 = create_page('c2', l, 'en', parent=b1, **kw)
        c3 = create_page('c3', l, 'en', parent=b2, **kw)
        c4 = create_page('c4', l, 'en', parent=b2, **kw)
        self.pages = [a, b1, c1, c2, b2, c3, c4] # tree order
        self.site = get_current_site()

        self.user = self._create_user("standard", is_staff=False, is_superuser=False)
        self.other = self._create_user("other", is_staff=False, is_superuser=False)
        PagePermission.objects.create(page=b1, user=self.user, can_view=True,
                                      grant_on=ACCESS_PAGE_AND_DESCENDANTS)
        PagePermission.objects.create(page=b2, user=self.other, can_view=True,
                                      grant_on=ACCESS_PAGE_AND_DESCENDANTS)
        attrs = {
            'user': self.user,
            'REQUEST': {},
            'POST': {},
            'GET': {},
            'session': {},
        }
        self.request = type('Request', (object,), attrs)

    def test_draft_list_access(self):
        pages = get_visible_nodes(self.request, self.pages, self.site)
        pages = (
            Page
            .objects
            .drafts()
            .filter(pk__in=(page.pk for page in pages))
            .values_list('title_set__title', flat=True)
        )
        self.assertSequenceEqual(sorted(pages), ['a', 'b1', 'c1', 'c2'])

    def test_draft_qs_access(self):
        pages = get_visible_nodes(self.request, Page.objects.drafts(), self.site)
        pages = (
            Page
            .objects
            .drafts()
            .filter(pk__in=(page.pk for page in pages))
            .values_list('title_set__title', flat=True)
        )
        self.assertSequenceEqual(sorted(pages), ['a', 'b1', 'c1', 'c2'])

    def test_public_qs_access(self):
        pages = get_visible_nodes(self.request, Page.objects.public(), self.site)
        pages = (
            Page
            .objects
            .public()
            .filter(id__in=(page.pk for page in pages))
            .values_list('title_set__title', flat=True)
        )
        pages = sorted(pages)
        self.assertEqual(pages, ['a', 'b1', 'c1', 'c2'])


@override_settings(CMS_PERMISSION=False)
class SoftrootTests(CMSTestCase):
    """
    Ask evildmp/superdmp if you don't understand softroots!

    Softroot description from the docs:

        A soft root is a page that acts as the root for a menu navigation tree.

        Typically, this will be a page that is the root of a significant new
        section on your site.

        When the soft root feature is enabled, the navigation menu for any page
        will start at the nearest soft root, rather than at the real root of
        the site’s page hierarchy.

        This feature is useful when your site has deep page hierarchies (and
        therefore multiple levels in its navigation trees). In such a case, you
        usually don’t want to present site visitors with deep menus of nested
        items.

        For example, you’re on the page “Introduction to Bleeding”, so the menu
        might look like this:

            School of Medicine
                Medical Education
                Departments
                    Department of Lorem Ipsum
                    Department of Donec Imperdiet
                    Department of Cras Eros
                    Department of Mediaeval Surgery
                        Theory
                        Cures
                        Bleeding
                            Introduction to Bleeding <this is the current page>
                            Bleeding - the scientific evidence
                            Cleaning up the mess
                            Cupping
                            Leaches
                            Maggots
                        Techniques
                        Instruments
                    Department of Curabitur a Purus
                    Department of Sed Accumsan
                    Department of Etiam
                Research
                Administration
                Contact us
                Impressum

        which is frankly overwhelming.

        By making “Department of Mediaeval Surgery” a soft root, the menu
        becomes much more manageable:

            Department of Mediaeval Surgery
                Theory
                Cures
                    Bleeding
                        Introduction to Bleeding <current page>
                        Bleeding - the scientific evidence
                        Cleaning up the mess
                    Cupping
                    Leaches
                    Maggots
                Techniques
                Instruments
    """

    def test_basic_home(self):
        """
        Given the tree:

        |- Home
        | |- Projects (SOFTROOT)
        | | |- django CMS
        | | |- django Shop
        | |- People

        Expected menu when on "Home" (0 100 100 100):

        |- Home
        | |- Projects (SOFTROOT)
        | | |- django CMS
        | | |- django Shop
        | |- People
        """
        stdkwargs = {
            'template': 'nav_playground.html',
            'language': 'en',
            'published': True,
            'in_navigation': True,
        }
        home = create_page("Home", **stdkwargs)
        projects = create_page("Projects", parent=home, soft_root=True, **stdkwargs)
        djangocms = create_page("django CMS", parent=projects, **stdkwargs)
        djangoshop = create_page("django Shop", parent=projects, **stdkwargs)
        people = create_page("People", parent=home, **stdkwargs)
        # On Home
        context = self.get_context(home.get_absolute_url())
        tpl = Template("{% load menu_tags %}{% show_menu 0 100 100 100 %}")
        tpl.render(context)
        nodes = context['children']
        # check everything
        self.assertEqual(len(nodes), 1)
        homenode = nodes[0]
        self.assertEqual(homenode.id, home.publisher_public.pk)
        self.assertEqual(len(homenode.children), 2)
        projectsnode, peoplenode = homenode.children
        self.assertEqual(projectsnode.id, projects.publisher_public.pk)
        self.assertEqual(peoplenode.id, people.publisher_public.pk)
        self.assertEqual(len(projectsnode.children), 2)
        cmsnode, shopnode = projectsnode.children
        self.assertEqual(cmsnode.id, djangocms.publisher_public.pk)
        self.assertEqual(shopnode.id, djangoshop.publisher_public.pk)
        self.assertEqual(len(cmsnode.children), 0)
        self.assertEqual(len(shopnode.children), 0)
        self.assertEqual(len(peoplenode.children), 0)

    def test_basic_projects(self):
        """
        Given the tree:

        |- Home
        | |- Projects (SOFTROOT)
        | | |- django CMS
        | | |- django Shop
        | |- People

        Expected menu when on "Projects" (0 100 100 100):

        |- Projects (SOFTROOT)
        | |- django CMS
        | |- django Shop
        """
        stdkwargs = {
            'template': 'nav_playground.html',
            'language': 'en',
            'published': True,
            'in_navigation': True,
        }
        home = create_page("Home", **stdkwargs)
        projects = create_page("Projects", parent=home, soft_root=True, **stdkwargs)
        djangocms = create_page("django CMS", parent=projects, **stdkwargs)
        djangoshop = create_page("django Shop", parent=projects, **stdkwargs)
        create_page("People", parent=home, **stdkwargs)
        # On Projects
        context = self.get_context(projects.get_absolute_url(), page=projects.publisher_public)
        tpl = Template("{% load menu_tags %}{% show_menu 0 100 100 100 %}")
        tpl.render(context)
        nodes = context['children']
        # check everything
        self.assertEqual(len(nodes), 1)
        projectsnode = nodes[0]
        self.assertEqual(projectsnode.id, projects.publisher_public.pk)
        self.assertEqual(len(projectsnode.children), 2)
        cmsnode, shopnode = projectsnode.children
        self.assertEqual(cmsnode.id, djangocms.publisher_public.pk)
        self.assertEqual(shopnode.id, djangoshop.publisher_public.pk)
        self.assertEqual(len(cmsnode.children), 0)
        self.assertEqual(len(shopnode.children), 0)

    def test_basic_djangocms(self):
        """
        Given the tree:

        |- Home
        | |- Projects (SOFTROOT)
        | | |- django CMS
        | | |- django Shop
        | |- People

        Expected menu when on "django CMS" (0 100 100 100):

        |- Projects (SOFTROOT)
        | |- django CMS
        | |- django Shop
        """
        stdkwargs = {
            'template': 'nav_playground.html',
            'language': 'en',
            'published': True,
            'in_navigation': True,
        }
        home = create_page("Home", **stdkwargs)
        projects = create_page("Projects", parent=home, soft_root=True, **stdkwargs)
        djangocms = create_page("django CMS", parent=projects, **stdkwargs)
        djangoshop = create_page("django Shop", parent=projects, **stdkwargs)
        create_page("People", parent=home, **stdkwargs)
        # On django CMS
        context = self.get_context(djangocms.get_absolute_url(), page=djangocms.publisher_public)
        tpl = Template("{% load menu_tags %}{% show_menu 0 100 100 100 %}")
        tpl.render(context)
        nodes = context['children']
        # check everything
        self.assertEqual(len(nodes), 1)
        projectsnode = nodes[0]
        self.assertEqual(projectsnode.id, projects.publisher_public.pk)
        self.assertEqual(len(projectsnode.children), 2)
        cmsnode, shopnode = projectsnode.children
        self.assertEqual(cmsnode.id, djangocms.publisher_public.pk)
        self.assertEqual(shopnode.id, djangoshop.publisher_public.pk)
        self.assertEqual(len(cmsnode.children), 0)
        self.assertEqual(len(shopnode.children), 0)

    def test_basic_people(self):
        """
        Given the tree:

        |- Home
        | |- Projects (SOFTROOT)
        | | |- django CMS
        | | |- django Shop
        | |- People

        Expected menu when on "People" (0 100 100 100):

        |- Home
        | |- Projects (SOFTROOT)
        | | |- django CMS
        | | |- django Shop
        | |- People
        """
        stdkwargs = {
            'template': 'nav_playground.html',
            'language': 'en',
            'published': True,
            'in_navigation': True,
        }
        home = create_page("Home", **stdkwargs)
        projects = create_page("Projects", parent=home, soft_root=True, **stdkwargs)
        djangocms = create_page("django CMS", parent=projects, **stdkwargs)
        djangoshop = create_page("django Shop", parent=projects, **stdkwargs)
        people = create_page("People", parent=home, **stdkwargs)
        # On People
        context = self.get_context(home.get_absolute_url())
        tpl = Template("{% load menu_tags %}{% show_menu 0 100 100 100 %}")
        tpl.render(context)
        nodes = context['children']
        # check everything
        self.assertEqual(len(nodes), 1)
        homenode = nodes[0]
        self.assertEqual(homenode.id, home.publisher_public.pk)
        self.assertEqual(len(homenode.children), 2)
        projectsnode, peoplenode = homenode.children
        self.assertEqual(projectsnode.id, projects.publisher_public.pk)
        self.assertEqual(peoplenode.id, people.publisher_public.pk)
        self.assertEqual(len(projectsnode.children), 2)
        cmsnode, shopnode = projectsnode.children
        self.assertEqual(cmsnode.id, djangocms.publisher_public.pk)
        self.assertEqual(shopnode.id, djangoshop.publisher_public.pk)
        self.assertEqual(len(cmsnode.children), 0)
        self.assertEqual(len(shopnode.children), 0)
        self.assertEqual(len(peoplenode.children), 0)<|MERGE_RESOLUTION|>--- conflicted
+++ resolved
@@ -16,7 +16,6 @@
 
 from cms.api import create_page, create_title
 from cms.cms_menus import get_visible_nodes
-from cms.context_processors import cms_settings
 from cms.models import Page, ACCESS_PAGE_AND_DESCENDANTS, Title
 from cms.models.permissionmodels import GlobalPagePermission, PagePermission
 from cms.test_utils.project.sampleapp.cms_apps import NamespacedApp, SampleApp, SampleApp2
@@ -41,7 +40,7 @@
         nodes = [node1, node2, node3, node4, node5]
         tree = _build_nodes_inner_for_one_menu([n for n in nodes], "test")
         request = self.get_request(path)
-        renderer = cms_settings(request)['cms_menu_renderer']
+        renderer = menu_pool.get_renderer(request)
         renderer.apply_modifiers(tree, request)
         return tree, nodes
 
@@ -51,8 +50,7 @@
             menu_pool.discover_menus()
         self.old_menu = menu_pool.menus
         menu_pool.menus = {'CMSMenu': self.old_menu['CMSMenu']}
-        MenuRenderer = get_cms_setting('CMS_MENU_RENDERER')
-        MenuRenderer.clear_all_caches()
+        menu_pool.clear(settings.SITE_ID)
         activate("en")
 
     def tearDown(self):
@@ -126,7 +124,7 @@
         # menus on a request basis.
 
         request_1 = self.get_request('/en/')
-        request_1_renderer = self.get_default_menu_renderer(request_1)
+        request_1_renderer = menu_pool.get_renderer(request_1)
 
         registered = menu_pool.get_registered_menus(for_rendering=False)
 
@@ -142,7 +140,7 @@
                     navigation_extenders='StaticMenu2')
 
         request_2 = self.get_request('/en/')
-        request_2_renderer = self.get_default_menu_renderer(request_2)
+        request_2_renderer = menu_pool.get_renderer(request_2)
 
         # The count should be 3 but grows to 5 because of the two published instances.
         self.assertEqual(len(request_2_renderer.menus), 5)
@@ -287,7 +285,7 @@
         self.assertEqual(response.status_code, 200)
         request = self.get_request()
 
-        renderer = cms_settings(request)['cms_menu_renderer']
+        renderer = menu_pool.get_renderer(request)
 
         # test the cms menu class
         menu = renderer.get_menu('CMSMenu')
@@ -309,7 +307,7 @@
             self.assertRedirects(response, URL_CMS_PAGE)
 
         request = self.get_request('/')
-        renderer = cms_settings(request)['cms_menu_renderer']
+        renderer = menu_pool.get_renderer(request)
         renderer.draft_mode_active = True
         renderer.get_nodes()
         self.assertEqual(CacheKey.objects.count(), 1)
@@ -322,7 +320,7 @@
             page = Title.objects.drafts().get(slug=page_data_2['slug']).page
 
         request = self.get_request('/')
-        renderer = self.get_default_menu_renderer(request)
+        renderer = menu_pool.get_renderer(request)
         renderer.draft_mode_active = True
         nodes = renderer.get_nodes()
         self.assertEqual(CacheKey.objects.count(), 1)
@@ -335,7 +333,7 @@
         page = create_page('page to move', 'nav_playground.html', 'en', published=True)
 
         request = self.get_request('/')
-        renderer = cms_settings(request)['cms_menu_renderer']
+        renderer = menu_pool.get_renderer(request)
         renderer.draft_mode_active = True
         nodes_before = renderer.get_nodes()
         index_before = [i for i, s in enumerate(nodes_before) if s.title == page.get_title()]
@@ -350,7 +348,7 @@
             self.assertEqual(CacheKey.objects.count(), 0)
 
         request = self.get_request('/')
-        renderer = cms_settings(request)['cms_menu_renderer']
+        renderer = menu_pool.get_renderer(request)
         renderer.draft_mode_active = True
         nodes_after = renderer.get_nodes()
         index_after = [i for i, s in enumerate(nodes_after) if s.title == page.get_title()]
@@ -369,7 +367,7 @@
         page = create_page('page to copy', 'nav_playground.html', 'en', published=True)
 
         request = self.get_request('/')
-        renderer = cms_settings(request)['cms_menu_renderer']
+        renderer = menu_pool.get_renderer(request)
         renderer.draft_mode_active = True
         nodes_before = renderer.get_nodes()
         self.assertEqual(CacheKey.objects.count(), 1)
@@ -388,7 +386,7 @@
             self.assertEqual(CacheKey.objects.count(), 0)
 
         request = self.get_request('/')
-        renderer = self.get_default_menu_renderer(request)
+        renderer = menu_pool.get_renderer(request)
         renderer.draft_mode_active = True
         nodes_after = renderer.get_nodes()
 
@@ -409,7 +407,7 @@
 
         # Fallbacks on
         request = self.get_request(path='/de/', language='de')
-        renderer = cms_settings(request)['cms_menu_renderer']
+        renderer = menu_pool.get_renderer(request)
         menu = renderer.get_menu('CMSMenu')
         nodes = menu.get_nodes(request)
         self.assertEqual(len(nodes), len(pages))
@@ -428,7 +426,7 @@
         lang_settings[1][1]['hide_untranslated'] = True
 
         with self.settings(CMS_LANGUAGES=lang_settings):
-            renderer = cms_settings(request)['cms_menu_renderer']
+            renderer = menu_pool.get_renderer(request)
             menu = renderer.get_menu('CMSMenu')
             nodes = menu.get_nodes(request)
             self.assertEqual(len(nodes), 0)
@@ -439,7 +437,7 @@
         # Fallbacks on
         # This time however, the "de" translations are published.
         request = self.get_request(path='/de/', language='de')
-        renderer = cms_settings(request)['cms_menu_renderer']
+        renderer = menu_pool.get_renderer(request)
         menu = renderer.get_menu('CMSMenu')
         nodes = menu.get_nodes(request)
         self.assertEqual(len(nodes), len(pages))
@@ -454,7 +452,7 @@
         request = self.get_request(path='/de/', language='de')
 
         with self.settings(CMS_LANGUAGES=lang_settings):
-            renderer = cms_settings(request)['cms_menu_renderer']
+            renderer = menu_pool.get_renderer(request)
             menu = renderer.get_menu('CMSMenu')
             nodes = menu.get_nodes(request)
 
@@ -586,7 +584,6 @@
 
         # Prime the public menu cache
         context = self.get_context(path=public_page.get_absolute_url(), page=public_page)
-        context.update(cms_settings(context['request']))
         context['request'].session['cms_edit'] = False
 
         # Prime the cache
@@ -603,7 +600,6 @@
         self.assertEqual(CacheKey.objects.count(), 1)
 
         # Because its cached, only one query is made to the db
-        context.update(cms_settings(context['request']))
         with self.assertNumQueries(1):
             # The queries should be:
             #     get the menu cache key
@@ -613,7 +609,6 @@
         CacheKey.objects.all().delete()
 
         # The menu should be recalculated
-        context.update(cms_settings(context['request']))
         with self.assertNumQueries(5):
             # The queries should be:
             #     check if cache key exists
@@ -631,8 +626,7 @@
         CacheKey.objects.create(language="fr", site=1, key="a")
 
         self.assertEqual(CacheKey.objects.count(), 2)
-        MenuRenderer = get_cms_setting('CMS_MENU_RENDERER')
-        MenuRenderer.clear_caches(site_id=1, language='fr')
+        menu_pool.clear(site_id=1, language='fr')
         self.assertEqual(CacheKey.objects.count(), 0)
 
     def test_only_active_tree(self):
@@ -909,8 +903,7 @@
         page4 = self.get_page(4)
         page4.in_navigation = True
         page4.save()
-        MenuRenderer = get_cms_setting('CMS_MENU_RENDERER')
-        MenuRenderer.clear_all_caches()
+        menu_pool.clear(settings.SITE_ID)
         context = self.get_context()
         tpl = Template("{% load menu_tags %}{% show_menu 0 100 100 100 %}")
         tpl.render(context)
@@ -1108,7 +1101,6 @@
             request = self.get_request('/en/')
             context = Context()
             context['request'] = request
-            context.update(cms_settings(request))
             tpl = Template("{% load menu_tags %}{% show_menu 0 100 100 100 %}")
             tpl.render(context)
             nodes = context['children']
@@ -1130,7 +1122,6 @@
             request = self.get_request('/en/de-p2/')
             context = Context()
             context['request'] = request
-            context.update(cms_settings(request))
             tpl = Template("{% load menu_tags %}{% show_menu 0 100 100 100 %}")
             tpl.render(context)
             nodes = context['children']
@@ -1197,7 +1188,6 @@
             request = self.get_request('/en/')
             context = Context()
             context['request'] = request
-            context.update(cms_settings(request))
             tpl = Template("{% load menu_tags %}{% show_menu 0 100 100 100 %}")
             tpl.render(context)
             nodes = context['children']
@@ -1217,7 +1207,6 @@
             request = self.get_request('/en/de-p2/')
             context = Context()
             context['request'] = request
-            context.update(cms_settings(request))
             tpl = Template("{% load menu_tags %}{% show_menu 0 100 100 100 %}")
             tpl.render(context)
             nodes = context['children']
@@ -1253,7 +1242,6 @@
             request = self.get_request('/en/')
             context = Context()
             context['request'] = request
-            context.update(cms_settings(request))
             tpl = Template("{% load menu_tags %}{% show_menu 0 100 100 100 %}")
             tpl.render(context)
             nodes = context['children']
@@ -1265,7 +1253,6 @@
             request = self.get_request('/en/de-p2/')
             context = Context()
             context['request'] = request
-            context.update(cms_settings(request))
             tpl = Template("{% load menu_tags %}{% show_menu 0 100 100 100 %}")
             tpl.render(context)
             nodes = context['children']
@@ -1301,13 +1288,8 @@
 
     def tearDown(self):
         Page.objects.all().delete()
-<<<<<<< HEAD
-        MenuRenderer = get_cms_setting('CMS_MENU_RENDERER')
-        MenuRenderer.clear_all_caches()
-=======
         menu_pool.clear(all=True)
         super(AdvancedSoftrootTests, self).tearDown()
->>>>>>> 764acb34
 
     def get_page(self, name):
         return Page.objects.public().get(title_set__slug=name)
