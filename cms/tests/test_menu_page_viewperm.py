--- conflicted
+++ resolved
@@ -5,16 +5,6 @@
 
 from cms.api import create_page
 from cms.cms_menus import get_visible_nodes
-<<<<<<< HEAD
-from cms.context_processors import cms_settings
-from cms.models import Page
-from cms.models import ACCESS_DESCENDANTS, ACCESS_CHILDREN, ACCESS_PAGE
-from cms.models import ACCESS_PAGE_AND_CHILDREN, ACCESS_PAGE_AND_DESCENDANTS
-from cms.models.permissionmodels import GlobalPagePermission, PagePermission
-from cms.test_utils.testcases import CMSTestCase
-from cms.utils.page_permissions import user_can_view_page
-
-=======
 from cms.models import (
     ACCESS_CHILDREN, ACCESS_DESCENDANTS, ACCESS_PAGE, ACCESS_PAGE_AND_CHILDREN,
     ACCESS_PAGE_AND_DESCENDANTS, Page,
@@ -23,7 +13,6 @@
 from cms.test_utils.testcases import CMSTestCase
 from cms.utils.page_permissions import user_can_view_page
 from menus.menu_pool import menu_pool
->>>>>>> b7a793c8
 
 __all__ = [
     'ViewPermissionTreeBugTests',
@@ -202,7 +191,7 @@
 
     def assertInMenu(self, page, user):
         request = self.get_request(user, page)
-        menu_renderer = cms_settings(request)['cms_menu_renderer']
+        menu_renderer = menu_pool.get_renderer(request)
         nodes = menu_renderer.get_nodes()
         target_url = page.get_absolute_url()
         found_in_menu = False
@@ -214,7 +203,7 @@
 
     def assertNotInMenu(self, page, user):
         request = self.get_request(user, page)
-        menu_renderer = cms_settings(request)['cms_menu_renderer']
+        menu_renderer = menu_pool.get_renderer(request)
         nodes = menu_renderer.get_nodes()
         target_url = page.get_absolute_url()
         found_in_menu = False
@@ -304,7 +293,7 @@
         request = self.get_request()
         visible_pages = get_visible_nodes(request, all_pages, self.site)
         self.assertEqual(len(all_pages), len(visible_pages))
-        menu_renderer = cms_settings(request)['cms_menu_renderer']
+        menu_renderer = menu_pool.get_renderer(request)
         nodes = menu_renderer.get_nodes()
         self.assertEqual(len(nodes), len(all_pages))
 
@@ -329,7 +318,7 @@
         urls = self.get_url_dict(all_pages)
         user = AnonymousUser()
         request = self.get_request(user, urls['/en/'])
-        menu_renderer = cms_settings(request)['cms_menu_renderer']
+        menu_renderer = menu_pool.get_renderer(request)
         nodes = menu_renderer.get_nodes()
         self.assertEqual(len(nodes), 4)
         self.assertInMenu(urls["/en/"], user)
