import io

from django.core.management import call_command
from django.test import TestCase, override_settings
<<<<<<< HEAD

from six import text_type
from six.moves import StringIO
=======
>>>>>>> 5e99e69f


class MigrationTestCase(TestCase):

    @override_settings(MIGRATION_MODULES={})
    def test_for_missing_migrations(self):
        output = io.StringIO()
        options = {
            'interactive': False,
            'dry_run': True,
            'stdout': output,
            'check_changes': True,
        }

        try:
            call_command('makemigrations', **options)
        except SystemExit as e:
            status_code = str(e)
        else:
            # the "no changes" exit code is 0
            status_code = '0'

        if status_code == '1':
            self.fail('There are missing migrations:\n {}'.format(output.getvalue()))<|MERGE_RESOLUTION|>--- conflicted
+++ resolved
@@ -2,12 +2,6 @@
 
 from django.core.management import call_command
 from django.test import TestCase, override_settings
-<<<<<<< HEAD
-
-from six import text_type
-from six.moves import StringIO
-=======
->>>>>>> 5e99e69f
 
 
 class MigrationTestCase(TestCase):
