import copy

from django.contrib.auth import get_user_model
from django.contrib.sites.models import Site
from django.test.utils import override_settings

<<<<<<< HEAD
from cms.api import create_page, create_title, publish_page, add_plugin
from cms.context_processors import cms_settings
from cms.forms.utils import update_site_and_page_choices
from cms.exceptions import LanguageError
from cms.models import Title, EmptyTitle
from cms.test_utils.testcases import (CMSTestCase,
                                      URL_CMS_PAGE_CHANGE_LANGUAGE, URL_CMS_PAGE_PUBLISH)
from cms.utils.conf import get_cms_setting
from cms.utils.conf import get_languages
=======
from cms.api import add_plugin, create_page, create_title, publish_page
from cms.exceptions import LanguageError
from cms.forms.utils import update_site_and_page_choices
from cms.models import EmptyTitle, Title
from cms.test_utils.testcases import (
    URL_CMS_PAGE_CHANGE_LANGUAGE, URL_CMS_PAGE_PUBLISH, CMSTestCase,
)
from cms.utils.conf import get_cms_setting, get_languages
from menus.menu_pool import menu_pool
>>>>>>> b7a793c8

TEMPLATE_NAME = 'tests/rendering/base.html'


def get_primary_language(current_site=None):
    """Fetch the first language of the current site settings."""
    current_site = current_site or Site.objects.get_current()
    return get_languages()[current_site.id][0]['code']


def get_secondary_language(current_site=None):
    """Fetch the other language of the current site settings."""
    current_site = current_site or Site.objects.get_current()
    return get_languages()[current_site.id][1]['code']


@override_settings(
    CMS_TEMPLATES=[
        (TEMPLATE_NAME, TEMPLATE_NAME),
        ('extra_context.html', 'extra_context.html'),
        ('nav_playground.html', 'nav_playground.html'),
    ],
)
class MultilingualTestCase(CMSTestCase):

    def test_create_page(self):
        """
        Test that a page can be created
        and that a new language can be created afterwards in the admin pages
        """

        # Create a new page

        # Use the very first language in the list of languages
        # for the current site
        current_site = Site.objects.get_current()
        TESTLANG = get_primary_language(current_site=current_site)
        page_data = self.get_new_page_data_dbfields(
            site=current_site,
            language=TESTLANG
        )

        page = create_page(**page_data)
        title = page.get_title_obj()

        # A title is set?
        self.assertTrue(bool(title))

        # Publish and unpublish the page
        page.publish(TESTLANG)

        page.unpublish(TESTLANG)
        page = page.reload()

        # Has correct title and slug after calling save()?
        self.assertEqual(page.get_title(), page_data['title'])
        self.assertEqual(page.get_slug(), page_data['slug'])
        self.assertEqual(page.placeholders.all().count(), 2)

        # Were public instances created?
        title = Title.objects.drafts().get(slug=page_data['slug'])

        # Test that it's the default language
        self.assertEqual(title.language, TESTLANG)

        # Do stuff using admin pages
        superuser = self.get_superuser()
        with self.login_user_context(superuser):

            page_data = self.get_pagedata_from_dbfields(page_data)

            # Publish page using the admin
            page_data['published'] = True
            self.client.post(URL_CMS_PAGE_CHANGE_LANGUAGE % (page.pk, TESTLANG),
                                        page_data)
            self.client.post(URL_CMS_PAGE_PUBLISH % (page.pk, TESTLANG))
            page = page.reload()
            self.assertTrue(page.is_published(TESTLANG))

            # Create a different language using the edit admin page
            # This test case is bound in actual experience...
            # pull#1604
            page_data2 = page_data.copy()
            page_data2['title'] = 'ein Titel'
            page_data2['slug'] = 'ein-slug'
            TESTLANG2 = get_secondary_language(current_site=current_site)
            page_data2['language'] = TESTLANG2

            # Ensure that the language version is not returned
            # since it does not exist
            self.assertTrue(isinstance(page.get_title_obj(language=TESTLANG2, fallback=False), EmptyTitle))

            # Now create it
            self.client.post(URL_CMS_PAGE_CHANGE_LANGUAGE % (page.pk, TESTLANG2),
                             page_data2)

            page = page.reload()

            # Test the new language version
            self.assertEqual(page.get_title(language=TESTLANG2), page_data2['title'])
            self.assertEqual(page.get_slug(language=TESTLANG2), page_data2['slug'])

            # Test the default language version (TESTLANG)
            self.assertEqual(page.get_slug(language=TESTLANG, fallback=False), page_data['slug'])
            self.assertEqual(page.get_title(language=TESTLANG, fallback=False), page_data['title'])
            self.assertEqual(page.get_slug(fallback=False), page_data['slug'])
            self.assertEqual(page.get_title(fallback=False), page_data['title'])

    def test_multilingual_page(self):
        TESTLANG = get_primary_language()
        TESTLANG2 = get_secondary_language()
        page = create_page("mlpage", "nav_playground.html", TESTLANG)
        create_title(TESTLANG2, page.get_title(), page, slug=page.get_slug())
        page.rescan_placeholders()
        page = self.reload(page)
        placeholder = page.placeholders.all()[0]
        add_plugin(placeholder, "TextPlugin", TESTLANG2, body="test")
        add_plugin(placeholder, "TextPlugin", TESTLANG, body="test")
        self.assertEqual(placeholder.get_plugins(language=TESTLANG2).count(), 1)
        self.assertEqual(placeholder.get_plugins(language=TESTLANG).count(), 1)
        user = get_user_model().objects.create_superuser('super', 'super@django-cms.org', 'super')
        page = publish_page(page, user, TESTLANG)
        page = publish_page(page, user, TESTLANG2)
        public = page.publisher_public
        placeholder = public.placeholders.all()[0]
        self.assertEqual(placeholder.get_plugins(language=TESTLANG2).count(), 1)
        self.assertEqual(placeholder.get_plugins(language=TESTLANG).count(), 1)

    def test_hide_untranslated(self):
        TESTLANG = get_primary_language()
        TESTLANG2 = get_secondary_language()
        page = create_page("mlpage-%s" % TESTLANG, "nav_playground.html", TESTLANG)
        create_title(TESTLANG2, "mlpage-%s" % TESTLANG2, page, slug=page.get_slug())
        page.publish(TESTLANG)
        page.publish(TESTLANG2)
        page2 = create_page("mlpage-2-%s" % TESTLANG, "nav_playground.html", TESTLANG, parent=page)
        page2.publish(TESTLANG)

        lang_settings = copy.deepcopy(get_cms_setting('LANGUAGES'))

        request_1 = self.get_request('/%s/' % TESTLANG, TESTLANG)
        request_2 = self.get_request('/%s/' % TESTLANG2, TESTLANG2)

        request_1_menu_renderer = cms_settings(request_1)['cms_menu_renderer']
        request_2_menu_renderer = cms_settings(request_2)['cms_menu_renderer']

        lang_settings[1][1]['hide_untranslated'] = False
        with self.settings(CMS_LANGUAGES=lang_settings):
            request_1_nodes = request_1_menu_renderer.get_menu('CMSMenu').get_nodes(request_1)
            request_2_nodes = request_2_menu_renderer.get_menu('CMSMenu').get_nodes(request_2)
            list_1 = [node.id for node in request_1_nodes]
            list_2 = [node.id for node in request_2_nodes]
            self.assertEqual(list_1, list_2)
            self.assertEqual(len(list_1), 2)

        lang_settings[1][1]['hide_untranslated'] = True
        with self.settings(CMS_LANGUAGES=lang_settings):
            request_1_nodes = request_1_menu_renderer.get_menu('CMSMenu').get_nodes(request_1)
            request_2_nodes = request_2_menu_renderer.get_menu('CMSMenu').get_nodes(request_2)
            list_1 = [node.id for node in request_1_nodes]
            list_2 = [node.id for node in request_2_nodes]
            self.assertNotEqual(list_1, list_2)
            self.assertEqual(len(list_2), 1)
            self.assertEqual(len(list_1), 2)

    def test_frontend_lang(self):
        superuser = self.get_superuser()
        lang_settings = copy.deepcopy(get_cms_setting('LANGUAGES'))
        lang_settings[1][0]['public'] = False
        with self.settings(CMS_LANGUAGES=lang_settings, LANGUAGE_CODE="en"):
            page = create_page("page1", "nav_playground.html", "en")
            create_title("de", page.get_title(), page, slug=page.get_slug())
            page2 = create_page("page2", "nav_playground.html", "en")
            create_title("de", page2.get_title(), page2, slug=page2.get_slug())
            page3 = create_page("page2", "nav_playground.html", "en")
            create_title("de", page3.get_title(), page3, slug=page3.get_slug())
            page4 = create_page("page4", "nav_playground.html", "de")
            page.publish('en')
            page.publish('de')
            page2.publish('en')
            page2.publish('de')
            page3.publish('de')
            page3.publish('en')
            page4.publish('de')

            page.set_as_homepage()

            # The "en" language is set to public -> False.
            # Because the request is to the root (homepage),
            # the page is redirected to the default language's homepage
            response = self.client.get("/en/")
            self.assertRedirects(response, '/de/')

            # Authenticated requests to a private language
            # will render the page normally as long as the language
            # is available on the page
            with self.login_user_context(superuser):
                response = self.client.get("/en/")
                self.assertEqual(response.status_code, 200)

            response = self.client.get("/en/page2/")
            self.assertEqual(response.status_code, 404)
            response = self.client.get("/de/")
            self.assertEqual(response.status_code, 200)
            response = self.client.get("/de/page2/")
            self.assertEqual(response.status_code, 200)

            # check if the admin can see non-public langs
            with self.login_user_context(self.get_superuser()):
                response = self.client.get("/en/page2/")
                self.assertEqual(response.status_code, 200)
                response = self.client.get("/en/page4/")
                self.assertEqual(response.status_code, 302)
            self.client.logout()
            response = self.client.get("/en/page4/")
            self.assertEqual(response.status_code, 404)

    def test_page_with_invalid_language_for_anon_user(self):
        site_2 = Site.objects.create(id=2, name='example-2.com', domain='example-2.com')
        self.create_homepage(
            "page",
            template='nav_playground.html',
            language="de",
            published=True,
            site=site_2,
        )
        page_2 = create_page(
            "page",
            template='nav_playground.html',
            language="de",
            published=True,
            site=site_2,
        )

        with self.settings(SITE_ID=2, LANGUAGE_CODE='en'):
            # url uses "en" as the request language
            # but the site is configured to use "de" and "fr"
            response = self.client.get('/en/')
            self.assertRedirects(response, '/de/')
            response = self.client.get('/en/%s/' % page_2.get_path('de'))
            self.assertEqual(response.status_code, 404)

    def test_page_with_invalid_language_for_auth_user(self):
        site_2 = Site.objects.create(id=2, name='example-2.com', domain='example-2.com')
        superuser = self.get_superuser()
        self.create_homepage(
            "page",
            template='nav_playground.html',
            language="de",
            published=True,
            site=site_2,
        )
        page_2 = create_page(
            "page",
            template='nav_playground.html',
            language="de",
            published=True,
            site=site_2,
        )

        with self.settings(SITE_ID=2, LANGUAGE_CODE='en'):
            with self.login_user_context(superuser):
                # url uses "en" as the request language
                # but the site is configured to use "de" and "fr"
                response = self.client.get('/en/')
                self.assertRedirects(response, '/de/')
                response = self.client.get('/en/%s/' % page_2.get_path('de'))
                self.assertEqual(response.status_code, 404)

    def test_language_fallback(self):
        """
        Test language fallbacks in details view
        """
        from cms.views import details
        p1 = create_page("page", "nav_playground.html", "en", published=True)
        p1.set_as_homepage()

        # There's no "de" translation.
        # Fallbacks are configured.
        # The cms is set to redirect on fallback.
        request = self.get_request('/de/', 'de')
        response = details(request, p1.get_path())
        self.assertEqual(response.status_code, 302)
        self.assertEqual(response['Location'], '/en/')

        # There's no "de" translation.
        # There's no fallbacks configured.
        lang_settings = copy.deepcopy(get_cms_setting('LANGUAGES'))
        lang_settings[1][0]['fallbacks'] = []
        lang_settings[1][1]['fallbacks'] = []

        with self.settings(CMS_LANGUAGES=lang_settings):
            response = self.client.get("/de/")
            self.assertEqual(response.status_code, 404)

        # There's no "de" translation.
        # Fallbacks are configured.
        # The cms is set to render in place instead of redirecting
        # to the fallback.
        lang_settings = copy.deepcopy(get_cms_setting('LANGUAGES'))
        lang_settings[1][0]['redirect_on_fallback'] = False
        lang_settings[1][1]['redirect_on_fallback'] = False

        with self.settings(CMS_LANGUAGES=lang_settings):
            response = self.client.get("/de/")
            self.assertRedirects(response, '/en/')

    def test_publish_status(self):
        p1 = create_page("page", "nav_playground.html", "en", published=True)
        public = p1.get_public_object()
        draft = p1.get_draft_object()
        self.assertEqual(set(public.get_languages()), set(('en',)))
        self.assertEqual(set(public.get_published_languages()), set(('en',)))
        self.assertEqual(set(draft.get_languages()), set(('en',)))
        self.assertEqual(set(draft.get_published_languages()), set(('en',)))

        p1 = create_title('de', 'page de', p1).page
        public = p1.get_public_object()
        draft = p1.get_draft_object()
        self.assertEqual(set(public.get_languages()), set(('en',)))
        self.assertEqual(set(public.get_published_languages()), set(('en',)))
        self.assertEqual(set(draft.get_languages()), set(('en', 'de')))
        self.assertEqual(set(draft.get_published_languages()), set(('en', 'de')))

        p1.publish('de')
        p1 = p1.reload()
        public = p1.get_public_object()
        draft = p1.get_draft_object()
        self.assertEqual(set(public.get_languages()), set(('en', 'de')))
        self.assertEqual(set(public.get_published_languages()), set(('en', 'de')))
        self.assertEqual(set(draft.get_languages()), set(('en', 'de')))
        self.assertEqual(set(draft.get_published_languages()), set(('en', 'de')))

        p1.unpublish('de')
        p1 = p1.reload()

        public = p1.get_public_object()
        draft = p1.get_draft_object()
        self.assertEqual(set(public.get_languages()), set(('en', 'de')))
        self.assertEqual(set(public.get_published_languages()), set(('en',)))
        self.assertEqual(set(draft.get_languages()), set(('en', 'de')))
        self.assertEqual(set(draft.get_published_languages()), set(('en', 'de')))

        p1.publish('de')
        p1 = p1.reload()
        p1.unpublish('en')
        p1 = p1.reload()

        public = p1.get_public_object()
        draft = p1.get_draft_object()
        self.assertEqual(set(public.get_languages()), set(('en', 'de')))
        self.assertEqual(set(public.get_published_languages()), set(('de',)))
        self.assertEqual(set(draft.get_languages()), set(('en', 'de')))
        self.assertEqual(set(draft.get_published_languages()), set(('en', 'de')))

    def test_no_english_defined(self):
        with self.settings(TEMPLATE_CONTEXT_PROCESSORS=[],
            CMS_LANGUAGES={
                1:[
                    {'code': 'de', 'name': 'German', 'public':True, 'fallbacks': []},
                ]},
            ):
            try:
                update_site_and_page_choices(language='en-us')
            except LanguageError:
                self.fail("LanguageError raised")

    def test_wrong_plugin_language(self):
        page = create_page("page", "nav_playground.html", "en", published=True)
        ph_en = page.placeholders.get(slot="body")
        add_plugin(ph_en, "TextPlugin", "en", body="I'm the first")
        title = Title(title="page", slug="page", language="ru", page=page)
        title.save()
        # add wrong plugin language
        add_plugin(ph_en, "TextPlugin", "ru", body="I'm the second")
        page.publish('en')
        endpoint = page.get_absolute_url() + '?' + get_cms_setting('CMS_TOOLBAR_URL__EDIT_ON')
        superuser = self.get_superuser()
        with self.login_user_context(superuser):
            response = self.client.get(endpoint)
            self.assertEqual(response.status_code, 200)<|MERGE_RESOLUTION|>--- conflicted
+++ resolved
@@ -4,17 +4,6 @@
 from django.contrib.sites.models import Site
 from django.test.utils import override_settings
 
-<<<<<<< HEAD
-from cms.api import create_page, create_title, publish_page, add_plugin
-from cms.context_processors import cms_settings
-from cms.forms.utils import update_site_and_page_choices
-from cms.exceptions import LanguageError
-from cms.models import Title, EmptyTitle
-from cms.test_utils.testcases import (CMSTestCase,
-                                      URL_CMS_PAGE_CHANGE_LANGUAGE, URL_CMS_PAGE_PUBLISH)
-from cms.utils.conf import get_cms_setting
-from cms.utils.conf import get_languages
-=======
 from cms.api import add_plugin, create_page, create_title, publish_page
 from cms.exceptions import LanguageError
 from cms.forms.utils import update_site_and_page_choices
@@ -24,7 +13,6 @@
 )
 from cms.utils.conf import get_cms_setting, get_languages
 from menus.menu_pool import menu_pool
->>>>>>> b7a793c8
 
 TEMPLATE_NAME = 'tests/rendering/base.html'
 
@@ -168,8 +156,8 @@
         request_1 = self.get_request('/%s/' % TESTLANG, TESTLANG)
         request_2 = self.get_request('/%s/' % TESTLANG2, TESTLANG2)
 
-        request_1_menu_renderer = cms_settings(request_1)['cms_menu_renderer']
-        request_2_menu_renderer = cms_settings(request_2)['cms_menu_renderer']
+        request_1_menu_renderer = menu_pool.get_renderer(request_1)
+        request_2_menu_renderer = menu_pool.get_renderer(request_2)
 
         lang_settings[1][1]['hide_untranslated'] = False
         with self.settings(CMS_LANGUAGES=lang_settings):
