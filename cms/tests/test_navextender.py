from django.conf import settings
from django.template import Template

from cms.models import Page
from cms.test_utils.fixtures.navextenders import NavextendersFixture
from cms.test_utils.testcases import CMSTestCase
from cms.test_utils.util.menu_extender import TestMenu
<<<<<<< HEAD
from cms.utils.conf import get_cms_setting
from django.conf import settings
from django.template import Template
=======
>>>>>>> b7a793c8
from menus.menu_pool import menu_pool


class NavExtenderTestCase(NavextendersFixture, CMSTestCase):

    """
    Tree from fixture:

        page1
            page2
                page3
        page4
            page5
    """

    def setUp(self):
        if not menu_pool.discovered:
            menu_pool.discover_menus()
        self.old_menu = menu_pool.menus
        menu_pool.menus = {
            'CMSMenu': self.old_menu['CMSMenu'],
            'TestMenu': TestMenu
        }

    def tearDown(self):
        menu_pool.menus = self.old_menu

    def _get_page(self, num):
        return Page.objects.get(title_set__title='page%s' % num)

    def _update_page(self, num, **stuff):
        Page.objects.filter(title_set__title='page%s' % num).update(**stuff)

    def test_menu_registration(self):
        self.assertEqual(len(menu_pool.menus), 2)
        self.assertEqual(len(menu_pool.modifiers) >= 4, True)

    def test_extenders_on_root(self):
        self._update_page(1, navigation_extenders="TestMenu")
        MenuRenderer = get_cms_setting('CMS_MENU_RENDERER')
        MenuRenderer.clear_all_caches()
        context = self.get_context()

        tpl = Template("{% load menu_tags %}{% show_menu 0 100 100 100 %}")
        tpl.render(context)
        nodes = context['children']
        self.assertEqual(len(nodes), 2)
        self.assertEqual(len(nodes[0].children), 4)
        self.assertEqual(len(nodes[0].children[3].children), 1)
        self._update_page(1, in_navigation=False)
        MenuRenderer = get_cms_setting('CMS_MENU_RENDERER')
        MenuRenderer.clear_all_caches()
        tpl = Template("{% load menu_tags %}{% show_menu %}")
        tpl.render(context)
        nodes = context['children']
        self.assertEqual(len(nodes), 5)

    def test_extenders_on_root_child(self):
        self._update_page(4, navigation_extenders="TestMenu")
        MenuRenderer = get_cms_setting('CMS_MENU_RENDERER')
        MenuRenderer.clear_all_caches()
        context = self.get_context()
        tpl = Template("{% load menu_tags %}{% show_menu 0 100 100 100 %}")
        tpl.render(context)
        nodes = context['children']
        self.assertEqual(len(nodes), 2)
        self.assertEqual(len(nodes[1].children), 4)

    def test_extenders_on_child(self):
        """
        TestMenu has 4 flat nodes
        """
        self._update_page(1, in_navigation=False)
        self._update_page(2, navigation_extenders="TestMenu")
        MenuRenderer = get_cms_setting('CMS_MENU_RENDERER')
        MenuRenderer.clear_all_caches()
        context = self.get_context()
        tpl = Template("{% load menu_tags %}{% show_menu 0 100 100 100 %}")
        tpl.render(context)
        nodes = context['children']
        self.assertEqual(len(nodes), 2)
        self.assertEqual(len(nodes[0].children), 4)
        self.assertEqual(nodes[0].children[1].get_absolute_url(), "/")

    def test_incorrect_nav_extender_in_db(self):
        self._update_page(2, navigation_extenders="SomethingWrong")
        MenuRenderer = get_cms_setting('CMS_MENU_RENDERER')
        MenuRenderer.clear_all_caches()
        context = self.get_context()
        tpl = Template("{% load menu_tags %}{% show_menu %}")
        tpl.render(context)
        nodes = context['children']
        self.assertEqual(len(nodes), 2)<|MERGE_RESOLUTION|>--- conflicted
+++ resolved
@@ -5,12 +5,6 @@
 from cms.test_utils.fixtures.navextenders import NavextendersFixture
 from cms.test_utils.testcases import CMSTestCase
 from cms.test_utils.util.menu_extender import TestMenu
-<<<<<<< HEAD
-from cms.utils.conf import get_cms_setting
-from django.conf import settings
-from django.template import Template
-=======
->>>>>>> b7a793c8
 from menus.menu_pool import menu_pool
 
 
@@ -50,8 +44,7 @@
 
     def test_extenders_on_root(self):
         self._update_page(1, navigation_extenders="TestMenu")
-        MenuRenderer = get_cms_setting('CMS_MENU_RENDERER')
-        MenuRenderer.clear_all_caches()
+        menu_pool.clear(settings.SITE_ID)
         context = self.get_context()
 
         tpl = Template("{% load menu_tags %}{% show_menu 0 100 100 100 %}")
@@ -61,8 +54,7 @@
         self.assertEqual(len(nodes[0].children), 4)
         self.assertEqual(len(nodes[0].children[3].children), 1)
         self._update_page(1, in_navigation=False)
-        MenuRenderer = get_cms_setting('CMS_MENU_RENDERER')
-        MenuRenderer.clear_all_caches()
+        menu_pool.clear(settings.SITE_ID)
         tpl = Template("{% load menu_tags %}{% show_menu %}")
         tpl.render(context)
         nodes = context['children']
@@ -70,8 +62,7 @@
 
     def test_extenders_on_root_child(self):
         self._update_page(4, navigation_extenders="TestMenu")
-        MenuRenderer = get_cms_setting('CMS_MENU_RENDERER')
-        MenuRenderer.clear_all_caches()
+        menu_pool.clear(settings.SITE_ID)
         context = self.get_context()
         tpl = Template("{% load menu_tags %}{% show_menu 0 100 100 100 %}")
         tpl.render(context)
@@ -85,8 +76,8 @@
         """
         self._update_page(1, in_navigation=False)
         self._update_page(2, navigation_extenders="TestMenu")
-        MenuRenderer = get_cms_setting('CMS_MENU_RENDERER')
-        MenuRenderer.clear_all_caches()
+        menu_pool.clear(settings.SITE_ID)
+        menu_pool.clear(settings.SITE_ID)
         context = self.get_context()
         tpl = Template("{% load menu_tags %}{% show_menu 0 100 100 100 %}")
         tpl.render(context)
@@ -97,8 +88,7 @@
 
     def test_incorrect_nav_extender_in_db(self):
         self._update_page(2, navigation_extenders="SomethingWrong")
-        MenuRenderer = get_cms_setting('CMS_MENU_RENDERER')
-        MenuRenderer.clear_all_caches()
+        menu_pool.clear(settings.SITE_ID)
         context = self.get_context()
         tpl = Template("{% load menu_tags %}{% show_menu %}")
         tpl.render(context)
