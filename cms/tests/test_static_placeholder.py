--- conflicted
+++ resolved
@@ -2,11 +2,6 @@
 from django.contrib.admin.sites import site
 from django.template import Context
 from django.template.base import Template
-<<<<<<< HEAD
-
-from six import text_type
-=======
->>>>>>> 5e99e69f
 
 from cms.api import add_plugin
 from cms.models import StaticPlaceholder, Placeholder, UserSettings
@@ -181,8 +176,4 @@
         without_code = StaticPlaceholder.objects.create(site_id=1)
 
         self.assertEqual(without_name.get_name(), without_name.code)
-<<<<<<< HEAD
-        self.assertEqual(without_code.get_name(), text_type(without_code.pk))
-=======
-        self.assertEqual(without_code.get_name(), str(without_code.pk))
->>>>>>> 5e99e69f
+        self.assertEqual(without_code.get_name(), str(without_code.pk))