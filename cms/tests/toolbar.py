--- conflicted
+++ resolved
@@ -33,13 +33,8 @@
 from cms.views import details
 
 
-<<<<<<< HEAD
 class ToolbarTestBase(SettingsOverrideTestCase):
     def get_page_request(self, page, user, path=None, edit=False, lang_code='en', disable=False):
-=======
-class ToolbarTestBase(CMSTestCase):
-    def get_page_request(self, page, user, path=None, edit=False, lang_code='en'):
->>>>>>> c52ce48c
         path = path or page and page.get_absolute_url()
         if edit:
             path += '?%s' % get_cms_setting('CMS_TOOLBAR_URL__EDIT_ON')
@@ -221,7 +216,6 @@
         self.assertFalse(request.session.get('cms_build', True))
         self.assertFalse(request.session.get('cms_edit', True))
 
-<<<<<<< HEAD
     def test_hide_toolbar_disabled(self):
         page = create_page("toolbar-page", "nav_playground.html", "en",
                            published=True)
@@ -238,7 +232,7 @@
         self.assertFalse(request.session.get('cms_toolbar_disabled'))
         toolbar = CMSToolbar(request)
         self.assertTrue(toolbar.show_toolbar)
-=======
+
     def test_show_toolbar_login_anonymous(self):
         create_page("toolbar-page", "nav_playground.html", "en", published=True)
         response = self.client.get('/en/?%s' % get_cms_setting('CMS_TOOLBAR_URL__EDIT_ON'))
@@ -258,7 +252,6 @@
             with self.login_user_context(self.get_staff()):
                 response = self.client.get('/en/admin/logout/?%s' % get_cms_setting('CMS_TOOLBAR_URL__EDIT_ON'))
                 self.assertTrue(response.status_code, 200)
->>>>>>> c52ce48c
 
     def test_show_toolbar_without_edit(self):
         page = create_page("toolbar-page", "nav_playground.html", "en",
