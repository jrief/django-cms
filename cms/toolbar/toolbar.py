--- conflicted
+++ resolved
@@ -32,11 +32,8 @@
     edit_mode_url_off = get_cms_setting('CMS_TOOLBAR_URL__EDIT_OFF')
     structure_mode_url_on = get_cms_setting('CMS_TOOLBAR_URL__BUILD')
     disable_url = get_cms_setting('CMS_TOOLBAR_URL__DISABLE')
-<<<<<<< HEAD
+    color_scheme = get_cms_setting('COLOR_SCHEME')
     modal_dialog_width = get_cms_setting('MODAL_DIALOG_WIDTH')
-=======
-    color_scheme = get_cms_setting('COLOR_SCHEME')
->>>>>>> 1fbf7b81
 
     @cached_property
     def site_language(self):
