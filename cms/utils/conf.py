import os

from functools import update_wrapper
from urllib.parse import urljoin

from django.conf import settings
from django.core.exceptions import ImproperlyConfigured
from django.utils.module_loading import import_string
from django.utils.translation import gettext_lazy as _

from cms import constants
from cms import __version__


__all__ = ['get_cms_setting']


class VERIFIED: pass  # need a unique identifier for CMS_LANGUAGES


def _load_from_file(module_path):
    """
    Load a python module from its absolute filesystem path
    """
    from imp import load_module, PY_SOURCE

    imported = None
    if module_path:
        with open(module_path, 'r') as openfile:
            imported = load_module("mod", openfile, module_path, ('imported', 'r', PY_SOURCE))
    return imported


def default(name):
    def decorator(wrapped):
        def wrapper():
            if hasattr(settings, name):
                return getattr(settings, name)
            return wrapped()

        update_wrapper(wrapper, wrapped)
        return wrapped

    return decorator


DEFAULTS = {
    'TEMPLATE_INHERITANCE': True,
    'DEFAULT_X_FRAME_OPTIONS': constants.X_FRAME_OPTIONS_INHERIT,
    'TOOLBAR_SIMPLE_STRUCTURE_MODE': True,
    'PLACEHOLDER_CONF': {},
    'PERMISSION': False,
    # Whether to use raw ID lookups for users when PERMISSION is True
    'RAW_ID_USERS': False,
    'PUBLIC_FOR': 'all',
    'APPHOOKS': [],
    'TOOLBARS': [],
    'SITE_CHOICES_CACHE_KEY': 'CMS:site_choices',
    'PAGE_CHOICES_CACHE_KEY': 'CMS:page_choices',
    'MEDIA_PATH': 'cms/',
    'PAGE_MEDIA_PATH': 'cms_page_media/',
    'TITLE_CHARACTER': '+',
    'PAGE_CACHE': True,
    'PLACEHOLDER_CACHE': True,
    'PLUGIN_CACHE': True,
    'CACHE_PREFIX': 'cms_{}_'.format(__version__),
    'PLUGIN_PROCESSORS': [],
    'PLUGIN_CONTEXT_PROCESSORS': [],
    'UNIHANDECODE_VERSION': None,
    'UNIHANDECODE_DECODERS': ['ja', 'zh', 'kr', 'vn', 'diacritic'],
    'UNIHANDECODE_DEFAULT_DECODER': 'diacritic',
    'TOOLBAR_ANONYMOUS_ON': True,
    'TOOLBAR_URL__EDIT_ON': 'edit',
    'TOOLBAR_URL__EDIT_OFF': 'edit_off',
    'TOOLBAR_URL__BUILD': 'structure',
    'TOOLBAR_URL__DISABLE': 'toolbar_off',
    'ADMIN_NAMESPACE': 'admin',
    'APP_NAME': None,
    'TOOLBAR_HIDE': False,
    'INTERNAL_IPS': [],
    'MENU_RENDERER': 'menus.menu_pool.MenuRenderer',
    'REQUEST_IP_RESOLVER': 'cms.utils.request_ip_resolvers.default_request_ip_resolver',
    'PAGE_WIZARD_DEFAULT_TEMPLATE': constants.TEMPLATE_INHERITANCE_MAGIC,
    'PAGE_WIZARD_CONTENT_PLUGIN': 'TextPlugin',
    'PAGE_WIZARD_CONTENT_PLUGIN_BODY': 'body',
    'PAGE_WIZARD_CONTENT_PLACEHOLDER': None,  # Use first placeholder it finds.
<<<<<<< HEAD
    'MODAL_DIALOG_WIDTH': 850,
=======
    'ENABLE_HELP': True,  # Adds help menu toolbar
    'EXTRA_HELP_MENU_ITEMS': (),
    'HELP_MENU_ITEMS': (
        (_('Community forum'), 'https://discourse.django-cms.org/'),
        (_('Documentation'), 'https://docs.django-cms.org/en/latest/'),
        (_('Getting started'), 'https://www.django-cms.org/en/get-started-django-cms/'),
        (_('Talk to us'), 'https://www.django-cms.org/en/support/'),
    )
>>>>>>> e56b0f84
}


def get_cache_durations():
    """
    Returns the setting: CMS_CACHE_DURATIONS or the defaults.
    """
    return getattr(settings, 'CMS_CACHE_DURATIONS', {
        'menus': 60 * 60,
        'content': 60,
        'permissions': 60 * 60,
    })


@default('CMS_MEDIA_ROOT')
def get_media_root():
    return os.path.join(settings.MEDIA_ROOT, get_cms_setting('MEDIA_PATH'))


@default('CMS_MEDIA_URL')
def get_media_url():
    return urljoin(settings.MEDIA_URL, get_cms_setting('MEDIA_PATH'))


@default('CMS_MENU_RENDERER')
def get_menu_renderer():
    menu_renderer = get_cms_setting('MENU_RENDERER')
    return import_string(menu_renderer)


@default('CMS_TOOLBAR_URL__EDIT_ON')
def get_toolbar_url__edit_on():
    return get_cms_setting('TOOLBAR_URL__EDIT_ON')


@default('CMS_TOOLBAR_URL__EDIT_OFF')
def get_toolbar_url__edit_off():
    return get_cms_setting('TOOLBAR_URL__EDIT_OFF')


@default('CMS_TOOLBAR_URL__BUILD')
def get_toolbar_url__structure():
    return get_cms_setting('TOOLBAR_URL__BUILD')


@default('CMS_TOOLBAR_URL__DISABLE')
def get_toolbar_url__disable():
    return get_cms_setting('TOOLBAR_URL__DISABLE')


def get_templates():
    if getattr(settings, 'CMS_TEMPLATES_DIR', False):
        tpldir = getattr(settings, 'CMS_TEMPLATES_DIR', False)
        # CMS_TEMPLATES_DIR can either be a string poiting to the templates directory
        # or a dictionary holding 'site: template dir' entries
        if isinstance(tpldir, dict):
            tpldir = tpldir[settings.SITE_ID]
        # We must extract the relative path of CMS_TEMPLATES_DIR to the neares
        # valid templates directory. Here we mimick what the filesystem and
        # app_directories template loaders do
        prefix = ''
        # Relative to TEMPLATE['DIRS'] for filesystem loader

        path = [template['DIRS'][0] for template in settings.TEMPLATES]

        for basedir in path:
            if tpldir.find(basedir) == 0:
                prefix = tpldir.replace(basedir + os.sep, '')
                break
        # Relative to 'templates' directory that app_directory scans
        if not prefix:
            components = tpldir.split(os.sep)
            try:
                prefix = os.path.join(*components[components.index('templates') + 1:])
            except ValueError:
                # If templates is not found we use the directory name as prefix
                # and hope for the best
                prefix = os.path.basename(tpldir)
        config_path = os.path.join(tpldir, '__init__.py')
        # Try to load templates list and names from the template module
        # If module file is not present skip configuration and just dump the filenames as templates
        if os.path.isfile(config_path):
            template_module = _load_from_file(config_path)
            templates = [(os.path.join(prefix, data[0].strip()), data[1]) for data in template_module.TEMPLATES.items()]
        else:
            templates = list((os.path.join(prefix, tpl), tpl) for tpl in os.listdir(tpldir))
    else:
        templates = list(getattr(settings, 'CMS_TEMPLATES', []))
    if get_cms_setting('TEMPLATE_INHERITANCE'):
        templates.append((constants.TEMPLATE_INHERITANCE_MAGIC, _('Inherit the template of the nearest ancestor')))
    return templates


def _ensure_languages_settings(languages):
    valid_language_keys = ['code', 'name', 'fallbacks', 'hide_untranslated', 'redirect_on_fallback', 'public']
    required_language_keys = ['code', 'name']
    simple_defaults = ['public', 'redirect_on_fallback', 'hide_untranslated']

    if not isinstance(languages, dict):
        raise ImproperlyConfigured(
            "CMS_LANGUAGES must be a dictionary with site IDs and 'default'"
            " as keys. Please check the format.")

    defaults = languages.pop('default', {})
    default_fallbacks = defaults.get('fallbacks')
    needs_fallbacks = []

    for key in defaults:
        if key not in valid_language_keys:
            raise ImproperlyConfigured("CMS_LANGUAGES has an invalid property in the default properties: %s" % key)

    for key in simple_defaults:
        if key not in defaults:
            defaults[key] = True

    for site, language_list in languages.items():
        if site != hash(site):
            raise ImproperlyConfigured(
                "CMS_LANGUAGES can only be filled with integers (site IDs) and 'default'"
                " for default values. %s is not a valid key." % site)

        for language_object in language_list:
            for required_key in required_language_keys:
                if required_key not in language_object:
                    raise ImproperlyConfigured("CMS_LANGUAGES has a language which is missing the required key %r "
                                               "in site %r" % (required_key, site))
            language_code = language_object['code']
            for key in language_object:
                if key not in valid_language_keys:
                    raise ImproperlyConfigured(
                        "CMS_LANGUAGES has invalid key %r in language %r in site %r" % (key, language_code, site)
                    )

            if 'fallbacks' not in language_object:
                if isinstance(default_fallbacks, list):
                    language_object['fallbacks'] = default_fallbacks
                else:
                    needs_fallbacks.append((site, language_object))
            for key in simple_defaults:
                if key not in language_object:
                    language_object[key] = defaults[key]

    site_fallbacks = {}
    for site, language_object in needs_fallbacks:
        if site not in site_fallbacks:
            site_fallbacks[site] = [lang['code'] for lang in languages[site] if lang['public']]
        language_object['fallbacks'] = [lang_code for lang_code in site_fallbacks[site] if
            lang_code != language_object['code']]

    languages['default'] = defaults
    languages[VERIFIED] = True  # this will be busted by @override_settings and cause a re-check

    return languages


def get_languages():
    if settings.SITE_ID != hash(settings.SITE_ID):
        raise ImproperlyConfigured(
            "SITE_ID must be an integer"
        )
    if not settings.USE_I18N:
        return _ensure_languages_settings(
            {settings.SITE_ID: [{'code': settings.LANGUAGE_CODE, 'name': settings.LANGUAGE_CODE}]})
    if settings.LANGUAGE_CODE not in dict(settings.LANGUAGES):
        raise ImproperlyConfigured(
            'LANGUAGE_CODE "%s" must have a matching entry in LANGUAGES' % settings.LANGUAGE_CODE
        )
    languages = getattr(settings, 'CMS_LANGUAGES', {
        settings.SITE_ID: [{'code': code, 'name': _(name)} for code, name in settings.LANGUAGES]
    })
    if VERIFIED in languages:
        return languages
    return _ensure_languages_settings(languages)


def get_unihandecode_host():
    host = getattr(settings, 'CMS_UNIHANDECODE_HOST', None)
    if not host:
        return host
    if host.endswith('/'):
        return host
    else:
        return host + '/'


COMPLEX = {
    'CACHE_DURATIONS': get_cache_durations,
    'MEDIA_ROOT': get_media_root,
    'MEDIA_URL': get_media_url,
    # complex because not prefixed by CMS_
    'TEMPLATES': get_templates,
    'LANGUAGES': get_languages,
    'UNIHANDECODE_HOST': get_unihandecode_host,
    'CMS_MENU_RENDERER': get_menu_renderer,
    'CMS_TOOLBAR_URL__EDIT_ON': get_toolbar_url__edit_on,
    'CMS_TOOLBAR_URL__EDIT_OFF': get_toolbar_url__edit_off,
    'CMS_TOOLBAR_URL__BUILD': get_toolbar_url__structure,
    'CMS_TOOLBAR_URL__DISABLE': get_toolbar_url__disable,
}


def get_cms_setting(name):
    if name in COMPLEX:
        return COMPLEX[name]()
    return getattr(settings, 'CMS_%s' % name, DEFAULTS[name])


def get_site_id(site):
    from django.contrib.sites.models import Site
    if isinstance(site, Site):
        return site.id
    try:
        return int(site)
    except (TypeError, ValueError):
        pass
    return settings.SITE_ID<|MERGE_RESOLUTION|>--- conflicted
+++ resolved
@@ -84,9 +84,7 @@
     'PAGE_WIZARD_CONTENT_PLUGIN': 'TextPlugin',
     'PAGE_WIZARD_CONTENT_PLUGIN_BODY': 'body',
     'PAGE_WIZARD_CONTENT_PLACEHOLDER': None,  # Use first placeholder it finds.
-<<<<<<< HEAD
     'MODAL_DIALOG_WIDTH': 850,
-=======
     'ENABLE_HELP': True,  # Adds help menu toolbar
     'EXTRA_HELP_MENU_ITEMS': (),
     'HELP_MENU_ITEMS': (
@@ -95,7 +93,6 @@
         (_('Getting started'), 'https://www.django-cms.org/en/get-started-django-cms/'),
         (_('Talk to us'), 'https://www.django-cms.org/en/support/'),
     )
->>>>>>> e56b0f84
 }
 
 
