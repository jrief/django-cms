--- conflicted
+++ resolved
@@ -44,11 +44,7 @@
 DEFAULTS = {
     'TEMPLATE_INHERITANCE': True,
     'DEFAULT_X_FRAME_OPTIONS': constants.X_FRAME_OPTIONS_INHERIT,
-<<<<<<< HEAD
     'DEFAULT_IN_NAVIGATION': True,
-    'TOOLBAR_SIMPLE_STRUCTURE_MODE': True,
-=======
->>>>>>> 1fbf7b81
     'PLACEHOLDER_CONF': {},
     'PERMISSION': False,
     # DEPRECATED: Whether to use raw ID lookups for users when PERMISSION is True
