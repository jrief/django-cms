--- conflicted
+++ resolved
@@ -5,14 +5,7 @@
 
 from django.conf import settings
 from django.core.exceptions import ImproperlyConfigured
-<<<<<<< HEAD
-from django.utils.module_loading import import_string
-from django.utils.translation import ugettext_lazy as _
-
-from six.moves.urllib.parse import urljoin
-=======
 from django.utils.translation import gettext_lazy as _
->>>>>>> 5e99e69f
 
 from cms import constants
 from cms import __version__
