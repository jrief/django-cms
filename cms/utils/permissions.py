--- conflicted
+++ resolved
@@ -1,14 +1,6 @@
 from collections import defaultdict
 from contextlib import contextmanager
-<<<<<<< HEAD
-from functools import wraps
-try:
-    from functools import lru_cache
-except ImportError:
-    from django.utils.lru_cache import lru_cache
-=======
 from functools import wraps, lru_cache
->>>>>>> 5e99e69f
 
 from threading import local
 
@@ -19,10 +11,6 @@
 from cms.constants import ROOT_USER_LEVEL, SCRIPT_USERNAME
 from cms.exceptions import NoPermissionsException
 from cms.models import GlobalPagePermission, Page, PagePermission
-<<<<<<< HEAD
-from cms.utils.compat import DJANGO_1_11
-=======
->>>>>>> 5e99e69f
 from cms.utils.compat.dj import available_attrs
 from cms.utils.conf import get_cms_setting
 from cms.utils.page import get_clean_username
