<<<<<<< HEAD
# -*- coding: utf-8 -*-
=======
>>>>>>> 5e99e69f
import hashlib

from django.core.exceptions import ImproperlyConfigured
from django.forms.models import ModelForm
from django.utils.encoding import force_text
from django.utils.functional import cached_property

from django.utils.translation import override as force_language, gettext as _

from cms.utils.conf import get_cms_setting

from six import python_2_unicode_compatible


class WizardBase:
    template_name = None

    def __init__(self, title, weight, form, model=None, template_name=None,
                 description=None, edit_mode_on_success=True):
        """
        :param title: This is used on the start form.
        :param weight: Used for determining the order of the wizards on the
                       creation form.
        :param form: The form to use.
        :param model: Required either here or in the form's Meta class. This is
                      used to determine uniqueness of the wizards, so, only one
                      wizard per model.
        :param template_name: The full-path to the template to use, if any.
        :param description: This is used on the start form.
        :param edit_mode_on_success: If true, the CMS will switch to edit mode
                                     when going to the newly created object.
        """
        # NOTE: If class attributes or properties are changed, consider updating
        # cms.templatetags.cms_wizard_tags.WizardProperty too.
        self.title = title
        self.weight = weight
        self.form = form
        self.model = model
        self.description = description
        self.edit_mode_on_success = edit_mode_on_success
        if template_name is not None:
            self.template_name = template_name


class Wizard(WizardBase):
    template_name = 'cms/wizards/create.html'
    _hash_cache = None

    @property
    def id(self):
        """
        To construct an unique ID for each wizard, we start with the module and
        class name for uniqueness, we hash it because a wizard's ID is displayed
        in the form's markup, and we'd rather not expose code paths there.
        """
        if not self._hash_cache:
            full_path = force_text(
                    ".".join([self.__module__, self.__class__.__name__])
                ).encode('utf-8')
            hash = hashlib.sha1()
            hash.update(full_path)
            self._hash_cache = hash.hexdigest()
        return self._hash_cache

    def get_title(self, **kwargs):
        """
        Return the title for this wizard. May be overridden as required.
        """
        return self.title

    def get_weight(self, **kwargs):
        """
        Return the weight for this wizard. May be overridden as required.
        """
        return self.weight

    def get_description(self, **kwargs):
        """
        Return the description for this wizard. May be overridden as required.
        """
        if self.description:
            return self.description

        model = self.get_model()
        if model:
            model_name = model._meta.verbose_name
            return _(u"Create a new %s instance.") % model_name

        return ""

    def __str__(self):
        return force_text(self.title)

    def __repr__(self):
        display = '<{module}.{class_name} id={id} object at {location}>'.format(
            module=self.__module__,
            class_name=self.__class__.__name__,
            id=self.id,
            location=hex(id(self)),
        )
        return display

    def user_has_add_permission(self, user, **kwargs):
        """
        Returns whether the given «user» has permission to add instances of this
        wizard's associated model. Can be overridden as required for more
        complex situations.

        :param user: The current user using the wizard.
        :return: True if the user should be able to use this wizard.
        """
        model = self.get_model()
        app_label = model._meta.app_label
        model_name = model.__name__.lower()
        return user.has_perm("%s.%s_%s" % (app_label, "add", model_name))

    def get_success_url(self, obj, **kwargs):
        """
        This should return the URL of the created object, «obj».
        """
        if 'language' in kwargs:
            with force_language(kwargs['language']):
                url = obj.get_absolute_url()
        else:
            url = obj.get_absolute_url()

        # Add 'edit' to GET params of URL
        if self.edit_mode_on_success:
            sep = "&" if "?" in url else "?"
            url = '{0}{1}{2}'.format(
                url, sep, get_cms_setting('CMS_TOOLBAR_URL__EDIT_ON'))
        return url

    def get_model(self):
        if self.model:
            return self.model
        if issubclass(self.form, ModelForm):
            model = self.form._meta.model
            if model:
                return model
        raise ImproperlyConfigured(u"Please set entry 'model' attribute or use "
                                   u"ModelForm subclass as a form")

    @cached_property
    def widget_attributes(self):
        return {
            'description': self.get_description(),
            'title': self.get_title(),
            'weight': self.get_weight(),
            'id': self.id,
            'form': self.form,
            'model': self.model,
            'template_name': self.template_name
        }<|MERGE_RESOLUTION|>--- conflicted
+++ resolved
@@ -1,7 +1,3 @@
-<<<<<<< HEAD
-# -*- coding: utf-8 -*-
-=======
->>>>>>> 5e99e69f
 import hashlib
 
 from django.core.exceptions import ImproperlyConfigured
@@ -12,8 +8,6 @@
 from django.utils.translation import override as force_language, gettext as _
 
 from cms.utils.conf import get_cms_setting
-
-from six import python_2_unicode_compatible
 
 
 class WizardBase:
