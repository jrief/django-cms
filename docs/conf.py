--- conflicted
+++ resolved
@@ -11,10 +11,7 @@
 # All configuration values have a default; values that are commented out serve
 # to show the default.
 
-<<<<<<< HEAD
-=======
 import cms
->>>>>>> 5e99e69f
 import datetime
 import os
 import sys
