// jshint node: true
'use strict';

// #####################################################################################################################
// #IMPORTS#
var autoprefixer = require('gulp-autoprefixer');
var gulp = require('gulp');
var gutil = require('gulp-util');
var gulpif = require('gulp-if');
var iconfont = require('gulp-iconfont');
var iconfontCss = require('gulp-iconfont-css');
var sass = require('gulp-sass');
var sourcemaps = require('gulp-sourcemaps');
var minifyCss = require('gulp-minify-css');
var jshint = require('gulp-jshint');
var jscs = require('gulp-jscs');
var concat = require('gulp-concat');
var uglify = require('gulp-uglify');
var KarmaServer = require('karma').Server;
var spawn = require('child_process').spawn;

var argv = require('minimist')(process.argv.slice(2));

// #####################################################################################################################
// #SETTINGS#
var options = {
    debug: argv.debug
};
var PROJECT_ROOT = __dirname + '/cms/static/cms';
var PROJECT_PATH = {
    js: PROJECT_ROOT + '/js',
    sass: PROJECT_ROOT + '/sass',
    css: PROJECT_ROOT + '/css',
    icons: PROJECT_ROOT + '/fonts',
    tests: __dirname + '/cms/tests/frontend'
};

var PROJECT_PATTERNS = {
    js: [
        PROJECT_PATH.js + '/modules/*.js',
        PROJECT_PATH.js + '/widgets/*.js',
        PROJECT_PATH.js + '/gulpfile.js',
        PROJECT_PATH.tests + '/**/*.js',
        '!' + PROJECT_PATH.tests + '/unit/helpers/**/*.js',
        '!' + PROJECT_PATH.tests + '/coverage/**/*.js',
        '!' + PROJECT_PATH.js + '/modules/jquery.ui.*.js',
        '!' + PROJECT_PATH.js + '/dist/*.js'
    ],
    sass: [
        PROJECT_PATH.sass + '/**/*.{scss,sass}'
    ],
    icons: [
        PROJECT_PATH.icons + '/src/*.svg'
    ]
};

/*
 * Object keys are filenames of bundles that will be compiled
 * from array of paths that are the value.
 */
var JS_BUNDLES = {
    'bundle.admin.base.min.js': [
        PROJECT_PATH.js + '/polyfills/bind.js',
        PROJECT_PATH.js + '/libs/jquery.min.js',
        PROJECT_PATH.js + '/libs/pep.js',
        PROJECT_PATH.js + '/libs/class.min.js',
        PROJECT_PATH.js + '/modules/cms.base.js'
    ],
    'bundle.admin.changeform.min.js': [
        PROJECT_PATH.js + '/modules/cms.changeform.js'
    ],
    'bundle.admin.changelist.min.js': [
        PROJECT_PATH.js + '/modules/jquery.ui.custom.js',
        PROJECT_PATH.js + '/modules/cms.changelist.js',
        PROJECT_PATH.js + '/jstree/_lib/_all.js',
        PROJECT_PATH.js + '/jstree/tree_component.js'
    ],
    'bundle.toolbar.min.js': [
        PROJECT_PATH.js + '/polyfills/bind.js',
        PROJECT_PATH.js + '/libs/jquery.min.js',
        PROJECT_PATH.js + '/libs/class.min.js',
        PROJECT_PATH.js + '/libs/pep.js',
        PROJECT_PATH.js + '/modules/jquery.ui.custom.js',
        PROJECT_PATH.js + '/modules/jquery.ui.touchpunch.js',
        PROJECT_PATH.js + '/modules/jquery.ui.nestedsortable.js',
        PROJECT_PATH.js + '/modules/cms.base.js',
        PROJECT_PATH.js + '/modules/jquery.transition.js',
        PROJECT_PATH.js + '/modules/cms.messages.js',
        PROJECT_PATH.js + '/modules/cms.modal.js',
        PROJECT_PATH.js + '/modules/cms.sideframe.js',
        PROJECT_PATH.js + '/modules/cms.clipboard.js',
        PROJECT_PATH.js + '/modules/cms.plugins.js',
        PROJECT_PATH.js + '/modules/cms.structureboard.js',
        PROJECT_PATH.js + '/modules/cms.navigation.js',
        PROJECT_PATH.js + '/modules/cms.toolbar.js',
        PROJECT_PATH.js + '/modules/cms.tooltip.js'
    ]
};

// #####################################################################################################################
// #TASKS#
gulp.task('sass', function () {
    gulp.src(PROJECT_PATTERNS.sass)
        .pipe(gulpif(options.debug, sourcemaps.init()))
        .pipe(sass())
        .on('error', function (error) {
            gutil.log(gutil.colors.red('Error (' + error.plugin + '): ' + error.messageFormatted));
        })
        .pipe(autoprefixer({
            browsers: ['last 3 versions'],
            cascade: false
        }))
        .pipe(minifyCss({
            rebase: false
        }))
        .pipe(gulpif(options.debug, sourcemaps.write()))
        .pipe(gulp.dest(PROJECT_PATH.css));
});

gulp.task('icons', function () {
    gulp.src(PROJECT_PATTERNS.icons)
    .pipe(iconfontCss({
        fontName: 'django-cms-iconfont',
        fontPath: '../fonts/',
        path: PROJECT_PATH.sass + '/libs/_iconfont.scss',
        targetPath: '../sass/components/_iconography.scss'
    }))
    .pipe(iconfont({
        fontName: 'django-cms-iconfont',
        normalize: true
    }))
    .on('glyphs', function (glyphs, options) {
        gutil.log.bind(glyphs, options);
    })
    .pipe(gulp.dest(PROJECT_PATH.icons));
});

gulp.task('lint', ['lint:javascript']);
gulp.task('lint:javascript', function () {
    // DOCS: http://jshint.com/docs/
    return gulp.src(PROJECT_PATTERNS.js)
        .pipe(jshint())
        .pipe(jscs())
        // required for jscs
        .on('error', function (error) {
            gutil.log('\n' + error.message);
            if (process.env.CI) {
                // Force the process to exit with error code
                process.exit(1);
            }
        })
        .pipe(jshint.reporter('jshint-stylish'))
        .pipe(jshint.reporter('fail'));
});

gulp.task('tests', ['tests:unit', 'tests:integration']);

// gulp tests:unit --tests=cms.base,cms.modal
gulp.task('tests:unit', function (done) {
    var server = new KarmaServer({
        configFile: PROJECT_PATH.tests + '/karma.conf.js',
        singleRun: true
    }, done);
    server.start();
});

gulp.task('tests:unit:watch', function () {
    var server = new KarmaServer({
        configFile: PROJECT_PATH.tests + '/karma.conf.js'
    });
    server.start();
});

// gulp tests:integration --tests=loginAdmin,toolbar
gulp.task('tests:integration', function (done) {
    process.env.PHANTOMJS_EXECUTABLE = './node_modules/.bin/phantomjs';

    var files = [
        'loginAdmin',
        'toolbar',
        'addFirstPage',
        'editMode',
        'sideframe',
        'createContent',
        'users',
        'addNewUser',
        'newPage',
        'pageControl',
        'switchLanguage',
        'editContent',
        'editContentTools',
        'publish',
        'logout',
        'loginToolbar',
<<<<<<< HEAD
        'disableToolbar',
        'dragndrop',
        'clipboard'
=======
        'dragndrop',
        'changeSettings',
        'disableToolbar'
>>>>>>> f22af6e1
    ];
    var pre = ['setup'];

    if (argv && argv.tests) {
        files = argv.tests.split(',');
        gutil.log('Running tests for ' + files.join(', '));
    }

    var tests = pre.concat(files).map(function (file) {
        return PROJECT_PATH.tests + '/integration/' + file + '.js';
    });

    var casperChild = spawn('./node_modules/.bin/casperjs', ['test', '--web-security=no'].concat(tests));

    casperChild.stdout.on('data', function (data) {
        gutil.log('CasperJS:', data.toString().slice(0, -1));
    });

    casperChild.on('close', function (code) {
        done(code);
    });
});

Object.keys(JS_BUNDLES).forEach(function (bundleName) {
    var bundleFiles = JS_BUNDLES[bundleName];

    gulp.task('bundle:' + bundleName, function () {
        return gulp.src(bundleFiles)
            .pipe(gulpif(options.debug, sourcemaps.init()))
            .pipe(gulpif(!options.debug, uglify({
                preserveComments: 'some'
            })))
            .pipe(concat(bundleName, {
                newLine: '\n'
            }))
            .pipe(gulpif(options.debug, sourcemaps.write()))
            .pipe(gulp.dest(PROJECT_PATH.js + '/dist/'));
    });
});
gulp.task('bundle', Object.keys(JS_BUNDLES).map(function (bundleName) {
    return 'bundle:' + bundleName;
}));

gulp.task('watch', function () {
    gulp.watch(PROJECT_PATTERNS.sass, ['sass']);
    gulp.watch(PROJECT_PATTERNS.js, ['lint']);
    Object.keys(JS_BUNDLES).forEach(function (bundleName) {
        var bundleFiles = JS_BUNDLES[bundleName];
        gulp.watch(bundleFiles, ['bundle:' + bundleName]);
    });
});

gulp.task('default', ['sass', 'lint', 'bundle', 'watch']);<|MERGE_RESOLUTION|>--- conflicted
+++ resolved
@@ -192,15 +192,10 @@
         'publish',
         'logout',
         'loginToolbar',
-<<<<<<< HEAD
+        'changeSettings',
         'disableToolbar',
         'dragndrop',
         'clipboard'
-=======
-        'dragndrop',
-        'changeSettings',
-        'disableToolbar'
->>>>>>> f22af6e1
     ];
     var pre = ['setup'];
 
