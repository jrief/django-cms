from functools import partial
from logging import getLogger

from django.contrib import messages
from django.contrib.sites.models import Site
from django.core.cache import cache
from django.core.exceptions import ValidationError
from django.urls import NoReverseMatch
from django.utils.functional import cached_property
from django.utils.module_loading import autodiscover_modules
from django.utils.translation import get_language_from_request, gettext_lazy as _
from cms.utils import get_current_site
from cms.utils.i18n import (
    get_default_language_for_site,
    is_language_prefix_patterns_used
)
from cms.utils.conf import get_cms_setting
from cms.utils.moderator import use_draft

from menus.base import Menu
from menus.exceptions import NamespaceAlreadyRegistered
from menus.models import CacheKey

logger = getLogger('menus')


def _build_nodes_inner_for_one_menu(nodes, menu_class_name):
    """
    This is an easier to test "inner loop" building the menu tree structure
    for one menu (one language, one site)
    """
    done_nodes = {}  # Dict of node.id:Node
    final_nodes = []

    # This is to prevent infinite loops - we need to compare the number of
    # times we see a specific node to "something", and for the time being,
    # it's the total number of nodes
    list_total_length = len(nodes)

    while nodes:
        # For when the node has a parent_id but we haven't seen it yet.
        # We must not append it to the final list in this case!
        should_add_to_final_list = True

        node = nodes.pop(0)

        # Increment the "seen" counter for this specific node.
        node._counter = getattr(node, '_counter', 0) + 1

        # Implicit namespacing by menu.__name__
        if not node.namespace:
            node.namespace = menu_class_name
        if node.namespace not in done_nodes:
            # We need to create the namespace dict to avoid KeyErrors
            done_nodes[node.namespace] = {}

        # If we have seen the parent_id already...
        if node.parent_id in done_nodes[node.namespace]:
            # Implicit parent namespace by menu.__name__
            if not node.parent_namespace:
                node.parent_namespace = menu_class_name
            parent = done_nodes[node.namespace][node.parent_id]
            parent.children.append(node)
            node.parent = parent
        # If it has a parent_id but we haven't seen it yet...
        elif node.parent_id:
            # We check for infinite loops here, by comparing the number of
            # times we "saw" this node to the number of nodes in the list
            if node._counter < list_total_length:
                nodes.append(node)
            # Never add this node to the final list until it has a real
            # parent (node.parent)
            should_add_to_final_list = False

        if should_add_to_final_list:
            final_nodes.append(node)
            # add it to the "seen" list
            done_nodes[node.namespace][node.id] = node
    return final_nodes


def _get_menu_class_for_instance(menu_class, instance):
    """
    Returns a new menu class that subclasses
    menu_class but is bound to instance.
    This means it sets the "instance" attribute of the class.
    """
    attrs = {'instance': instance}
    class_name = menu_class.__name__
    meta_class = type(menu_class)
    return meta_class(class_name, (menu_class,), attrs)


class MenuRenderer:
    # The main logic behind this class is to decouple
    # the singleton menu pool from the menu rendering logic.
    # By doing this we can be sure that each request has it's
    # private instance that will always have the same attributes.

    def __init__(self, pool, request):
        self.pool = pool
        # It's important this happens on init
        # because we need to make sure that a menu renderer
        # points to the same registered menus as long as the
        # instance lives.
        self.menus = pool.get_registered_menus(for_rendering=True)
        self.request = request
        if is_language_prefix_patterns_used():
            self.request_language = get_language_from_request(request, check_path=True)
        else:
            self.request_language = get_default_language_for_site(get_current_site().pk)
        self.site = Site.objects.get_current(request)

    @property
    def cache_key(self):
        prefix = get_cms_setting('CACHE_PREFIX')

        key = '%smenu_nodes_%s_%s' % (prefix, self.request_language, self.site.pk)

        if self.request.user.is_authenticated:
            key += '_%s_user' % self.request.user.pk

        if self.draft_mode_active:
            key += ':draft'
        else:
            key += ':public'
        return key

    @cached_property
    def draft_mode_active(self):
        try:
            # Under certain conditions, the request page won't match
            # the requested state.
            # For example, user requests draft page but gets public.
            _use_draft = self.request.current_page.publisher_is_draft
        except AttributeError:
            _use_draft = use_draft(self.request)
        return _use_draft

    @cached_property
    def is_cached(self):
        db_cache_key_lookup = CacheKey.objects.filter(
            key=self.cache_key,
            language=self.request_language,
            site=self.site.pk,
        )
        return db_cache_key_lookup.exists()

    def _build_nodes(self):
        """
        This is slow. Caching must be used.
        One menu is built per language and per site.

        Namespaces: they are ID prefixes to avoid node ID clashes when plugging
        multiple trees together.

        - We iterate on the list of nodes.
        - We store encountered nodes in a dict (with namespaces):
            done_nodes[<namespace>][<node's id>] = node
        - When a node has a parent defined, we lookup that parent in done_nodes
            if it's found:
                set the node as the node's parent's child (re-read this)
            else:
                the node is put at the bottom of the list
        """
        key = self.cache_key
        if self.is_cached:
            # Only use the cache if the key is present in the database.
            # This prevents a condition where keys which have been removed
            # from the database due to a change in content, are still used.
            cached_nodes = cache.get(key)
            if cached_nodes:
                return cached_nodes

        final_nodes = []
        toolbar = getattr(self.request, 'toolbar', None)

        for menu_class_name in self.menus:
            menu = self.get_menu(menu_class_name)

            try:
                nodes = menu.get_nodes(self.request)
            except NoReverseMatch:
                # Apps might raise NoReverseMatch if an apphook does not yet
                # exist, skip them instead of crashing
                nodes = []
                if toolbar and toolbar.is_staff:
                    messages.error(
                        self.request,
                        _('Menu %s cannot be loaded. Please, make sure all '
                          'its urls exist and can be resolved.') % menu_class_name
                    )
                logger.error(
                    "Menu %s could not be loaded." % menu_class_name,
                    exc_info=True
                )
            # nodes is a list of navigation nodes (page tree in cms + others)
            final_nodes += _build_nodes_inner_for_one_menu(nodes, menu_class_name)

        cache.set(key, final_nodes, get_cms_setting('CACHE_DURATIONS')['menus'])

        # No need to invalidate the internal lookup cache, just set the value directly.
        # We need to have a list of the cache keys for languages and sites that
        # span several processes - so we follow the Django way and share through
        # the database. It's still cheaper than recomputing every time!
        # This way we can selectively invalidate per-site and per-language,
        # since the cache is shared but the keys aren't
        tmp, self.__dict__['is_cached'] = CacheKey.objects.get_or_create(
            key=key, language=self.request_language, site=self.site.pk)
        return final_nodes

    def _mark_selected(self, nodes):
        for node in nodes:
            node.selected = node.is_selected(self.request)
        return nodes

    def apply_modifiers(self, nodes, namespace=None, root_id=None,
            post_cut=False, breadcrumb=False):
        if not post_cut:
            nodes = self._mark_selected(nodes)

        # Only fetch modifiers when they're needed.
        # We can do this because unlike menu classes,
        # modifiers can't change on a request basis.
        for cls in self.pool.get_registered_modifiers():
            inst = cls(renderer=self)
            nodes = inst.modify(
                self.request, nodes, namespace, root_id, post_cut, breadcrumb)
        return nodes

    def get_nodes(self, namespace=None, root_id=None, breadcrumb=False):
        nodes = self._build_nodes()
        nodes = self.apply_modifiers(
            nodes=nodes,
            namespace=namespace,
            root_id=root_id,
            post_cut=False,
            breadcrumb=breadcrumb,
        )
        return nodes

    def get_menu(self, menu_name):
        MenuClass = self.menus[menu_name]
        return MenuClass(renderer=self)

    def clear_cache(self, root_page=None):
        """
        This invalidates the cache for a given menu (site_id and language)
        """
        cache_keys = CacheKey.objects.get_keys(self.site.id, self.request_language)
        to_be_deleted = cache_keys.distinct().values_list('key', flat=True)
        if to_be_deleted:
            cache.delete_many(to_be_deleted)
            cache_keys.delete()

    @classmethod
    def clear_all_caches(cls, root_page=None):
        """
        This invalidates all caches for any site_id in any language
        """
        cache_keys = CacheKey.objects.get_keys()
        to_be_deleted = cache_keys.distinct().values_list('key', flat=True)
        if to_be_deleted:
            cache.delete_many(to_be_deleted)
            cache_keys.delete()


class MenuPool:

    def __init__(self):
        self.menus = {}
        self.modifiers = []
        self.discovered = False

    def get_renderer(self, request):
        raise NotImplementedError("This method is not required any more")
        self.discover_menus()
        # Returns a menu pool wrapper that is bound
        # to the given request and can perform
        # operations based on the given request.
        return MenuRenderer(pool=self, request=request)

    def discover_menus(self):
        if self.discovered:
            return
        autodiscover_modules('cms_menus')
        from menus.modifiers import register
        register()
        self.discovered = True

    def get_registered_menus(self, for_rendering=False):
        """
        Returns all registered menu classes.

        :param for_rendering: Flag that when True forces us to include
            all CMSAttachMenu subclasses, even if they're not attached.
        """
        self.discover_menus()
        registered_menus = {}

        for menu_class_name, menu_cls in self.menus.items():
            if isinstance(menu_cls, Menu):
                # A Menu **instance** was registered,
                # this is non-standard, but acceptable.
                menu_cls = menu_cls.__class__
            if hasattr(menu_cls, "get_instances"):
                # It quacks like a CMSAttachMenu.
                # Expand the one CMSAttachMenu into multiple classes.
                # Each class is bound to the instance the menu is attached to.
                _get_menu_class = partial(_get_menu_class_for_instance, menu_cls)

                instances = menu_cls.get_instances() or []
                for instance in instances:
                    # For each instance, we create a unique class
                    # that is bound to that instance.
                    # Doing this allows us to delay the instantiation
                    # of the menu class until it's needed.
                    # Plus we keep the menus consistent by always
                    # pointing to a class instead of an instance.
                    namespace = "{0}:{1}".format(
                        menu_class_name, instance.pk)
                    registered_menus[namespace] = _get_menu_class(instance)

                if not instances and not for_rendering:
                    # The menu is a CMSAttachMenu but has no instances,
                    # normally we'd just ignore it but it's been
                    # explicitly set that we are not rendering these menus
                    # via the (for_rendering) flag.
                    registered_menus[menu_class_name] = menu_cls
            elif hasattr(menu_cls, "get_nodes"):
                # This is another type of Menu, cannot be expanded, but must be
                # instantiated, none-the-less.
                registered_menus[menu_class_name] = menu_cls
            else:
                raise ValidationError(
                    "Something was registered as a menu, but isn't.")
        return registered_menus

    def get_registered_modifiers(self):
        return self.modifiers

<<<<<<< HEAD
=======
    def clear(self, site_id=None, language=None, all=False):
        """
        This invalidates the cache for a given menu (site_id and language)
        """
        if all:
            cache_keys = CacheKey.objects.get_keys()
        else:
            cache_keys = CacheKey.objects.get_keys(site_id, language)

        to_be_deleted = cache_keys.distinct().values_list('key', flat=True)

        if to_be_deleted:
            cache.delete_many(to_be_deleted)
            cache_keys.delete()

>>>>>>> e56b0f84
    def register_menu(self, menu_cls):
        from menus.base import Menu
        assert issubclass(menu_cls, Menu)
        if menu_cls.__name__ in self.menus:
            raise NamespaceAlreadyRegistered(
                "[{0}] a menu with this name is already registered".format(
                    menu_cls.__name__))
        # Note: menu_cls should still be the menu CLASS at this point.
        self.menus[menu_cls.__name__] = menu_cls

    def register_modifier(self, modifier_class):
        from menus.base import Modifier
        assert issubclass(modifier_class, Modifier)
        if modifier_class not in self.modifiers:
            self.modifiers.append(modifier_class)

    def get_menus_by_attribute(self, name, value):
        """
        Returns the list of menus that match the name/value criteria provided.
        """
        # Note that we are limiting the output to only single instances of any
        # specific menu class. This is to address issue (#4041) which has
        # cropped-up in 3.0.13/3.0.0.
        # By setting for_rendering to False
        # we're limiting the output to menus
        # that are registered and have instances
        # (in case of attached menus).
        menus = self.get_registered_menus(for_rendering=False)
        return sorted(list(set([(menu.__name__, menu.name)
                                for menu_class_name, menu in menus.items()
                                if getattr(menu, name, None) == value])))

    def get_nodes_by_attribute(self, nodes, name, value):
        return [node for node in nodes if node.attr.get(name, None) == value]


menu_pool = MenuPool()<|MERGE_RESOLUTION|>--- conflicted
+++ resolved
@@ -339,8 +339,6 @@
     def get_registered_modifiers(self):
         return self.modifiers
 
-<<<<<<< HEAD
-=======
     def clear(self, site_id=None, language=None, all=False):
         """
         This invalidates the cache for a given menu (site_id and language)
@@ -356,7 +354,6 @@
             cache.delete_many(to_be_deleted)
             cache_keys.delete()
 
->>>>>>> e56b0f84
     def register_menu(self, menu_cls):
         from menus.base import Menu
         assert issubclass(menu_cls, Menu)
