from django.conf import settings
from django.urls import NoReverseMatch, Resolver404, resolve, reverse

from cms.toolbar.utils import get_object_edit_url, get_object_for_language, get_object_preview_url
from cms.utils import get_current_site, get_language_from_request
from cms.utils.i18n import (
    force_language,
    get_default_language_for_site,
    get_fallback_languages,
    hide_untranslated,
    is_valid_site_language,
)


def mark_descendants(nodes):
    for node in nodes:
        node.descendant = True
        mark_descendants(node.children)


def cut_levels(nodes, level):
    """
    For cutting the nav_extender levels if you have a from_level in the navigation.
    """
    if nodes:
        if nodes[0].level == level:
            return nodes
    return sum((cut_levels(node.children, level) for node in nodes), [])


def find_selected(nodes):
    """
    Finds a selected nav_extender node
    """
    for node in nodes:
        if hasattr(node, "selected"):
            return node
        elif hasattr(node, "ancestor"):
            result = find_selected(node.children)
            if result:
                return result


def set_language_changer(request, func):
    """

    Sets a language chooser function that accepts one parameter: language
    The function should return a url in the supplied language
    normally you would want to give it the get_absolute_url function with an optional language parameter
    example:

    def get_absolute_url(self, language=None):
        reverse('product_view', args=[self.get_slug(language=language)])

    Use this function in your nav extender views that have i18n slugs.
    """
    request._language_changer = func


def language_changer_decorator(language_changer):
    """
    A decorator wrapper for set_language_changer.

        from menus.utils import language_changer_decorator

        @language_changer_decorator(function_get_language_changer_url)
        def my_view_function(request, somearg):
            pass
    """
    def _decorator(func):
        def _wrapped(request, *args, **kwargs):
            set_language_changer(request, language_changer)
            return func(request, *args, **kwargs)
        _wrapped.__name__ = func.__name__
        _wrapped.__doc__ = func.__doc__
        return _wrapped
    return _decorator


class DefaultLanguageChanger(object):
    def __init__(self, request):
        self.request = request
        self._app_path = None

    @property
    def app_path(self):
        if self._app_path is None:
            if settings.USE_I18N:
                page_path = self.get_page_path(get_language_from_request(self.request))
            else:
                page_path = self.get_page_path(settings.LANGUAGE_CODE)
            if page_path:
                self._app_path = self.request.path_info[len(page_path):]
            else:
                self._app_path = self.request.path_info
        return self._app_path

    def get_page_path(self, lang):
        page = getattr(self.request, 'current_page', None)

        if not page:
            return '/%s/' % lang if settings.USE_I18N else '/'

        page_languages = page.get_languages()

        if lang in page_languages:
            return page.get_absolute_url(lang, fallback=False)

        site = get_current_site()

        if is_valid_site_language(lang, site_id=site.pk):
            _valid_language = True
            _hide_untranslated = hide_untranslated(lang, site.pk)
        else:
            _valid_language = False
            _hide_untranslated = False

        if _hide_untranslated and settings.USE_I18N:
            return '/%s/' % lang

        default_language = get_default_language_for_site(site.pk)

        if not _valid_language and default_language in page_languages:
            # The request language is not configured for the current site.
            # Fallback to the default language configured for the current site.
            return page.get_absolute_url(default_language, fallback=False)

        if _valid_language:
            fallbacks = get_fallback_languages(lang, site_id=site.pk) or []
            fallbacks = [_lang for _lang in fallbacks if _lang in page_languages]
        else:
            fallbacks = []

        if fallbacks:
            return page.get_absolute_url(fallbacks[0], fallback=False)
        return '/%s/' % lang if settings.USE_I18N else '/'

    def __call__(self, lang):
        page_language = get_language_from_request(self.request)
        with force_language(page_language):
            try:
                view = resolve(self.request.path_info)
            except (NoReverseMatch, Resolver404):  # NOQA
                view = None
<<<<<<< HEAD
        if hasattr(self.request, 'toolbar') and self.request.toolbar.obj:
            with force_language(lang):
                try:
                    return self.request.toolbar.obj.get_absolute_url(lang)
                except:  # NOQA
                    pass
        elif view and view.url_name not in ('pages-details-by-slug', 'pages-root'):
            view_name = view.url_name
            if view.namespace:
                view_name = '{}:{}'.format(view.namespace, view_name)
            url = None
=======
        if (
            hasattr(self.request, 'toolbar') and
            self.request.toolbar.obj and
            hasattr(self.request.toolbar.obj, "get_absolute_url")
        ):
            # Toolbar object
            if self.request.toolbar.edit_mode_active:
                lang_obj = get_object_for_language(self.request.toolbar.obj, lang, latest=True)
                return '' if lang_obj is None else get_object_edit_url(lang_obj, language=lang)
            if self.request.toolbar.preview_mode_active:
                lang_obj = get_object_for_language(self.request.toolbar.obj, lang, latest=True)
                return '' if lang_obj is None else get_object_preview_url(lang_obj, language=lang)
            try:
                # First see, if object can get language-specific absolute urls (like PageContent)
                return self.request.toolbar.obj.get_absolute_url(language=lang)
            except (TypeError, NoReverseMatch):
                # Object's get_absolute_url does not accept language parameter, set the language
                with force_language(lang):
                    try:
                        url = self.request.toolbar.obj.get_absolute_url()
                    except NoReverseMatch:
                        url = None
                if url:
                    return url
        elif view and view.url_name not in ('pages-details-by-slug', 'pages-root'):
            view_name = view.url_name
            if view.namespace:
                view_name = "%s:%s" % (view.namespace, view_name)
>>>>>>> fdc3639c
            with force_language(lang):
                try:
                    url = reverse(view_name, args=view.args, kwargs=view.kwargs, current_app=view.app_name)
                except NoReverseMatch:
                    url = None
            if url:
                return url
        return '{}{}'.format(self.get_page_path(lang), self.app_path)<|MERGE_RESOLUTION|>--- conflicted
+++ resolved
@@ -142,19 +142,6 @@
                 view = resolve(self.request.path_info)
             except (NoReverseMatch, Resolver404):  # NOQA
                 view = None
-<<<<<<< HEAD
-        if hasattr(self.request, 'toolbar') and self.request.toolbar.obj:
-            with force_language(lang):
-                try:
-                    return self.request.toolbar.obj.get_absolute_url(lang)
-                except:  # NOQA
-                    pass
-        elif view and view.url_name not in ('pages-details-by-slug', 'pages-root'):
-            view_name = view.url_name
-            if view.namespace:
-                view_name = '{}:{}'.format(view.namespace, view_name)
-            url = None
-=======
         if (
             hasattr(self.request, 'toolbar') and
             self.request.toolbar.obj and
@@ -183,7 +170,6 @@
             view_name = view.url_name
             if view.namespace:
                 view_name = "%s:%s" % (view.namespace, view_name)
->>>>>>> fdc3639c
             with force_language(lang):
                 try:
                     url = reverse(view_name, args=view.args, kwargs=view.kwargs, current_app=view.app_name)
