{
<<<<<<< HEAD
  "name": "djangoCMS",
=======
  "name": "django-cms",
>>>>>>> 5e99e69f
  "requires": true,
  "lockfileVersion": 1,
  "dependencies": {
    "abbrev": {
      "version": "1.1.0",
      "resolved": "https://registry.npmjs.org/abbrev/-/abbrev-1.1.0.tgz",
      "integrity": "sha1-0FVMIlZjbi9W58LlrRg/hZQo2B8=",
      "dev": true
    },
    "accepts": {
      "version": "1.3.3",
      "resolved": "https://registry.npmjs.org/accepts/-/accepts-1.3.3.tgz",
      "integrity": "sha1-w8p0NJOGSMPg2cHjKN1otiLChMo=",
      "dev": true,
      "requires": {
        "mime-types": "~2.1.11",
        "negotiator": "0.6.1"
      }
    },
    "acorn": {
      "version": "5.1.2",
      "resolved": "https://registry.npmjs.org/acorn/-/acorn-5.1.2.tgz",
      "integrity": "sha512-o96FZLJBPY1lvTuJylGA9Bk3t/GKPPJG8H0ydQQl01crzwJgspa4AEIq/pVTXigmK0PHVQhiAtn8WMBLL9D2WA==",
      "dev": true
    },
    "acorn-dynamic-import": {
      "version": "2.0.2",
      "resolved": "https://registry.npmjs.org/acorn-dynamic-import/-/acorn-dynamic-import-2.0.2.tgz",
      "integrity": "sha1-x1K9IQvvZ5UBtsbLf8hPj0cVjMQ=",
      "dev": true,
      "requires": {
        "acorn": "^4.0.3"
      },
      "dependencies": {
        "acorn": {
          "version": "4.0.13",
          "resolved": "https://registry.npmjs.org/acorn/-/acorn-4.0.13.tgz",
          "integrity": "sha1-EFSVrlNh1pe9GVyCUZLhrX8lN4c=",
          "dev": true
        }
      }
    },
    "acorn-jsx": {
      "version": "3.0.1",
      "resolved": "https://registry.npmjs.org/acorn-jsx/-/acorn-jsx-3.0.1.tgz",
      "integrity": "sha1-r9+UiPsezvyDSPb7IvRk4ypYs2s=",
      "dev": true,
      "requires": {
        "acorn": "^3.0.4"
      },
      "dependencies": {
        "acorn": {
          "version": "3.3.0",
          "resolved": "https://registry.npmjs.org/acorn/-/acorn-3.3.0.tgz",
          "integrity": "sha1-ReN/s56No/JbruP/U2niu18iAXo=",
          "dev": true
        }
      }
    },
    "adm-zip": {
      "version": "0.4.7",
      "resolved": "https://registry.npmjs.org/adm-zip/-/adm-zip-0.4.7.tgz",
      "integrity": "sha1-hgbCy/HEJs6MjsABdER/1Jtur8E=",
      "dev": true
    },
    "after": {
      "version": "0.8.2",
      "resolved": "https://registry.npmjs.org/after/-/after-0.8.2.tgz",
      "integrity": "sha1-/ts5T58OAqqXaOcCvaI7UF+ufh8=",
      "dev": true
    },
    "agent-base": {
      "version": "2.1.1",
      "resolved": "https://registry.npmjs.org/agent-base/-/agent-base-2.1.1.tgz",
      "integrity": "sha1-1t4Q1a9hMtW9aSQn1G/FOFOQlMc=",
      "dev": true,
      "requires": {
        "extend": "~3.0.0",
        "semver": "~5.0.1"
      },
      "dependencies": {
        "semver": {
          "version": "5.0.3",
          "resolved": "https://registry.npmjs.org/semver/-/semver-5.0.3.tgz",
          "integrity": "sha1-d0Zt5YnNXTyV8TiqeLxWmjy10no=",
          "dev": true
        }
      }
    },
    "ajv": {
      "version": "4.11.8",
      "resolved": "https://registry.npmjs.org/ajv/-/ajv-4.11.8.tgz",
      "integrity": "sha1-gv+wKynmYq5TvcIK8VlHcGc5xTY=",
      "dev": true,
      "requires": {
        "co": "^4.6.0",
        "json-stable-stringify": "^1.0.1"
      }
    },
    "ajv-keywords": {
      "version": "1.5.1",
      "resolved": "https://registry.npmjs.org/ajv-keywords/-/ajv-keywords-1.5.1.tgz",
      "integrity": "sha1-MU3QpLM2j609/NxU7eYXG4htrzw=",
      "dev": true
    },
    "align-text": {
      "version": "0.1.4",
      "resolved": "https://registry.npmjs.org/align-text/-/align-text-0.1.4.tgz",
      "integrity": "sha1-DNkKVhCT810KmSVsIrcGlDP60Rc=",
      "dev": true,
      "requires": {
        "kind-of": "^3.0.2",
        "longest": "^1.0.1",
        "repeat-string": "^1.5.2"
      }
    },
    "amdefine": {
      "version": "1.0.1",
      "resolved": "https://registry.npmjs.org/amdefine/-/amdefine-1.0.1.tgz",
      "integrity": "sha1-SlKCrBZHKek2Gbz9OtFR+BfOkfU=",
      "dev": true
    },
    "ansi": {
      "version": "0.3.1",
      "resolved": "https://registry.npmjs.org/ansi/-/ansi-0.3.1.tgz",
      "integrity": "sha1-DELU+xcWDVqa8eSEus4cZpIsGyE=",
      "dev": true
    },
    "ansi-escapes": {
      "version": "1.4.0",
      "resolved": "https://registry.npmjs.org/ansi-escapes/-/ansi-escapes-1.4.0.tgz",
      "integrity": "sha1-06ioOzGapneTZisT52HHkRQiMG4=",
      "dev": true
    },
    "ansi-regex": {
      "version": "2.1.1",
      "resolved": "https://registry.npmjs.org/ansi-regex/-/ansi-regex-2.1.1.tgz",
      "integrity": "sha1-w7M6te42DYbg5ijwRorn7yfWVN8=",
      "dev": true
    },
    "ansi-styles": {
      "version": "2.2.1",
      "resolved": "https://registry.npmjs.org/ansi-styles/-/ansi-styles-2.2.1.tgz",
      "integrity": "sha1-tDLdM1i2NM914eRmQ2gkBTPB3b4=",
      "dev": true
    },
    "anymatch": {
      "version": "1.3.2",
      "resolved": "https://registry.npmjs.org/anymatch/-/anymatch-1.3.2.tgz",
      "integrity": "sha512-0XNayC8lTHQ2OI8aljNCN3sSx6hsr/1+rlcDAotXJR7C1oZZHCNsfpbKwMjRA3Uqb5tF1Rae2oloTr4xpq+WjA==",
      "dev": true,
      "requires": {
        "micromatch": "^2.1.5",
        "normalize-path": "^2.0.0"
      }
    },
    "aproba": {
      "version": "1.2.0",
      "resolved": "https://registry.npmjs.org/aproba/-/aproba-1.2.0.tgz",
      "integrity": "sha512-Y9J6ZjXtoYh8RnXVCMOU/ttDmk1aBjunq9vO0ta5x85WDQiQfUF9sIPBITdbiiIVcBo03Hi3jMxigBtsddlXRw==",
      "dev": true
    },
    "archiver": {
      "version": "0.14.4",
      "resolved": "https://registry.npmjs.org/archiver/-/archiver-0.14.4.tgz",
      "integrity": "sha1-W53bn17hzu8hy487Ag5iQOy0MVw=",
      "dev": true,
      "requires": {
        "async": "~0.9.0",
        "buffer-crc32": "~0.2.1",
        "glob": "~4.3.0",
        "lazystream": "~0.1.0",
        "lodash": "~3.2.0",
        "readable-stream": "~1.0.26",
        "tar-stream": "~1.1.0",
        "zip-stream": "~0.5.0"
      },
      "dependencies": {
        "async": {
          "version": "0.9.2",
          "resolved": "https://registry.npmjs.org/async/-/async-0.9.2.tgz",
          "integrity": "sha1-rqdNXmHB+JlhO/ZL2mbUx48v0X0=",
          "dev": true
        },
        "glob": {
          "version": "4.3.5",
          "resolved": "https://registry.npmjs.org/glob/-/glob-4.3.5.tgz",
          "integrity": "sha1-gPuwjKVA8jiszl0R0em8QedRc9M=",
          "dev": true,
          "requires": {
            "inflight": "^1.0.4",
            "inherits": "2",
            "minimatch": "^2.0.1",
            "once": "^1.3.0"
          }
        },
        "isarray": {
          "version": "0.0.1",
          "resolved": "https://registry.npmjs.org/isarray/-/isarray-0.0.1.tgz",
          "integrity": "sha1-ihis/Kmo9Bd+Cav8YDiTmwXR7t8=",
          "dev": true
        },
        "lodash": {
          "version": "3.2.0",
          "resolved": "https://registry.npmjs.org/lodash/-/lodash-3.2.0.tgz",
          "integrity": "sha1-S/UKMkP5rrC6xBpV09WZBnWkYvs=",
          "dev": true
        },
        "minimatch": {
          "version": "2.0.10",
          "resolved": "https://registry.npmjs.org/minimatch/-/minimatch-2.0.10.tgz",
          "integrity": "sha1-jQh8OcazjAAbl/ynzm0OHoCvusc=",
          "dev": true,
          "requires": {
            "brace-expansion": "^1.0.0"
          }
        },
        "readable-stream": {
          "version": "1.0.34",
          "resolved": "https://registry.npmjs.org/readable-stream/-/readable-stream-1.0.34.tgz",
          "integrity": "sha1-Elgg40vIQtLyqq+v5MKRbuMsFXw=",
          "dev": true,
          "requires": {
            "core-util-is": "~1.0.0",
            "inherits": "~2.0.1",
            "isarray": "0.0.1",
            "string_decoder": "~0.10.x"
          }
        },
        "string_decoder": {
          "version": "0.10.31",
          "resolved": "https://registry.npmjs.org/string_decoder/-/string_decoder-0.10.31.tgz",
          "integrity": "sha1-YuIDvEF2bGwoyfyEMB2rHFMQ+pQ=",
          "dev": true
        }
      }
    },
    "archy": {
      "version": "1.0.0",
      "resolved": "https://registry.npmjs.org/archy/-/archy-1.0.0.tgz",
      "integrity": "sha1-+cjBN1fMHde8N5rHeyxipcKGjEA=",
      "dev": true
    },
    "are-we-there-yet": {
      "version": "1.0.6",
      "resolved": "https://registry.npmjs.org/are-we-there-yet/-/are-we-there-yet-1.0.6.tgz",
      "integrity": "sha1-otKMkxAqpsyWJFomy5VN4G7FPww=",
      "dev": true,
      "requires": {
        "delegates": "^1.0.0",
        "readable-stream": "^2.0.0 || ^1.1.13"
      }
    },
    "argparse": {
      "version": "1.0.9",
      "resolved": "https://registry.npmjs.org/argparse/-/argparse-1.0.9.tgz",
      "integrity": "sha1-c9g7wmP4bpf4zE9rrhsOkKfSLIY=",
      "dev": true,
      "requires": {
        "sprintf-js": "~1.0.2"
      }
    },
    "arr-diff": {
      "version": "2.0.0",
      "resolved": "https://registry.npmjs.org/arr-diff/-/arr-diff-2.0.0.tgz",
      "integrity": "sha1-jzuCf5Vai9ZpaX5KQlasPOrjVs8=",
      "dev": true,
      "requires": {
        "arr-flatten": "^1.0.1"
      }
    },
    "arr-flatten": {
      "version": "1.1.0",
      "resolved": "https://registry.npmjs.org/arr-flatten/-/arr-flatten-1.1.0.tgz",
      "integrity": "sha512-L3hKV5R/p5o81R7O02IGnwpDmkp6E982XhtbuwSe3O4qOtMMMtodicASA1Cny2U+aCXcNpml+m4dPsvsJ3jatg==",
      "dev": true
    },
    "array-differ": {
      "version": "1.0.0",
      "resolved": "https://registry.npmjs.org/array-differ/-/array-differ-1.0.0.tgz",
      "integrity": "sha1-7/UuN1gknTO+QCuLuOVkuytdQDE=",
      "dev": true
    },
    "array-each": {
      "version": "1.0.1",
      "resolved": "https://registry.npmjs.org/array-each/-/array-each-1.0.1.tgz",
      "integrity": "sha1-p5SvDAWrF1KEbudTofIRoFugxE8=",
      "dev": true
    },
    "array-find-index": {
      "version": "1.0.2",
      "resolved": "https://registry.npmjs.org/array-find-index/-/array-find-index-1.0.2.tgz",
      "integrity": "sha1-3wEKoSh+Fku9pvlyOwqWoexBh6E=",
      "dev": true
    },
    "array-index": {
      "version": "1.0.0",
      "resolved": "https://registry.npmjs.org/array-index/-/array-index-1.0.0.tgz",
      "integrity": "sha1-7FanSe4QPk4Ix5C5w1PfFgVbl/k=",
      "dev": true,
      "requires": {
        "debug": "^2.2.0",
        "es6-symbol": "^3.0.2"
      }
    },
    "array-slice": {
      "version": "1.0.0",
      "resolved": "https://registry.npmjs.org/array-slice/-/array-slice-1.0.0.tgz",
      "integrity": "sha1-5zA08A3MH0CHYAj9IP6ud71LfC8=",
      "dev": true
    },
    "array-union": {
      "version": "1.0.2",
      "resolved": "https://registry.npmjs.org/array-union/-/array-union-1.0.2.tgz",
      "integrity": "sha1-mjRBDk9OPaI96jdb5b5w8kd47Dk=",
      "dev": true,
      "requires": {
        "array-uniq": "^1.0.1"
      }
    },
    "array-uniq": {
      "version": "1.0.3",
      "resolved": "https://registry.npmjs.org/array-uniq/-/array-uniq-1.0.3.tgz",
      "integrity": "sha1-r2rId6Jcx/dOBYiUdThY39sk/bY=",
      "dev": true
    },
    "array-unique": {
      "version": "0.2.1",
      "resolved": "https://registry.npmjs.org/array-unique/-/array-unique-0.2.1.tgz",
      "integrity": "sha1-odl8yvy8JiXMcPrc6zalDFiwGlM=",
      "dev": true
    },
    "arraybuffer.slice": {
      "version": "0.0.6",
      "resolved": "https://registry.npmjs.org/arraybuffer.slice/-/arraybuffer.slice-0.0.6.tgz",
      "integrity": "sha1-8zshWfBTKj8xB6JywMz70a0peco=",
      "dev": true
    },
    "arrify": {
      "version": "1.0.1",
      "resolved": "https://registry.npmjs.org/arrify/-/arrify-1.0.1.tgz",
      "integrity": "sha1-iYUI2iIm84DfkEcoRWhJwVAaSw0=",
      "dev": true
    },
    "asn1": {
      "version": "0.2.3",
      "resolved": "https://registry.npmjs.org/asn1/-/asn1-0.2.3.tgz",
      "integrity": "sha1-2sh4dxPJlmhJ/IGAd36+nB3fO4Y=",
      "dev": true
    },
    "asn1.js": {
      "version": "4.9.1",
      "resolved": "https://registry.npmjs.org/asn1.js/-/asn1.js-4.9.1.tgz",
      "integrity": "sha1-SLokC0WpKA6UdImQull9IWYX/UA=",
      "dev": true,
      "requires": {
        "bn.js": "^4.0.0",
        "inherits": "^2.0.1",
        "minimalistic-assert": "^1.0.0"
      }
    },
    "assert": {
      "version": "1.4.1",
      "resolved": "https://registry.npmjs.org/assert/-/assert-1.4.1.tgz",
      "integrity": "sha1-mZEtWRg2tab1s0XA8H7vwI/GXZE=",
      "dev": true,
      "requires": {
        "util": "0.10.3"
      }
    },
    "assert-plus": {
      "version": "0.2.0",
      "resolved": "https://registry.npmjs.org/assert-plus/-/assert-plus-0.2.0.tgz",
      "integrity": "sha1-104bh+ev/A24qttwIfP+SBAasjQ=",
      "dev": true
    },
    "async": {
      "version": "1.5.2",
      "resolved": "https://registry.npmjs.org/async/-/async-1.5.2.tgz",
      "integrity": "sha1-7GphrlZIDAw8skHJVhjiCJL5Zyo=",
      "dev": true
    },
    "async-each": {
      "version": "1.0.1",
      "resolved": "https://registry.npmjs.org/async-each/-/async-each-1.0.1.tgz",
      "integrity": "sha1-GdOGodntxufByF04iu28xW0zYC0=",
      "dev": true
    },
    "async-foreach": {
      "version": "0.1.3",
      "resolved": "https://registry.npmjs.org/async-foreach/-/async-foreach-0.1.3.tgz",
      "integrity": "sha1-NhIfhFwFeBct5Bmpfb6x0W7DRUI=",
      "dev": true
    },
    "asynckit": {
      "version": "0.4.0",
      "resolved": "https://registry.npmjs.org/asynckit/-/asynckit-0.4.0.tgz",
      "integrity": "sha1-x57Zf380y48robyXkLzDZkdLS3k=",
      "dev": true
    },
    "atob": {
      "version": "1.1.3",
      "resolved": "https://registry.npmjs.org/atob/-/atob-1.1.3.tgz",
      "integrity": "sha1-lfE2KbEsOlGl0hWr3OKqnzL4B3M=",
      "dev": true
    },
    "autoprefixer": {
      "version": "6.7.7",
      "resolved": "https://registry.npmjs.org/autoprefixer/-/autoprefixer-6.7.7.tgz",
      "integrity": "sha1-Hb0cg1ZY41zj+ZhAmdsAWFx4IBQ=",
      "dev": true,
      "requires": {
        "browserslist": "^1.7.6",
        "caniuse-db": "^1.0.30000634",
        "normalize-range": "^0.1.2",
        "num2fraction": "^1.2.2",
        "postcss": "^5.2.16",
        "postcss-value-parser": "^3.2.3"
      }
    },
    "aws-sign2": {
      "version": "0.6.0",
      "resolved": "https://registry.npmjs.org/aws-sign2/-/aws-sign2-0.6.0.tgz",
      "integrity": "sha1-FDQt0428yU0OW4fXY81jYSwOeU8=",
      "dev": true
    },
    "aws4": {
      "version": "1.6.0",
      "resolved": "https://registry.npmjs.org/aws4/-/aws4-1.6.0.tgz",
      "integrity": "sha1-g+9cqGCysy5KDe7e6MdxudtXRx4=",
      "dev": true
    },
    "babel-code-frame": {
      "version": "6.26.0",
      "resolved": "https://registry.npmjs.org/babel-code-frame/-/babel-code-frame-6.26.0.tgz",
      "integrity": "sha1-Y/1D99weO7fONZR9uP42mj9Yx0s=",
      "dev": true,
      "requires": {
        "chalk": "^1.1.3",
        "esutils": "^2.0.2",
        "js-tokens": "^3.0.2"
      }
    },
    "babel-core": {
      "version": "6.26.0",
      "resolved": "https://registry.npmjs.org/babel-core/-/babel-core-6.26.0.tgz",
      "integrity": "sha1-rzL3izGm/O8RnIew/Y2XU/A6C7g=",
      "dev": true,
      "requires": {
        "babel-code-frame": "^6.26.0",
        "babel-generator": "^6.26.0",
        "babel-helpers": "^6.24.1",
        "babel-messages": "^6.23.0",
        "babel-register": "^6.26.0",
        "babel-runtime": "^6.26.0",
        "babel-template": "^6.26.0",
        "babel-traverse": "^6.26.0",
        "babel-types": "^6.26.0",
        "babylon": "^6.18.0",
        "convert-source-map": "^1.5.0",
        "debug": "^2.6.8",
        "json5": "^0.5.1",
        "lodash": "^4.17.4",
        "minimatch": "^3.0.4",
        "path-is-absolute": "^1.0.1",
        "private": "^0.1.7",
        "slash": "^1.0.0",
        "source-map": "^0.5.6"
      }
    },
    "babel-eslint": {
      "version": "7.2.3",
      "resolved": "https://registry.npmjs.org/babel-eslint/-/babel-eslint-7.2.3.tgz",
      "integrity": "sha1-sv4tgBJkcPXBlELcdXJTqJdxCCc=",
      "dev": true,
      "requires": {
        "babel-code-frame": "^6.22.0",
        "babel-traverse": "^6.23.1",
        "babel-types": "^6.23.0",
        "babylon": "^6.17.0"
      }
    },
    "babel-generator": {
      "version": "6.26.0",
      "resolved": "https://registry.npmjs.org/babel-generator/-/babel-generator-6.26.0.tgz",
      "integrity": "sha1-rBriAHC3n248odMmlhMFN3TyDcU=",
      "dev": true,
      "requires": {
        "babel-messages": "^6.23.0",
        "babel-runtime": "^6.26.0",
        "babel-types": "^6.26.0",
        "detect-indent": "^4.0.0",
        "jsesc": "^1.3.0",
        "lodash": "^4.17.4",
        "source-map": "^0.5.6",
        "trim-right": "^1.0.1"
      }
    },
    "babel-helper-builder-binary-assignment-operator-visitor": {
      "version": "6.24.1",
      "resolved": "https://registry.npmjs.org/babel-helper-builder-binary-assignment-operator-visitor/-/babel-helper-builder-binary-assignment-operator-visitor-6.24.1.tgz",
      "integrity": "sha1-zORReto1b0IgvK6KAsKzRvmlZmQ=",
      "dev": true,
      "requires": {
        "babel-helper-explode-assignable-expression": "^6.24.1",
        "babel-runtime": "^6.22.0",
        "babel-types": "^6.24.1"
      }
    },
    "babel-helper-call-delegate": {
      "version": "6.24.1",
      "resolved": "https://registry.npmjs.org/babel-helper-call-delegate/-/babel-helper-call-delegate-6.24.1.tgz",
      "integrity": "sha1-7Oaqzdx25Bw0YfiL/Fdb0Nqi340=",
      "dev": true,
      "requires": {
        "babel-helper-hoist-variables": "^6.24.1",
        "babel-runtime": "^6.22.0",
        "babel-traverse": "^6.24.1",
        "babel-types": "^6.24.1"
      }
    },
    "babel-helper-define-map": {
      "version": "6.26.0",
      "resolved": "https://registry.npmjs.org/babel-helper-define-map/-/babel-helper-define-map-6.26.0.tgz",
      "integrity": "sha1-pfVtq0GiX5fstJjH66ypgZ+Vvl8=",
      "dev": true,
      "requires": {
        "babel-helper-function-name": "^6.24.1",
        "babel-runtime": "^6.26.0",
        "babel-types": "^6.26.0",
        "lodash": "^4.17.4"
      }
    },
    "babel-helper-explode-assignable-expression": {
      "version": "6.24.1",
      "resolved": "https://registry.npmjs.org/babel-helper-explode-assignable-expression/-/babel-helper-explode-assignable-expression-6.24.1.tgz",
      "integrity": "sha1-8luCz33BBDPFX3BZLVdGQArCLKo=",
      "dev": true,
      "requires": {
        "babel-runtime": "^6.22.0",
        "babel-traverse": "^6.24.1",
        "babel-types": "^6.24.1"
      }
    },
    "babel-helper-function-name": {
      "version": "6.24.1",
      "resolved": "https://registry.npmjs.org/babel-helper-function-name/-/babel-helper-function-name-6.24.1.tgz",
      "integrity": "sha1-00dbjAPtmCQqJbSDUasYOZ01gKk=",
      "dev": true,
      "requires": {
        "babel-helper-get-function-arity": "^6.24.1",
        "babel-runtime": "^6.22.0",
        "babel-template": "^6.24.1",
        "babel-traverse": "^6.24.1",
        "babel-types": "^6.24.1"
      }
    },
    "babel-helper-get-function-arity": {
      "version": "6.24.1",
      "resolved": "https://registry.npmjs.org/babel-helper-get-function-arity/-/babel-helper-get-function-arity-6.24.1.tgz",
      "integrity": "sha1-j3eCqpNAfEHTqlCQj4mwMbG2hT0=",
      "dev": true,
      "requires": {
        "babel-runtime": "^6.22.0",
        "babel-types": "^6.24.1"
      }
    },
    "babel-helper-hoist-variables": {
      "version": "6.24.1",
      "resolved": "https://registry.npmjs.org/babel-helper-hoist-variables/-/babel-helper-hoist-variables-6.24.1.tgz",
      "integrity": "sha1-HssnaJydJVE+rbyZFKc/VAi+enY=",
      "dev": true,
      "requires": {
        "babel-runtime": "^6.22.0",
        "babel-types": "^6.24.1"
      }
    },
    "babel-helper-optimise-call-expression": {
      "version": "6.24.1",
      "resolved": "https://registry.npmjs.org/babel-helper-optimise-call-expression/-/babel-helper-optimise-call-expression-6.24.1.tgz",
      "integrity": "sha1-96E0J7qfc/j0+pk8VKl4gtEkQlc=",
      "dev": true,
      "requires": {
        "babel-runtime": "^6.22.0",
        "babel-types": "^6.24.1"
      }
    },
    "babel-helper-regex": {
      "version": "6.26.0",
      "resolved": "https://registry.npmjs.org/babel-helper-regex/-/babel-helper-regex-6.26.0.tgz",
      "integrity": "sha1-MlxZ+QL4LyS3T6zu0DY5VPZJXnI=",
      "dev": true,
      "requires": {
        "babel-runtime": "^6.26.0",
        "babel-types": "^6.26.0",
        "lodash": "^4.17.4"
      }
    },
    "babel-helper-remap-async-to-generator": {
      "version": "6.24.1",
      "resolved": "https://registry.npmjs.org/babel-helper-remap-async-to-generator/-/babel-helper-remap-async-to-generator-6.24.1.tgz",
      "integrity": "sha1-XsWBgnrXI/7N04HxySg5BnbkVRs=",
      "dev": true,
      "requires": {
        "babel-helper-function-name": "^6.24.1",
        "babel-runtime": "^6.22.0",
        "babel-template": "^6.24.1",
        "babel-traverse": "^6.24.1",
        "babel-types": "^6.24.1"
      }
    },
    "babel-helper-replace-supers": {
      "version": "6.24.1",
      "resolved": "https://registry.npmjs.org/babel-helper-replace-supers/-/babel-helper-replace-supers-6.24.1.tgz",
      "integrity": "sha1-v22/5Dk40XNpohPKiov3S2qQqxo=",
      "dev": true,
      "requires": {
        "babel-helper-optimise-call-expression": "^6.24.1",
        "babel-messages": "^6.23.0",
        "babel-runtime": "^6.22.0",
        "babel-template": "^6.24.1",
        "babel-traverse": "^6.24.1",
        "babel-types": "^6.24.1"
      }
    },
    "babel-helpers": {
      "version": "6.24.1",
      "resolved": "https://registry.npmjs.org/babel-helpers/-/babel-helpers-6.24.1.tgz",
      "integrity": "sha1-NHHenK7DiOXIUOWX5Yom3fN2ArI=",
      "dev": true,
      "requires": {
        "babel-runtime": "^6.22.0",
        "babel-template": "^6.24.1"
      }
    },
    "babel-loader": {
      "version": "7.1.2",
      "resolved": "https://registry.npmjs.org/babel-loader/-/babel-loader-7.1.2.tgz",
      "integrity": "sha512-jRwlFbINAeyDStqK6Dd5YuY0k5YuzQUvlz2ZamuXrXmxav3pNqe9vfJ402+2G+OmlJSXxCOpB6Uz0INM7RQe2A==",
      "dev": true,
      "requires": {
        "find-cache-dir": "^1.0.0",
        "loader-utils": "^1.0.2",
        "mkdirp": "^0.5.1"
      }
    },
    "babel-messages": {
      "version": "6.23.0",
      "resolved": "https://registry.npmjs.org/babel-messages/-/babel-messages-6.23.0.tgz",
      "integrity": "sha1-8830cDhYA1sqKVHG7F7fbGLyYw4=",
      "dev": true,
      "requires": {
        "babel-runtime": "^6.22.0"
      }
    },
    "babel-plugin-check-es2015-constants": {
      "version": "6.22.0",
      "resolved": "https://registry.npmjs.org/babel-plugin-check-es2015-constants/-/babel-plugin-check-es2015-constants-6.22.0.tgz",
      "integrity": "sha1-NRV7EBQm/S/9PaP3XH0ekYNbv4o=",
      "dev": true,
      "requires": {
        "babel-runtime": "^6.22.0"
      }
    },
    "babel-plugin-lodash": {
      "version": "3.2.11",
      "resolved": "https://registry.npmjs.org/babel-plugin-lodash/-/babel-plugin-lodash-3.2.11.tgz",
      "integrity": "sha1-Icj97J/hg176pzeHPjkCvdZtVwE=",
      "dev": true,
      "requires": {
        "glob": "^7.1.1",
        "lodash": "^4.17.2"
      }
    },
    "babel-plugin-rewire": {
      "version": "1.1.0",
      "resolved": "https://registry.npmjs.org/babel-plugin-rewire/-/babel-plugin-rewire-1.1.0.tgz",
      "integrity": "sha1-prlm2djAbAPZXc2i7sTiUhUZVJs=",
      "dev": true
    },
    "babel-plugin-syntax-async-functions": {
      "version": "6.13.0",
      "resolved": "https://registry.npmjs.org/babel-plugin-syntax-async-functions/-/babel-plugin-syntax-async-functions-6.13.0.tgz",
      "integrity": "sha1-ytnK0RkbWtY0vzCuCHI5HgZHvpU=",
      "dev": true
    },
    "babel-plugin-syntax-exponentiation-operator": {
      "version": "6.13.0",
      "resolved": "https://registry.npmjs.org/babel-plugin-syntax-exponentiation-operator/-/babel-plugin-syntax-exponentiation-operator-6.13.0.tgz",
      "integrity": "sha1-nufoM3KQ2pUoggGmpX9BcDF4MN4=",
      "dev": true
    },
    "babel-plugin-syntax-trailing-function-commas": {
      "version": "6.22.0",
      "resolved": "https://registry.npmjs.org/babel-plugin-syntax-trailing-function-commas/-/babel-plugin-syntax-trailing-function-commas-6.22.0.tgz",
      "integrity": "sha1-ugNgk3+NBuQBgKQ/4NVhb/9TLPM=",
      "dev": true
    },
    "babel-plugin-transform-async-to-generator": {
      "version": "6.24.1",
      "resolved": "https://registry.npmjs.org/babel-plugin-transform-async-to-generator/-/babel-plugin-transform-async-to-generator-6.24.1.tgz",
      "integrity": "sha1-ZTbjeK/2yx1VF6wOQOs+n8jQh2E=",
      "dev": true,
      "requires": {
        "babel-helper-remap-async-to-generator": "^6.24.1",
        "babel-plugin-syntax-async-functions": "^6.8.0",
        "babel-runtime": "^6.22.0"
      }
    },
    "babel-plugin-transform-es2015-arrow-functions": {
      "version": "6.22.0",
      "resolved": "https://registry.npmjs.org/babel-plugin-transform-es2015-arrow-functions/-/babel-plugin-transform-es2015-arrow-functions-6.22.0.tgz",
      "integrity": "sha1-RSaSy3EdX3ncf4XkQM5BufJE0iE=",
      "dev": true,
      "requires": {
        "babel-runtime": "^6.22.0"
      }
    },
    "babel-plugin-transform-es2015-block-scoped-functions": {
      "version": "6.22.0",
      "resolved": "https://registry.npmjs.org/babel-plugin-transform-es2015-block-scoped-functions/-/babel-plugin-transform-es2015-block-scoped-functions-6.22.0.tgz",
      "integrity": "sha1-u8UbSflk1wy42OC5ToICRs46YUE=",
      "dev": true,
      "requires": {
        "babel-runtime": "^6.22.0"
      }
    },
    "babel-plugin-transform-es2015-block-scoping": {
      "version": "6.26.0",
      "resolved": "https://registry.npmjs.org/babel-plugin-transform-es2015-block-scoping/-/babel-plugin-transform-es2015-block-scoping-6.26.0.tgz",
      "integrity": "sha1-1w9SmcEwjQXBL0Y4E7CgnnOxiV8=",
      "dev": true,
      "requires": {
        "babel-runtime": "^6.26.0",
        "babel-template": "^6.26.0",
        "babel-traverse": "^6.26.0",
        "babel-types": "^6.26.0",
        "lodash": "^4.17.4"
      }
    },
    "babel-plugin-transform-es2015-classes": {
      "version": "6.24.1",
      "resolved": "https://registry.npmjs.org/babel-plugin-transform-es2015-classes/-/babel-plugin-transform-es2015-classes-6.24.1.tgz",
      "integrity": "sha1-WkxYpQyclGHlZLSyo7+ryXolhNs=",
      "dev": true,
      "requires": {
        "babel-helper-define-map": "^6.24.1",
        "babel-helper-function-name": "^6.24.1",
        "babel-helper-optimise-call-expression": "^6.24.1",
        "babel-helper-replace-supers": "^6.24.1",
        "babel-messages": "^6.23.0",
        "babel-runtime": "^6.22.0",
        "babel-template": "^6.24.1",
        "babel-traverse": "^6.24.1",
        "babel-types": "^6.24.1"
      }
    },
    "babel-plugin-transform-es2015-computed-properties": {
      "version": "6.24.1",
      "resolved": "https://registry.npmjs.org/babel-plugin-transform-es2015-computed-properties/-/babel-plugin-transform-es2015-computed-properties-6.24.1.tgz",
      "integrity": "sha1-b+Ko0WiV1WNPTNmZttNICjCBWbM=",
      "dev": true,
      "requires": {
        "babel-runtime": "^6.22.0",
        "babel-template": "^6.24.1"
      }
    },
    "babel-plugin-transform-es2015-destructuring": {
      "version": "6.23.0",
      "resolved": "https://registry.npmjs.org/babel-plugin-transform-es2015-destructuring/-/babel-plugin-transform-es2015-destructuring-6.23.0.tgz",
      "integrity": "sha1-mXux8auWf2gtKwh2/jWNYOdlxW0=",
      "dev": true,
      "requires": {
        "babel-runtime": "^6.22.0"
      }
    },
    "babel-plugin-transform-es2015-duplicate-keys": {
      "version": "6.24.1",
      "resolved": "https://registry.npmjs.org/babel-plugin-transform-es2015-duplicate-keys/-/babel-plugin-transform-es2015-duplicate-keys-6.24.1.tgz",
      "integrity": "sha1-c+s9MQypaePvnskcU3QabxV2Qj4=",
      "dev": true,
      "requires": {
        "babel-runtime": "^6.22.0",
        "babel-types": "^6.24.1"
      }
    },
    "babel-plugin-transform-es2015-for-of": {
      "version": "6.23.0",
      "resolved": "https://registry.npmjs.org/babel-plugin-transform-es2015-for-of/-/babel-plugin-transform-es2015-for-of-6.23.0.tgz",
      "integrity": "sha1-9HyVsrYT3x0+zC/bdXNiPHUkhpE=",
      "dev": true,
      "requires": {
        "babel-runtime": "^6.22.0"
      }
    },
    "babel-plugin-transform-es2015-function-name": {
      "version": "6.24.1",
      "resolved": "https://registry.npmjs.org/babel-plugin-transform-es2015-function-name/-/babel-plugin-transform-es2015-function-name-6.24.1.tgz",
      "integrity": "sha1-g0yJhTvDaxrw86TF26qU/Y6sqos=",
      "dev": true,
      "requires": {
        "babel-helper-function-name": "^6.24.1",
        "babel-runtime": "^6.22.0",
        "babel-types": "^6.24.1"
      }
    },
    "babel-plugin-transform-es2015-literals": {
      "version": "6.22.0",
      "resolved": "https://registry.npmjs.org/babel-plugin-transform-es2015-literals/-/babel-plugin-transform-es2015-literals-6.22.0.tgz",
      "integrity": "sha1-T1SgLWzWbPkVKAAZox0xklN3yi4=",
      "dev": true,
      "requires": {
        "babel-runtime": "^6.22.0"
      }
    },
    "babel-plugin-transform-es2015-modules-amd": {
      "version": "6.24.1",
      "resolved": "https://registry.npmjs.org/babel-plugin-transform-es2015-modules-amd/-/babel-plugin-transform-es2015-modules-amd-6.24.1.tgz",
      "integrity": "sha1-Oz5UAXI5hC1tGcMBHEvS8AoA0VQ=",
      "dev": true,
      "requires": {
        "babel-plugin-transform-es2015-modules-commonjs": "^6.24.1",
        "babel-runtime": "^6.22.0",
        "babel-template": "^6.24.1"
      }
    },
    "babel-plugin-transform-es2015-modules-commonjs": {
      "version": "6.26.0",
      "resolved": "https://registry.npmjs.org/babel-plugin-transform-es2015-modules-commonjs/-/babel-plugin-transform-es2015-modules-commonjs-6.26.0.tgz",
      "integrity": "sha1-DYOUApt9xqvhqX7xgeAHWN0uXYo=",
      "dev": true,
      "requires": {
        "babel-plugin-transform-strict-mode": "^6.24.1",
        "babel-runtime": "^6.26.0",
        "babel-template": "^6.26.0",
        "babel-types": "^6.26.0"
      }
    },
    "babel-plugin-transform-es2015-modules-systemjs": {
      "version": "6.24.1",
      "resolved": "https://registry.npmjs.org/babel-plugin-transform-es2015-modules-systemjs/-/babel-plugin-transform-es2015-modules-systemjs-6.24.1.tgz",
      "integrity": "sha1-/4mhQrkRmpBhlfXxBuzzBdlAfSM=",
      "dev": true,
      "requires": {
        "babel-helper-hoist-variables": "^6.24.1",
        "babel-runtime": "^6.22.0",
        "babel-template": "^6.24.1"
      }
    },
    "babel-plugin-transform-es2015-modules-umd": {
      "version": "6.24.1",
      "resolved": "https://registry.npmjs.org/babel-plugin-transform-es2015-modules-umd/-/babel-plugin-transform-es2015-modules-umd-6.24.1.tgz",
      "integrity": "sha1-rJl+YoXNGO1hdq22B9YCNErThGg=",
      "dev": true,
      "requires": {
        "babel-plugin-transform-es2015-modules-amd": "^6.24.1",
        "babel-runtime": "^6.22.0",
        "babel-template": "^6.24.1"
      }
    },
    "babel-plugin-transform-es2015-object-super": {
      "version": "6.24.1",
      "resolved": "https://registry.npmjs.org/babel-plugin-transform-es2015-object-super/-/babel-plugin-transform-es2015-object-super-6.24.1.tgz",
      "integrity": "sha1-JM72muIcuDp/hgPa0CH1cusnj40=",
      "dev": true,
      "requires": {
        "babel-helper-replace-supers": "^6.24.1",
        "babel-runtime": "^6.22.0"
      }
    },
    "babel-plugin-transform-es2015-parameters": {
      "version": "6.24.1",
      "resolved": "https://registry.npmjs.org/babel-plugin-transform-es2015-parameters/-/babel-plugin-transform-es2015-parameters-6.24.1.tgz",
      "integrity": "sha1-V6w1GrScrxSpfNE7CfZv3wpiXys=",
      "dev": true,
      "requires": {
        "babel-helper-call-delegate": "^6.24.1",
        "babel-helper-get-function-arity": "^6.24.1",
        "babel-runtime": "^6.22.0",
        "babel-template": "^6.24.1",
        "babel-traverse": "^6.24.1",
        "babel-types": "^6.24.1"
      }
    },
    "babel-plugin-transform-es2015-shorthand-properties": {
      "version": "6.24.1",
      "resolved": "https://registry.npmjs.org/babel-plugin-transform-es2015-shorthand-properties/-/babel-plugin-transform-es2015-shorthand-properties-6.24.1.tgz",
      "integrity": "sha1-JPh11nIch2YbvZmkYi5R8U3jiqA=",
      "dev": true,
      "requires": {
        "babel-runtime": "^6.22.0",
        "babel-types": "^6.24.1"
      }
    },
    "babel-plugin-transform-es2015-spread": {
      "version": "6.22.0",
      "resolved": "https://registry.npmjs.org/babel-plugin-transform-es2015-spread/-/babel-plugin-transform-es2015-spread-6.22.0.tgz",
      "integrity": "sha1-1taKmfia7cRTbIGlQujdnxdG+NE=",
      "dev": true,
      "requires": {
        "babel-runtime": "^6.22.0"
      }
    },
    "babel-plugin-transform-es2015-sticky-regex": {
      "version": "6.24.1",
      "resolved": "https://registry.npmjs.org/babel-plugin-transform-es2015-sticky-regex/-/babel-plugin-transform-es2015-sticky-regex-6.24.1.tgz",
      "integrity": "sha1-AMHNsaynERLN8M9hJsLta0V8zbw=",
      "dev": true,
      "requires": {
        "babel-helper-regex": "^6.24.1",
        "babel-runtime": "^6.22.0",
        "babel-types": "^6.24.1"
      }
    },
    "babel-plugin-transform-es2015-template-literals": {
      "version": "6.22.0",
      "resolved": "https://registry.npmjs.org/babel-plugin-transform-es2015-template-literals/-/babel-plugin-transform-es2015-template-literals-6.22.0.tgz",
      "integrity": "sha1-qEs0UPfp+PH2g51taH2oS7EjbY0=",
      "dev": true,
      "requires": {
        "babel-runtime": "^6.22.0"
      }
    },
    "babel-plugin-transform-es2015-typeof-symbol": {
      "version": "6.23.0",
      "resolved": "https://registry.npmjs.org/babel-plugin-transform-es2015-typeof-symbol/-/babel-plugin-transform-es2015-typeof-symbol-6.23.0.tgz",
      "integrity": "sha1-3sCfHN3/lLUqxz1QXITfWdzOs3I=",
      "dev": true,
      "requires": {
        "babel-runtime": "^6.22.0"
      }
    },
    "babel-plugin-transform-es2015-unicode-regex": {
      "version": "6.24.1",
      "resolved": "https://registry.npmjs.org/babel-plugin-transform-es2015-unicode-regex/-/babel-plugin-transform-es2015-unicode-regex-6.24.1.tgz",
      "integrity": "sha1-04sS9C6nMj9yk4fxinxa4frrNek=",
      "dev": true,
      "requires": {
        "babel-helper-regex": "^6.24.1",
        "babel-runtime": "^6.22.0",
        "regexpu-core": "^2.0.0"
      }
    },
    "babel-plugin-transform-exponentiation-operator": {
      "version": "6.24.1",
      "resolved": "https://registry.npmjs.org/babel-plugin-transform-exponentiation-operator/-/babel-plugin-transform-exponentiation-operator-6.24.1.tgz",
      "integrity": "sha1-KrDJx/MJj6SJB3cruBP+QejeOg4=",
      "dev": true,
      "requires": {
        "babel-helper-builder-binary-assignment-operator-visitor": "^6.24.1",
        "babel-plugin-syntax-exponentiation-operator": "^6.8.0",
        "babel-runtime": "^6.22.0"
      }
    },
    "babel-plugin-transform-regenerator": {
      "version": "6.26.0",
      "resolved": "https://registry.npmjs.org/babel-plugin-transform-regenerator/-/babel-plugin-transform-regenerator-6.26.0.tgz",
      "integrity": "sha1-4HA2lvveJ/Cj78rPi03KL3s6jy8=",
      "dev": true,
      "requires": {
        "regenerator-transform": "^0.10.0"
      }
    },
    "babel-plugin-transform-runtime": {
      "version": "6.23.0",
      "resolved": "https://registry.npmjs.org/babel-plugin-transform-runtime/-/babel-plugin-transform-runtime-6.23.0.tgz",
      "integrity": "sha1-iEkNRGUC6puOfvsP4J7E2ZR5se4=",
      "dev": true,
      "requires": {
        "babel-runtime": "^6.22.0"
      }
    },
    "babel-plugin-transform-strict-mode": {
      "version": "6.24.1",
      "resolved": "https://registry.npmjs.org/babel-plugin-transform-strict-mode/-/babel-plugin-transform-strict-mode-6.24.1.tgz",
      "integrity": "sha1-1fr3qleKZbvlkc9e2uBKDGcCB1g=",
      "dev": true,
      "requires": {
        "babel-runtime": "^6.22.0",
        "babel-types": "^6.24.1"
      }
    },
    "babel-preset-env": {
      "version": "1.6.0",
      "resolved": "https://registry.npmjs.org/babel-preset-env/-/babel-preset-env-1.6.0.tgz",
      "integrity": "sha512-OVgtQRuOZKckrILgMA5rvctvFZPv72Gua9Rt006AiPoB0DJKGN07UmaQA+qRrYgK71MVct8fFhT0EyNWYorVew==",
      "dev": true,
      "requires": {
        "babel-plugin-check-es2015-constants": "^6.22.0",
        "babel-plugin-syntax-trailing-function-commas": "^6.22.0",
        "babel-plugin-transform-async-to-generator": "^6.22.0",
        "babel-plugin-transform-es2015-arrow-functions": "^6.22.0",
        "babel-plugin-transform-es2015-block-scoped-functions": "^6.22.0",
        "babel-plugin-transform-es2015-block-scoping": "^6.23.0",
        "babel-plugin-transform-es2015-classes": "^6.23.0",
        "babel-plugin-transform-es2015-computed-properties": "^6.22.0",
        "babel-plugin-transform-es2015-destructuring": "^6.23.0",
        "babel-plugin-transform-es2015-duplicate-keys": "^6.22.0",
        "babel-plugin-transform-es2015-for-of": "^6.23.0",
        "babel-plugin-transform-es2015-function-name": "^6.22.0",
        "babel-plugin-transform-es2015-literals": "^6.22.0",
        "babel-plugin-transform-es2015-modules-amd": "^6.22.0",
        "babel-plugin-transform-es2015-modules-commonjs": "^6.23.0",
        "babel-plugin-transform-es2015-modules-systemjs": "^6.23.0",
        "babel-plugin-transform-es2015-modules-umd": "^6.23.0",
        "babel-plugin-transform-es2015-object-super": "^6.22.0",
        "babel-plugin-transform-es2015-parameters": "^6.23.0",
        "babel-plugin-transform-es2015-shorthand-properties": "^6.22.0",
        "babel-plugin-transform-es2015-spread": "^6.22.0",
        "babel-plugin-transform-es2015-sticky-regex": "^6.22.0",
        "babel-plugin-transform-es2015-template-literals": "^6.22.0",
        "babel-plugin-transform-es2015-typeof-symbol": "^6.23.0",
        "babel-plugin-transform-es2015-unicode-regex": "^6.22.0",
        "babel-plugin-transform-exponentiation-operator": "^6.22.0",
        "babel-plugin-transform-regenerator": "^6.22.0",
        "browserslist": "^2.1.2",
        "invariant": "^2.2.2",
        "semver": "^5.3.0"
      },
      "dependencies": {
        "browserslist": {
          "version": "2.4.0",
          "resolved": "https://registry.npmjs.org/browserslist/-/browserslist-2.4.0.tgz",
          "integrity": "sha512-aM2Gt4x9bVlCUteADBS6JP0F+2tMWKM1jQzUulVROtdFWFIcIVvY76AJbr7GDqy0eDhn+PcnpzzivGxY4qiaKQ==",
          "dev": true,
          "requires": {
            "caniuse-lite": "^1.0.30000718",
            "electron-to-chromium": "^1.3.18"
          }
        }
      }
    },
    "babel-register": {
      "version": "6.26.0",
      "resolved": "https://registry.npmjs.org/babel-register/-/babel-register-6.26.0.tgz",
      "integrity": "sha1-btAhFz4vy0htestFxgCahW9kcHE=",
      "dev": true,
      "requires": {
        "babel-core": "^6.26.0",
        "babel-runtime": "^6.26.0",
        "core-js": "^2.5.0",
        "home-or-tmp": "^2.0.0",
        "lodash": "^4.17.4",
        "mkdirp": "^0.5.1",
        "source-map-support": "^0.4.15"
      }
    },
    "babel-runtime": {
      "version": "6.26.0",
      "resolved": "https://registry.npmjs.org/babel-runtime/-/babel-runtime-6.26.0.tgz",
      "integrity": "sha1-llxwWGaOgrVde/4E/yM3vItWR/4=",
      "requires": {
        "core-js": "^2.4.0",
        "regenerator-runtime": "^0.11.0"
      }
    },
    "babel-template": {
      "version": "6.26.0",
      "resolved": "https://registry.npmjs.org/babel-template/-/babel-template-6.26.0.tgz",
      "integrity": "sha1-3gPi0WOWsGn0bdn/+FIfsaDjXgI=",
      "dev": true,
      "requires": {
        "babel-runtime": "^6.26.0",
        "babel-traverse": "^6.26.0",
        "babel-types": "^6.26.0",
        "babylon": "^6.18.0",
        "lodash": "^4.17.4"
      }
    },
    "babel-traverse": {
      "version": "6.26.0",
      "resolved": "https://registry.npmjs.org/babel-traverse/-/babel-traverse-6.26.0.tgz",
      "integrity": "sha1-RqnL1+3MYsjlwGTi0tjQ9ANXZu4=",
      "dev": true,
      "requires": {
        "babel-code-frame": "^6.26.0",
        "babel-messages": "^6.23.0",
        "babel-runtime": "^6.26.0",
        "babel-types": "^6.26.0",
        "babylon": "^6.18.0",
        "debug": "^2.6.8",
        "globals": "^9.18.0",
        "invariant": "^2.2.2",
        "lodash": "^4.17.4"
      }
    },
    "babel-types": {
      "version": "6.26.0",
      "resolved": "https://registry.npmjs.org/babel-types/-/babel-types-6.26.0.tgz",
      "integrity": "sha1-o7Bz+Uq0nrb6Vc1lInozQ4BjJJc=",
      "dev": true,
      "requires": {
        "babel-runtime": "^6.26.0",
        "esutils": "^2.0.2",
        "lodash": "^4.17.4",
        "to-fast-properties": "^1.0.3"
      }
    },
    "babylon": {
      "version": "6.18.0",
      "resolved": "https://registry.npmjs.org/babylon/-/babylon-6.18.0.tgz",
      "integrity": "sha512-q/UEjfGJ2Cm3oKV71DJz9d25TPnq5rhBVL2Q4fA5wcC3jcrdn7+SssEybFIxwAvvP+YCsCYNKughoF33GxgycQ==",
      "dev": true
    },
    "backo2": {
      "version": "1.0.2",
      "resolved": "https://registry.npmjs.org/backo2/-/backo2-1.0.2.tgz",
      "integrity": "sha1-MasayLEpNjRj41s+u2n038+6eUc=",
      "dev": true
    },
    "balanced-match": {
      "version": "1.0.0",
      "resolved": "https://registry.npmjs.org/balanced-match/-/balanced-match-1.0.0.tgz",
      "integrity": "sha1-ibTRmasr7kneFk6gK4nORi1xt2c=",
      "dev": true
    },
    "base64-arraybuffer": {
      "version": "0.1.5",
      "resolved": "https://registry.npmjs.org/base64-arraybuffer/-/base64-arraybuffer-0.1.5.tgz",
      "integrity": "sha1-c5JncZI7Whl0etZmqlzUv5xunOg=",
      "dev": true
    },
    "base64-js": {
      "version": "1.2.1",
      "resolved": "https://registry.npmjs.org/base64-js/-/base64-js-1.2.1.tgz",
      "integrity": "sha512-dwVUVIXsBZXwTuwnXI9RK8sBmgq09NDHzyR9SAph9eqk76gKK2JSQmZARC2zRC81JC2QTtxD0ARU5qTS25gIGw==",
      "dev": true
    },
    "base64id": {
      "version": "1.0.0",
      "resolved": "https://registry.npmjs.org/base64id/-/base64id-1.0.0.tgz",
      "integrity": "sha1-R2iMuZu2gE8OBtPnY7HDLlfY5rY=",
      "dev": true
    },
    "batch": {
      "version": "0.5.3",
      "resolved": "https://registry.npmjs.org/batch/-/batch-0.5.3.tgz",
      "integrity": "sha1-PzQU84AyF0O/wQQvmoP/HVgk1GQ=",
      "dev": true
    },
    "bcrypt-pbkdf": {
      "version": "1.0.1",
      "resolved": "https://registry.npmjs.org/bcrypt-pbkdf/-/bcrypt-pbkdf-1.0.1.tgz",
      "integrity": "sha1-Y7xdy2EzG5K8Bf1SiVPDNGKgb40=",
      "dev": true,
      "optional": true,
      "requires": {
        "tweetnacl": "^0.14.3"
      }
    },
    "beeper": {
      "version": "1.1.1",
      "resolved": "https://registry.npmjs.org/beeper/-/beeper-1.1.1.tgz",
      "integrity": "sha1-5tXqjF2tABMEpwsiY4RH9pyy+Ak=",
      "dev": true
    },
    "better-assert": {
      "version": "1.0.2",
      "resolved": "https://registry.npmjs.org/better-assert/-/better-assert-1.0.2.tgz",
      "integrity": "sha1-QIZrnhueC1W0gYlDEeaPr/rrxSI=",
      "dev": true,
      "requires": {
        "callsite": "1.0.0"
      }
    },
    "big.js": {
      "version": "3.2.0",
      "resolved": "https://registry.npmjs.org/big.js/-/big.js-3.2.0.tgz",
      "integrity": "sha512-+hN/Zh2D08Mx65pZ/4g5bsmNiZUuChDiQfTUQ7qJr4/kuopCr88xZsAXv6mBoZEsUI4OuGHlX59qE94K2mMW8Q==",
      "dev": true
    },
    "binary-extensions": {
      "version": "1.10.0",
      "resolved": "https://registry.npmjs.org/binary-extensions/-/binary-extensions-1.10.0.tgz",
      "integrity": "sha1-muuabF6IY4qtFx4Wf1kAq+JINdA=",
      "dev": true
    },
    "bindings": {
      "version": "1.3.0",
      "resolved": "https://registry.npmjs.org/bindings/-/bindings-1.3.0.tgz",
      "integrity": "sha512-DpLh5EzMR2kzvX1KIlVC0VkC3iZtHKTgdtZ0a3pglBZdaQFjt5S9g9xd1lE+YvXyfd6mtCeRnrUfOLYiTMlNSw==",
      "dev": true
    },
    "bl": {
      "version": "0.9.5",
      "resolved": "https://registry.npmjs.org/bl/-/bl-0.9.5.tgz",
      "integrity": "sha1-wGt5evCF6gC8Unr8jvzxHeIjIFQ=",
      "dev": true,
      "requires": {
        "readable-stream": "~1.0.26"
      },
      "dependencies": {
        "isarray": {
          "version": "0.0.1",
          "resolved": "https://registry.npmjs.org/isarray/-/isarray-0.0.1.tgz",
          "integrity": "sha1-ihis/Kmo9Bd+Cav8YDiTmwXR7t8=",
          "dev": true
        },
        "readable-stream": {
          "version": "1.0.34",
          "resolved": "https://registry.npmjs.org/readable-stream/-/readable-stream-1.0.34.tgz",
          "integrity": "sha1-Elgg40vIQtLyqq+v5MKRbuMsFXw=",
          "dev": true,
          "requires": {
            "core-util-is": "~1.0.0",
            "inherits": "~2.0.1",
            "isarray": "0.0.1",
            "string_decoder": "~0.10.x"
          }
        },
        "string_decoder": {
          "version": "0.10.31",
          "resolved": "https://registry.npmjs.org/string_decoder/-/string_decoder-0.10.31.tgz",
          "integrity": "sha1-YuIDvEF2bGwoyfyEMB2rHFMQ+pQ=",
          "dev": true
        }
      }
    },
    "blob": {
      "version": "0.0.4",
      "resolved": "https://registry.npmjs.org/blob/-/blob-0.0.4.tgz",
      "integrity": "sha1-vPEwUspURj8w+fx+lbmkdjCpSSE=",
      "dev": true
    },
    "block-stream": {
      "version": "0.0.9",
      "resolved": "https://registry.npmjs.org/block-stream/-/block-stream-0.0.9.tgz",
      "integrity": "sha1-E+v+d4oDIFz+A3UUgeu0szAMEmo=",
      "dev": true,
      "requires": {
        "inherits": "~2.0.0"
      }
    },
    "bluebird": {
      "version": "3.5.1",
      "resolved": "https://registry.npmjs.org/bluebird/-/bluebird-3.5.1.tgz",
      "integrity": "sha512-MKiLiV+I1AA596t9w1sQJ8jkiSr5+ZKi0WKrYGUn6d1Fx+Ij4tIj+m2WMQSGczs5jZVxV339chE8iwk6F64wjA==",
      "dev": true
    },
    "bn.js": {
      "version": "4.11.8",
      "resolved": "https://registry.npmjs.org/bn.js/-/bn.js-4.11.8.tgz",
      "integrity": "sha512-ItfYfPLkWHUjckQCk8xC+LwxgK8NYcXywGigJgSwOP8Y2iyWT4f2vsZnoOXTTbo+o5yXmIUJ4gn5538SO5S3gA==",
      "dev": true
    },
    "body-parser": {
      "version": "1.18.1",
      "resolved": "https://registry.npmjs.org/body-parser/-/body-parser-1.18.1.tgz",
      "integrity": "sha512-KL2pZpGvy6xuZHgYUznB1Zfw4AoGMApfRanT5NafeLvglbaSM+4CCtmlyYOv66oYXqvKL1xpaFb94V/AZVUnYg==",
      "dev": true,
      "requires": {
        "bytes": "3.0.0",
        "content-type": "~1.0.4",
        "debug": "2.6.8",
        "depd": "~1.1.1",
        "http-errors": "~1.6.2",
        "iconv-lite": "0.4.19",
        "on-finished": "~2.3.0",
        "qs": "6.5.1",
        "raw-body": "2.3.2",
        "type-is": "~1.6.15"
      },
      "dependencies": {
        "qs": {
          "version": "6.5.1",
          "resolved": "https://registry.npmjs.org/qs/-/qs-6.5.1.tgz",
          "integrity": "sha512-eRzhrN1WSINYCDCbrz796z37LOe3m5tmW7RQf6oBntukAG1nmovJvhnwHHRMAfeoItc1m2Hk02WER2aQ/iqs+A==",
          "dev": true
        }
      }
    },
    "boom": {
      "version": "2.10.1",
      "resolved": "https://registry.npmjs.org/boom/-/boom-2.10.1.tgz",
      "integrity": "sha1-OciRjO/1eZ+D+UkqhI9iWt0Mdm8=",
      "dev": true,
      "requires": {
        "hoek": "2.x.x"
      }
    },
    "brace-expansion": {
      "version": "1.1.8",
      "resolved": "https://registry.npmjs.org/brace-expansion/-/brace-expansion-1.1.8.tgz",
      "integrity": "sha1-wHshHHyVLsH479Uad+8NHTmQopI=",
      "dev": true,
      "requires": {
        "balanced-match": "^1.0.0",
        "concat-map": "0.0.1"
      }
    },
    "braces": {
      "version": "1.8.5",
      "resolved": "https://registry.npmjs.org/braces/-/braces-1.8.5.tgz",
      "integrity": "sha1-uneWLhLf+WnWt2cR6RS3N4V79qc=",
      "dev": true,
      "requires": {
        "expand-range": "^1.8.1",
        "preserve": "^0.2.0",
        "repeat-element": "^1.1.2"
      }
    },
    "brorand": {
      "version": "1.1.0",
      "resolved": "https://registry.npmjs.org/brorand/-/brorand-1.1.0.tgz",
      "integrity": "sha1-EsJe/kCkXjwyPrhnWgoM5XsiNx8=",
      "dev": true
    },
    "browserify-aes": {
      "version": "1.0.8",
      "resolved": "https://registry.npmjs.org/browserify-aes/-/browserify-aes-1.0.8.tgz",
      "integrity": "sha512-WYCMOT/PtGTlpOKFht0YJFYcPy6pLCR98CtWfzK13zoynLlBMvAdEMSRGmgnJCw2M2j/5qxBkinZQFobieM8dQ==",
      "dev": true,
      "requires": {
        "buffer-xor": "^1.0.3",
        "cipher-base": "^1.0.0",
        "create-hash": "^1.1.0",
        "evp_bytestokey": "^1.0.3",
        "inherits": "^2.0.1",
        "safe-buffer": "^5.0.1"
      }
    },
    "browserify-cipher": {
      "version": "1.0.0",
      "resolved": "https://registry.npmjs.org/browserify-cipher/-/browserify-cipher-1.0.0.tgz",
      "integrity": "sha1-mYgkSHS/XtTijalWZtzWasj8Njo=",
      "dev": true,
      "requires": {
        "browserify-aes": "^1.0.4",
        "browserify-des": "^1.0.0",
        "evp_bytestokey": "^1.0.0"
      }
    },
    "browserify-des": {
      "version": "1.0.0",
      "resolved": "https://registry.npmjs.org/browserify-des/-/browserify-des-1.0.0.tgz",
      "integrity": "sha1-2qJ3cXRwki7S/hhZQRihdUOXId0=",
      "dev": true,
      "requires": {
        "cipher-base": "^1.0.1",
        "des.js": "^1.0.0",
        "inherits": "^2.0.1"
      }
    },
    "browserify-rsa": {
      "version": "4.0.1",
      "resolved": "https://registry.npmjs.org/browserify-rsa/-/browserify-rsa-4.0.1.tgz",
      "integrity": "sha1-IeCr+vbyApzy+vsTNWenAdQTVSQ=",
      "dev": true,
      "requires": {
        "bn.js": "^4.1.0",
        "randombytes": "^2.0.1"
      }
    },
    "browserify-sign": {
      "version": "4.0.4",
      "resolved": "https://registry.npmjs.org/browserify-sign/-/browserify-sign-4.0.4.tgz",
      "integrity": "sha1-qk62jl17ZYuqa/alfmMMvXqT0pg=",
      "dev": true,
      "requires": {
        "bn.js": "^4.1.1",
        "browserify-rsa": "^4.0.0",
        "create-hash": "^1.1.0",
        "create-hmac": "^1.1.2",
        "elliptic": "^6.0.0",
        "inherits": "^2.0.1",
        "parse-asn1": "^5.0.0"
      }
    },
    "browserify-zlib": {
      "version": "0.1.4",
      "resolved": "https://registry.npmjs.org/browserify-zlib/-/browserify-zlib-0.1.4.tgz",
      "integrity": "sha1-uzX4pRn2AOD6a4SFJByXnQFB+y0=",
      "dev": true,
      "requires": {
        "pako": "~0.2.0"
      },
      "dependencies": {
        "pako": {
          "version": "0.2.9",
          "resolved": "https://registry.npmjs.org/pako/-/pako-0.2.9.tgz",
          "integrity": "sha1-8/dSL073gjSNqBYbrZ7P1Rv4OnU=",
          "dev": true
        }
      }
    },
    "browserslist": {
      "version": "1.7.7",
      "resolved": "https://registry.npmjs.org/browserslist/-/browserslist-1.7.7.tgz",
      "integrity": "sha1-C9dnBCWL6CmyOYu1Dkti0aFmsLk=",
      "dev": true,
      "requires": {
        "caniuse-db": "^1.0.30000639",
        "electron-to-chromium": "^1.2.7"
      }
    },
    "browserslist-saucelabs": {
      "version": "0.2.5",
      "resolved": "https://registry.npmjs.org/browserslist-saucelabs/-/browserslist-saucelabs-0.2.5.tgz",
      "integrity": "sha1-C1GkMVq37yqudyEFiT6IUZp+gio=",
      "dev": true,
      "requires": {
        "browserslist": "^1.0.1",
        "lodash": "^3.10.1"
      },
      "dependencies": {
        "lodash": {
          "version": "3.10.1",
          "resolved": "https://registry.npmjs.org/lodash/-/lodash-3.10.1.tgz",
          "integrity": "sha1-W/Rejkm6QYnhfUgnid/RW9FAt7Y=",
          "dev": true
        }
      }
    },
    "buffer": {
      "version": "4.9.1",
      "resolved": "https://registry.npmjs.org/buffer/-/buffer-4.9.1.tgz",
      "integrity": "sha1-bRu2AbB6TvztlwlBMgkwJ8lbwpg=",
      "dev": true,
      "requires": {
        "base64-js": "^1.0.2",
        "ieee754": "^1.1.4",
        "isarray": "^1.0.0"
      }
    },
    "buffer-crc32": {
      "version": "0.2.13",
      "resolved": "https://registry.npmjs.org/buffer-crc32/-/buffer-crc32-0.2.13.tgz",
      "integrity": "sha1-DTM+PwDqxQqhRUq9MO+MKl2ackI=",
      "dev": true
    },
    "buffer-xor": {
      "version": "1.0.3",
      "resolved": "https://registry.npmjs.org/buffer-xor/-/buffer-xor-1.0.3.tgz",
      "integrity": "sha1-JuYe0UIvtw3ULm42cp7VHYVf6Nk=",
      "dev": true
    },
    "bufferstreams": {
      "version": "1.1.1",
      "resolved": "https://registry.npmjs.org/bufferstreams/-/bufferstreams-1.1.1.tgz",
      "integrity": "sha1-AWE3MGCsWYjv+ZBYcxEU9uGV1R4=",
      "dev": true,
      "requires": {
        "readable-stream": "^2.0.2"
      }
    },
    "builtin-modules": {
      "version": "1.1.1",
      "resolved": "https://registry.npmjs.org/builtin-modules/-/builtin-modules-1.1.1.tgz",
      "integrity": "sha1-Jw8HbFpywC9bZaR9+Uxf46J4iS8=",
      "dev": true
    },
    "builtin-status-codes": {
      "version": "3.0.0",
      "resolved": "https://registry.npmjs.org/builtin-status-codes/-/builtin-status-codes-3.0.0.tgz",
      "integrity": "sha1-hZgoeOIbmOHGZCXgPQF0eI9Wnug=",
      "dev": true
    },
    "bytes": {
      "version": "3.0.0",
      "resolved": "https://registry.npmjs.org/bytes/-/bytes-3.0.0.tgz",
      "integrity": "sha1-0ygVQE1olpn4Wk6k+odV3ROpYEg=",
      "dev": true
    },
    "caller-path": {
      "version": "0.1.0",
      "resolved": "https://registry.npmjs.org/caller-path/-/caller-path-0.1.0.tgz",
      "integrity": "sha1-lAhe9jWB7NPaqSREqP6U6CV3dR8=",
      "dev": true,
      "requires": {
        "callsites": "^0.2.0"
      }
    },
    "callsite": {
      "version": "1.0.0",
      "resolved": "https://registry.npmjs.org/callsite/-/callsite-1.0.0.tgz",
      "integrity": "sha1-KAOY5dZkvXQDi28JBRU+borxvCA=",
      "dev": true
    },
    "callsites": {
      "version": "0.2.0",
      "resolved": "https://registry.npmjs.org/callsites/-/callsites-0.2.0.tgz",
      "integrity": "sha1-r6uWJikQp/M8GaV3WCXGnzTjUMo=",
      "dev": true
    },
    "camelcase": {
      "version": "2.1.1",
      "resolved": "https://registry.npmjs.org/camelcase/-/camelcase-2.1.1.tgz",
      "integrity": "sha1-fB0W1nmhu+WcoCys7PsBHiAfWh8=",
      "dev": true
    },
    "camelcase-keys": {
      "version": "2.1.0",
      "resolved": "https://registry.npmjs.org/camelcase-keys/-/camelcase-keys-2.1.0.tgz",
      "integrity": "sha1-MIvur/3ygRkFHvodkyITyRuPkuc=",
      "dev": true,
      "requires": {
        "camelcase": "^2.0.0",
        "map-obj": "^1.0.0"
      }
    },
    "caniuse-db": {
      "version": "1.0.30000733",
      "resolved": "https://registry.npmjs.org/caniuse-db/-/caniuse-db-1.0.30000733.tgz",
      "integrity": "sha1-OmJbxBx6n5nVnWRVKFfdGvDt2dQ=",
      "dev": true
    },
    "caniuse-lite": {
      "version": "1.0.30000733",
      "resolved": "https://registry.npmjs.org/caniuse-lite/-/caniuse-lite-1.0.30000733.tgz",
      "integrity": "sha1-6/xIJUEXzAxmGXpFNstDl6bPvM0=",
      "dev": true
    },
    "caseless": {
      "version": "0.12.0",
      "resolved": "https://registry.npmjs.org/caseless/-/caseless-0.12.0.tgz",
      "integrity": "sha1-G2gcIf+EAzyCZUMJBolCDRhxUdw=",
      "dev": true
    },
    "casperjs": {
      "version": "1.1.0-beta5",
      "resolved": "https://registry.npmjs.org/casperjs/-/casperjs-1.1.0-beta5.tgz",
      "integrity": "sha1-WAhSgdYWQIQrR8KopfLkXQgNraE=",
      "dev": true
    },
    "center-align": {
      "version": "0.1.3",
      "resolved": "https://registry.npmjs.org/center-align/-/center-align-0.1.3.tgz",
      "integrity": "sha1-qg0yYptu6XIgBBHL1EYckHvCt60=",
      "dev": true,
      "requires": {
        "align-text": "^0.1.3",
        "lazy-cache": "^1.0.3"
      }
    },
    "chalk": {
      "version": "1.1.3",
      "resolved": "https://registry.npmjs.org/chalk/-/chalk-1.1.3.tgz",
      "integrity": "sha1-qBFcVeSnAv5NFQq9OHKCKn4J/Jg=",
      "dev": true,
      "requires": {
        "ansi-styles": "^2.2.1",
        "escape-string-regexp": "^1.0.2",
        "has-ansi": "^2.0.0",
        "strip-ansi": "^3.0.0",
        "supports-color": "^2.0.0"
      },
      "dependencies": {
        "supports-color": {
          "version": "2.0.0",
          "resolved": "https://registry.npmjs.org/supports-color/-/supports-color-2.0.0.tgz",
          "integrity": "sha1-U10EXOa2Nj+kARcIRimZXp3zJMc=",
          "dev": true
        }
      }
    },
    "chokidar": {
      "version": "1.7.0",
      "resolved": "https://registry.npmjs.org/chokidar/-/chokidar-1.7.0.tgz",
      "integrity": "sha1-eY5ol3gVHIB2tLNg5e3SjNortGg=",
      "dev": true,
      "requires": {
        "anymatch": "^1.3.0",
        "async-each": "^1.0.0",
        "fsevents": "^1.0.0",
        "glob-parent": "^2.0.0",
        "inherits": "^2.0.1",
        "is-binary-path": "^1.0.0",
        "is-glob": "^2.0.0",
        "path-is-absolute": "^1.0.0",
        "readdirp": "^2.0.0"
      }
    },
    "cipher-base": {
      "version": "1.0.4",
      "resolved": "https://registry.npmjs.org/cipher-base/-/cipher-base-1.0.4.tgz",
      "integrity": "sha512-Kkht5ye6ZGmwv40uUDZztayT2ThLQGfnj/T71N/XzeZeo3nf8foyW7zGTsPYkEya3m5f3cAypH+qe7YOrM1U2Q==",
      "dev": true,
      "requires": {
        "inherits": "^2.0.1",
        "safe-buffer": "^5.0.1"
      }
    },
    "circular-json": {
      "version": "0.3.3",
      "resolved": "https://registry.npmjs.org/circular-json/-/circular-json-0.3.3.tgz",
      "integrity": "sha512-UZK3NBx2Mca+b5LsG7bY183pHWt5Y1xts4P3Pz7ENTwGVnJOUWbRb3ocjvX7hx9tq/yTAdclXm9sZ38gNuem4A==",
      "dev": true
    },
    "clean-css": {
      "version": "4.1.9",
      "resolved": "https://registry.npmjs.org/clean-css/-/clean-css-4.1.9.tgz",
      "integrity": "sha1-Nc7ornaHpJuYA09w3gDE7dOCYwE=",
      "dev": true,
      "requires": {
        "source-map": "0.5.x"
      }
    },
    "cli-cursor": {
      "version": "1.0.2",
      "resolved": "https://registry.npmjs.org/cli-cursor/-/cli-cursor-1.0.2.tgz",
      "integrity": "sha1-ZNo/fValRBLll5S9Ytw1KV6PKYc=",
      "dev": true,
      "requires": {
        "restore-cursor": "^1.0.1"
      }
    },
    "cli-width": {
      "version": "2.2.0",
      "resolved": "https://registry.npmjs.org/cli-width/-/cli-width-2.2.0.tgz",
      "integrity": "sha1-/xnt6Kml5XkyQUewwR8PvLq+1jk=",
      "dev": true
    },
    "cliui": {
      "version": "3.2.0",
      "resolved": "https://registry.npmjs.org/cliui/-/cliui-3.2.0.tgz",
      "integrity": "sha1-EgYBU3qRbSmUD5NNo7SNWFo5IT0=",
      "dev": true,
      "requires": {
        "string-width": "^1.0.1",
        "strip-ansi": "^3.0.1",
        "wrap-ansi": "^2.0.0"
      }
    },
    "clone": {
      "version": "0.2.0",
      "resolved": "https://registry.npmjs.org/clone/-/clone-0.2.0.tgz",
      "integrity": "sha1-xhJqkK1Pctv1rNskPMN3JP6T/B8=",
      "dev": true
    },
    "clone-stats": {
      "version": "0.0.1",
      "resolved": "https://registry.npmjs.org/clone-stats/-/clone-stats-0.0.1.tgz",
      "integrity": "sha1-uI+UqCzzi4eR1YBG6kAprYjKmdE=",
      "dev": true
    },
    "co": {
      "version": "4.6.0",
      "resolved": "https://registry.npmjs.org/co/-/co-4.6.0.tgz",
      "integrity": "sha1-bqa989hTrlTMuOR7+gvz+QMfsYQ=",
      "dev": true
    },
    "code-point-at": {
      "version": "1.1.0",
      "resolved": "https://registry.npmjs.org/code-point-at/-/code-point-at-1.1.0.tgz",
      "integrity": "sha1-DQcLTQQ6W+ozovGkDi7bPZpMz3c=",
      "dev": true
    },
    "colors": {
      "version": "1.1.2",
      "resolved": "https://registry.npmjs.org/colors/-/colors-1.1.2.tgz",
      "integrity": "sha1-FopHAXVran9RoSzgyXv6KMCE7WM=",
      "dev": true
    },
    "combined-stream": {
      "version": "1.0.5",
      "resolved": "https://registry.npmjs.org/combined-stream/-/combined-stream-1.0.5.tgz",
      "integrity": "sha1-k4NwpXtKUd6ix3wV1cX9+JUWQAk=",
      "dev": true,
      "requires": {
        "delayed-stream": "~1.0.0"
      }
    },
    "commander": {
      "version": "2.11.0",
      "resolved": "https://registry.npmjs.org/commander/-/commander-2.11.0.tgz",
      "integrity": "sha512-b0553uYA5YAEGgyYIGYROzKQ7X5RAqedkfjiZxwi0kL1g3bOaBNNZfYkzt/CL0umgD5wc9Jec2FbB98CjkMRvQ==",
      "dev": true
    },
    "commondir": {
      "version": "1.0.1",
      "resolved": "https://registry.npmjs.org/commondir/-/commondir-1.0.1.tgz",
      "integrity": "sha1-3dgA2gxmEnOTzKWVDqloo6rxJTs=",
      "dev": true
    },
    "component-bind": {
      "version": "1.0.0",
      "resolved": "https://registry.npmjs.org/component-bind/-/component-bind-1.0.0.tgz",
      "integrity": "sha1-AMYIq33Nk4l8AAllGx06jh5zu9E=",
      "dev": true
    },
    "component-emitter": {
      "version": "1.1.2",
      "resolved": "https://registry.npmjs.org/component-emitter/-/component-emitter-1.1.2.tgz",
      "integrity": "sha1-KWWU8nU9qmOZbSrwjRWpURbJrsM=",
      "dev": true
    },
    "component-inherit": {
      "version": "0.0.3",
      "resolved": "https://registry.npmjs.org/component-inherit/-/component-inherit-0.0.3.tgz",
      "integrity": "sha1-ZF/ErfWLcrZJ1crmUTVhnbJv8UM=",
      "dev": true
    },
    "compress-commons": {
      "version": "0.2.9",
      "resolved": "https://registry.npmjs.org/compress-commons/-/compress-commons-0.2.9.tgz",
      "integrity": "sha1-Qi2SdDDAGr0GzUVbbfwEy0z4ADw=",
      "dev": true,
      "requires": {
        "buffer-crc32": "~0.2.1",
        "crc32-stream": "~0.3.1",
        "node-int64": "~0.3.0",
        "readable-stream": "~1.0.26"
      },
      "dependencies": {
        "isarray": {
          "version": "0.0.1",
          "resolved": "https://registry.npmjs.org/isarray/-/isarray-0.0.1.tgz",
          "integrity": "sha1-ihis/Kmo9Bd+Cav8YDiTmwXR7t8=",
          "dev": true
        },
        "readable-stream": {
          "version": "1.0.34",
          "resolved": "https://registry.npmjs.org/readable-stream/-/readable-stream-1.0.34.tgz",
          "integrity": "sha1-Elgg40vIQtLyqq+v5MKRbuMsFXw=",
          "dev": true,
          "requires": {
            "core-util-is": "~1.0.0",
            "inherits": "~2.0.1",
            "isarray": "0.0.1",
            "string_decoder": "~0.10.x"
          }
        },
        "string_decoder": {
          "version": "0.10.31",
          "resolved": "https://registry.npmjs.org/string_decoder/-/string_decoder-0.10.31.tgz",
          "integrity": "sha1-YuIDvEF2bGwoyfyEMB2rHFMQ+pQ=",
          "dev": true
        }
      }
    },
    "concat-map": {
      "version": "0.0.1",
      "resolved": "https://registry.npmjs.org/concat-map/-/concat-map-0.0.1.tgz",
      "integrity": "sha1-2Klr13/Wjfd5OnMDajug1UBdR3s=",
      "dev": true
    },
    "concat-stream": {
      "version": "1.6.0",
      "resolved": "https://registry.npmjs.org/concat-stream/-/concat-stream-1.6.0.tgz",
      "integrity": "sha1-CqxmL9Ur54lk1VMvaUeE5wEQrPc=",
      "dev": true,
      "requires": {
        "inherits": "^2.0.3",
        "readable-stream": "^2.2.2",
        "typedarray": "^0.0.6"
      }
    },
    "connect": {
      "version": "3.6.4",
      "resolved": "https://registry.npmjs.org/connect/-/connect-3.6.4.tgz",
      "integrity": "sha1-UuoZw4YHMYeEJpKXsCGO0HSgFoc=",
      "dev": true,
      "requires": {
        "debug": "2.6.8",
        "finalhandler": "1.0.5",
        "parseurl": "~1.3.2",
        "utils-merge": "1.0.1"
      }
    },
    "console-browserify": {
      "version": "1.1.0",
      "resolved": "https://registry.npmjs.org/console-browserify/-/console-browserify-1.1.0.tgz",
      "integrity": "sha1-8CQcRXMKn8YyOyBtvzjtx0HQuxA=",
      "dev": true,
      "requires": {
        "date-now": "^0.1.4"
      }
    },
    "console-control-strings": {
      "version": "1.1.0",
      "resolved": "https://registry.npmjs.org/console-control-strings/-/console-control-strings-1.1.0.tgz",
      "integrity": "sha1-PXz0Rk22RG6mRL9LOVB/mFEAjo4=",
      "dev": true
    },
    "consolidate": {
      "version": "0.10.0",
      "resolved": "https://registry.npmjs.org/consolidate/-/consolidate-0.10.0.tgz",
      "integrity": "sha1-gfGmzroSR9+c73omHOUnws5Tj3o=",
      "dev": true
    },
    "constants-browserify": {
      "version": "1.0.0",
      "resolved": "https://registry.npmjs.org/constants-browserify/-/constants-browserify-1.0.0.tgz",
      "integrity": "sha1-wguW2MYXdIqvHBYCF2DNJ/y4y3U=",
      "dev": true
    },
    "content-type": {
      "version": "1.0.4",
      "resolved": "https://registry.npmjs.org/content-type/-/content-type-1.0.4.tgz",
      "integrity": "sha512-hIP3EEPs8tB9AT1L+NUqtwOAps4mk2Zob89MWXMHjHWg9milF/j4osnnQLXBCBFBk/tvIG/tUc9mOUJiPBhPXA==",
      "dev": true
    },
    "convert-source-map": {
      "version": "1.5.0",
      "resolved": "https://registry.npmjs.org/convert-source-map/-/convert-source-map-1.5.0.tgz",
      "integrity": "sha1-ms1whRxtXf3ZPZKC5e35SgP/RrU=",
      "dev": true
    },
    "cookie": {
      "version": "0.3.1",
      "resolved": "https://registry.npmjs.org/cookie/-/cookie-0.3.1.tgz",
      "integrity": "sha1-5+Ch+e9DtMi6klxcWpboBtFoc7s=",
      "dev": true
    },
    "core-js": {
      "version": "2.5.1",
      "resolved": "https://registry.npmjs.org/core-js/-/core-js-2.5.1.tgz",
      "integrity": "sha1-rmh03GaTd4m4B1T/VCjfZoGcpQs="
    },
    "core-util-is": {
      "version": "1.0.2",
      "resolved": "https://registry.npmjs.org/core-util-is/-/core-util-is-1.0.2.tgz",
      "integrity": "sha1-tf1UIgqivFq1eqtxQMlAdUUDwac=",
      "dev": true
    },
    "cosmiconfig": {
      "version": "2.2.2",
      "resolved": "https://registry.npmjs.org/cosmiconfig/-/cosmiconfig-2.2.2.tgz",
      "integrity": "sha512-GiNXLwAFPYHy25XmTPpafYvn3CLAkJ8FLsscq78MQd1Kh0OU6Yzhn4eV2MVF4G9WEQZoWEGltatdR+ntGPMl5A==",
      "dev": true,
      "requires": {
        "is-directory": "^0.3.1",
        "js-yaml": "^3.4.3",
        "minimist": "^1.2.0",
        "object-assign": "^4.1.0",
        "os-homedir": "^1.0.1",
        "parse-json": "^2.2.0",
        "require-from-string": "^1.1.0"
      }
    },
    "coveralls": {
      "version": "2.11.16",
      "resolved": "https://registry.npmjs.org/coveralls/-/coveralls-2.11.16.tgz",
      "integrity": "sha1-2pBhJlFC3e6VT2g3kSK+l76KtLE=",
      "dev": true,
      "requires": {
        "js-yaml": "3.6.1",
        "lcov-parse": "0.0.10",
        "log-driver": "1.2.5",
        "minimist": "1.2.0",
        "request": "2.79.0"
      },
      "dependencies": {
        "caseless": {
          "version": "0.11.0",
          "resolved": "https://registry.npmjs.org/caseless/-/caseless-0.11.0.tgz",
          "integrity": "sha1-cVuW6phBWTzDMGeSP17GDr2k99c=",
          "dev": true
        },
        "esprima": {
          "version": "2.7.3",
          "resolved": "https://registry.npmjs.org/esprima/-/esprima-2.7.3.tgz",
          "integrity": "sha1-luO3DVd59q1JzQMmc9HDEnZ7pYE=",
          "dev": true
        },
        "har-validator": {
          "version": "2.0.6",
          "resolved": "https://registry.npmjs.org/har-validator/-/har-validator-2.0.6.tgz",
          "integrity": "sha1-zcvAgYgmWtEZtqWnyKtw7s+10n0=",
          "dev": true,
          "requires": {
            "chalk": "^1.1.1",
            "commander": "^2.9.0",
            "is-my-json-valid": "^2.12.4",
            "pinkie-promise": "^2.0.0"
          }
        },
        "js-yaml": {
          "version": "3.6.1",
          "resolved": "https://registry.npmjs.org/js-yaml/-/js-yaml-3.6.1.tgz",
          "integrity": "sha1-bl/mfYsgXOTSL60Ft3geja3MSzA=",
          "dev": true,
          "requires": {
            "argparse": "^1.0.7",
            "esprima": "^2.6.0"
          }
        },
        "qs": {
          "version": "6.3.2",
          "resolved": "https://registry.npmjs.org/qs/-/qs-6.3.2.tgz",
          "integrity": "sha1-51vV9uJoEioqDgvaYwslUMFmUCw=",
          "dev": true
        },
        "request": {
          "version": "2.79.0",
          "resolved": "https://registry.npmjs.org/request/-/request-2.79.0.tgz",
          "integrity": "sha1-Tf5b9r6LjNw3/Pk+BLZVd3InEN4=",
          "dev": true,
          "requires": {
            "aws-sign2": "~0.6.0",
            "aws4": "^1.2.1",
            "caseless": "~0.11.0",
            "combined-stream": "~1.0.5",
            "extend": "~3.0.0",
            "forever-agent": "~0.6.1",
            "form-data": "~2.1.1",
            "har-validator": "~2.0.6",
            "hawk": "~3.1.3",
            "http-signature": "~1.1.0",
            "is-typedarray": "~1.0.0",
            "isstream": "~0.1.2",
            "json-stringify-safe": "~5.0.1",
            "mime-types": "~2.1.7",
            "oauth-sign": "~0.8.1",
            "qs": "~6.3.0",
            "stringstream": "~0.0.4",
            "tough-cookie": "~2.3.0",
            "tunnel-agent": "~0.4.1",
            "uuid": "^3.0.0"
          }
        },
        "tunnel-agent": {
          "version": "0.4.3",
          "resolved": "https://registry.npmjs.org/tunnel-agent/-/tunnel-agent-0.4.3.tgz",
          "integrity": "sha1-Y3PbdpCf5XDgjXNYM2Xtgop07us=",
          "dev": true
        }
      }
    },
    "crc32-stream": {
      "version": "0.3.4",
      "resolved": "https://registry.npmjs.org/crc32-stream/-/crc32-stream-0.3.4.tgz",
      "integrity": "sha1-c7wltF+sHbZjIjGnv86JJ+nwZVI=",
      "dev": true,
      "requires": {
        "buffer-crc32": "~0.2.1",
        "readable-stream": "~1.0.24"
      },
      "dependencies": {
        "isarray": {
          "version": "0.0.1",
          "resolved": "https://registry.npmjs.org/isarray/-/isarray-0.0.1.tgz",
          "integrity": "sha1-ihis/Kmo9Bd+Cav8YDiTmwXR7t8=",
          "dev": true
        },
        "readable-stream": {
          "version": "1.0.34",
          "resolved": "https://registry.npmjs.org/readable-stream/-/readable-stream-1.0.34.tgz",
          "integrity": "sha1-Elgg40vIQtLyqq+v5MKRbuMsFXw=",
          "dev": true,
          "requires": {
            "core-util-is": "~1.0.0",
            "inherits": "~2.0.1",
            "isarray": "0.0.1",
            "string_decoder": "~0.10.x"
          }
        },
        "string_decoder": {
          "version": "0.10.31",
          "resolved": "https://registry.npmjs.org/string_decoder/-/string_decoder-0.10.31.tgz",
          "integrity": "sha1-YuIDvEF2bGwoyfyEMB2rHFMQ+pQ=",
          "dev": true
        }
      }
    },
    "create-ecdh": {
      "version": "4.0.0",
      "resolved": "https://registry.npmjs.org/create-ecdh/-/create-ecdh-4.0.0.tgz",
      "integrity": "sha1-iIxyNZbN92EvZJgjPuvXo1MBc30=",
      "dev": true,
      "requires": {
        "bn.js": "^4.1.0",
        "elliptic": "^6.0.0"
      }
    },
    "create-hash": {
      "version": "1.1.3",
      "resolved": "https://registry.npmjs.org/create-hash/-/create-hash-1.1.3.tgz",
      "integrity": "sha1-YGBCrIuSYnUPSDyt2rD1gZFy2P0=",
      "dev": true,
      "requires": {
        "cipher-base": "^1.0.1",
        "inherits": "^2.0.1",
        "ripemd160": "^2.0.0",
        "sha.js": "^2.4.0"
      }
    },
    "create-hmac": {
      "version": "1.1.6",
      "resolved": "https://registry.npmjs.org/create-hmac/-/create-hmac-1.1.6.tgz",
      "integrity": "sha1-rLniIaThe9sHbpBlfEK5PjcmzwY=",
      "dev": true,
      "requires": {
        "cipher-base": "^1.0.3",
        "create-hash": "^1.1.0",
        "inherits": "^2.0.1",
        "ripemd160": "^2.0.0",
        "safe-buffer": "^5.0.1",
        "sha.js": "^2.4.8"
      }
    },
    "cross-spawn": {
      "version": "3.0.1",
      "resolved": "https://registry.npmjs.org/cross-spawn/-/cross-spawn-3.0.1.tgz",
      "integrity": "sha1-ElYDfsufDF9549bvE14wdwGEuYI=",
      "dev": true,
      "requires": {
        "lru-cache": "^4.0.1",
        "which": "^1.2.9"
      },
      "dependencies": {
        "lru-cache": {
          "version": "4.1.1",
          "resolved": "https://registry.npmjs.org/lru-cache/-/lru-cache-4.1.1.tgz",
          "integrity": "sha512-q4spe4KTfsAS1SUHLO0wz8Qiyf1+vMIAgpRYioFYDMNqKfHQbg+AVDH3i4fvpl71/P1L0dBl+fQi+P37UYf0ew==",
          "dev": true,
          "requires": {
            "pseudomap": "^1.0.2",
            "yallist": "^2.1.2"
          }
        }
      }
    },
    "cryptiles": {
      "version": "2.0.5",
      "resolved": "https://registry.npmjs.org/cryptiles/-/cryptiles-2.0.5.tgz",
      "integrity": "sha1-O9/s3GCBR8HGcgL6KR59ylnqo7g=",
      "dev": true,
      "requires": {
        "boom": "2.x.x"
      }
    },
    "crypto-browserify": {
      "version": "3.11.1",
      "resolved": "https://registry.npmjs.org/crypto-browserify/-/crypto-browserify-3.11.1.tgz",
      "integrity": "sha512-Na7ZlwCOqoaW5RwUK1WpXws2kv8mNhWdTlzob0UXulk6G9BDbyiJaGTYBIX61Ozn9l1EPPJpICZb4DaOpT9NlQ==",
      "dev": true,
      "requires": {
        "browserify-cipher": "^1.0.0",
        "browserify-sign": "^4.0.0",
        "create-ecdh": "^4.0.0",
        "create-hash": "^1.1.0",
        "create-hmac": "^1.1.0",
        "diffie-hellman": "^5.0.0",
        "inherits": "^2.0.1",
        "pbkdf2": "^3.0.3",
        "public-encrypt": "^4.0.0",
        "randombytes": "^2.0.0"
      }
    },
    "css": {
      "version": "2.2.1",
      "resolved": "https://registry.npmjs.org/css/-/css-2.2.1.tgz",
      "integrity": "sha1-c6TIHehdtmTU7mdPfUcIXjstVdw=",
      "dev": true,
      "requires": {
        "inherits": "^2.0.1",
        "source-map": "^0.1.38",
        "source-map-resolve": "^0.3.0",
        "urix": "^0.1.0"
      },
      "dependencies": {
        "source-map": {
          "version": "0.1.43",
          "resolved": "https://registry.npmjs.org/source-map/-/source-map-0.1.43.tgz",
          "integrity": "sha1-wkvBRspRfBRx9drL4lcbK3+eM0Y=",
          "dev": true,
          "requires": {
            "amdefine": ">=0.0.4"
          }
        }
      }
    },
    "ctype": {
      "version": "0.5.3",
      "resolved": "https://registry.npmjs.org/ctype/-/ctype-0.5.3.tgz",
      "integrity": "sha1-gsGMJGH3QRTvFsE1IkrQuRRMoS8=",
      "dev": true
    },
    "currently-unhandled": {
      "version": "0.4.1",
      "resolved": "https://registry.npmjs.org/currently-unhandled/-/currently-unhandled-0.4.1.tgz",
      "integrity": "sha1-mI3zP+qxke95mmE2nddsF635V+o=",
      "dev": true,
      "requires": {
        "array-find-index": "^1.0.1"
      }
    },
    "custom-event": {
      "version": "1.0.1",
      "resolved": "https://registry.npmjs.org/custom-event/-/custom-event-1.0.1.tgz",
      "integrity": "sha1-XQKkaFCt8bSjF5RqOSj8y1v9BCU=",
      "dev": true
    },
    "d": {
      "version": "1.0.0",
      "resolved": "https://registry.npmjs.org/d/-/d-1.0.0.tgz",
      "integrity": "sha1-dUu1v+VUUdpppYuU1F9MWwRi1Y8=",
      "dev": true,
      "requires": {
        "es5-ext": "^0.10.9"
      }
    },
    "dashdash": {
      "version": "1.14.1",
      "resolved": "https://registry.npmjs.org/dashdash/-/dashdash-1.14.1.tgz",
      "integrity": "sha1-hTz6D3y+L+1d4gMmuN1YEDX24vA=",
      "dev": true,
      "requires": {
        "assert-plus": "^1.0.0"
      },
      "dependencies": {
        "assert-plus": {
          "version": "1.0.0",
          "resolved": "https://registry.npmjs.org/assert-plus/-/assert-plus-1.0.0.tgz",
          "integrity": "sha1-8S4PPF13sLHN2RRpQuTpbB5N1SU=",
          "dev": true
        }
      }
    },
    "date-now": {
      "version": "0.1.4",
      "resolved": "https://registry.npmjs.org/date-now/-/date-now-0.1.4.tgz",
      "integrity": "sha1-6vQ5/U1ISK105cx9vvIAZyueNFs=",
      "dev": true
    },
    "dateformat": {
      "version": "1.0.12",
      "resolved": "https://registry.npmjs.org/dateformat/-/dateformat-1.0.12.tgz",
      "integrity": "sha1-nxJLZ1lMk3/3BpMuSmQsyo27/uk=",
      "dev": true,
      "requires": {
        "get-stdin": "^4.0.1",
        "meow": "^3.3.0"
      }
    },
    "debug": {
      "version": "2.6.8",
      "resolved": "https://registry.npmjs.org/debug/-/debug-2.6.8.tgz",
      "integrity": "sha1-5zFTHKLt4n0YgiJCfaF4IdaP9Pw=",
      "dev": true,
      "requires": {
        "ms": "2.0.0"
      }
    },
    "debug-fabulous": {
      "version": "0.0.4",
      "resolved": "https://registry.npmjs.org/debug-fabulous/-/debug-fabulous-0.0.4.tgz",
      "integrity": "sha1-+gccXYdIRoVCSAdCHKSxawsaB2M=",
      "dev": true,
      "requires": {
        "debug": "2.X",
        "lazy-debug-legacy": "0.0.X",
        "object-assign": "4.1.0"
      },
      "dependencies": {
        "object-assign": {
          "version": "4.1.0",
          "resolved": "https://registry.npmjs.org/object-assign/-/object-assign-4.1.0.tgz",
          "integrity": "sha1-ejs9DpgGPUP0wD8uiubNUahog6A=",
          "dev": true
        }
      }
    },
    "decamelize": {
      "version": "1.2.0",
      "resolved": "https://registry.npmjs.org/decamelize/-/decamelize-1.2.0.tgz",
      "integrity": "sha1-9lNNFRSCabIDUue+4m9QH5oZEpA=",
      "dev": true
    },
    "deep-is": {
      "version": "0.1.3",
      "resolved": "https://registry.npmjs.org/deep-is/-/deep-is-0.1.3.tgz",
      "integrity": "sha1-s2nW+128E+7PUk+RsHD+7cNXzzQ=",
      "dev": true
    },
    "defaults": {
      "version": "1.0.3",
      "resolved": "https://registry.npmjs.org/defaults/-/defaults-1.0.3.tgz",
      "integrity": "sha1-xlYFHpgX2f8I7YgUd/P+QBnz730=",
      "dev": true,
      "requires": {
        "clone": "^1.0.2"
      },
      "dependencies": {
        "clone": {
          "version": "1.0.2",
          "resolved": "https://registry.npmjs.org/clone/-/clone-1.0.2.tgz",
          "integrity": "sha1-Jgt6meux7f4kdTgXX3gyQ8sZ0Uk=",
          "dev": true
        }
      }
    },
    "del": {
      "version": "2.2.2",
      "resolved": "https://registry.npmjs.org/del/-/del-2.2.2.tgz",
      "integrity": "sha1-wSyYHQZ4RshLyvhiz/kw2Qf/0ag=",
      "dev": true,
      "requires": {
        "globby": "^5.0.0",
        "is-path-cwd": "^1.0.0",
        "is-path-in-cwd": "^1.0.0",
        "object-assign": "^4.0.1",
        "pify": "^2.0.0",
        "pinkie-promise": "^2.0.0",
        "rimraf": "^2.2.8"
      }
    },
    "delayed-stream": {
      "version": "1.0.0",
      "resolved": "https://registry.npmjs.org/delayed-stream/-/delayed-stream-1.0.0.tgz",
      "integrity": "sha1-3zrhmayt+31ECqrgsp4icrJOxhk=",
      "dev": true
    },
    "delegates": {
      "version": "1.0.0",
      "resolved": "https://registry.npmjs.org/delegates/-/delegates-1.0.0.tgz",
      "integrity": "sha1-hMbhWbgZBP3KWaDvRM2HDTElD5o=",
      "dev": true
    },
    "depd": {
      "version": "1.1.1",
      "resolved": "https://registry.npmjs.org/depd/-/depd-1.1.1.tgz",
      "integrity": "sha1-V4O04cRZ8G+lyif5kfPQbnoxA1k=",
      "dev": true
    },
    "deprecated": {
      "version": "0.0.1",
      "resolved": "https://registry.npmjs.org/deprecated/-/deprecated-0.0.1.tgz",
      "integrity": "sha1-+cmvVGSvoeepcUWKi97yqpTVuxk=",
      "dev": true
    },
    "des.js": {
      "version": "1.0.0",
      "resolved": "https://registry.npmjs.org/des.js/-/des.js-1.0.0.tgz",
      "integrity": "sha1-wHTS4qpqipoH29YfmhXCzYPsjsw=",
      "dev": true,
      "requires": {
        "inherits": "^2.0.1",
        "minimalistic-assert": "^1.0.0"
      }
    },
    "detect-file": {
      "version": "0.1.0",
      "resolved": "https://registry.npmjs.org/detect-file/-/detect-file-0.1.0.tgz",
      "integrity": "sha1-STXe39lIhkjgBrASlWbpOGcR6mM=",
      "dev": true,
      "requires": {
        "fs-exists-sync": "^0.1.0"
      }
    },
    "detect-indent": {
      "version": "4.0.0",
      "resolved": "https://registry.npmjs.org/detect-indent/-/detect-indent-4.0.0.tgz",
      "integrity": "sha1-920GQ1LN9Docts5hnE7jqUdd4gg=",
      "dev": true,
      "requires": {
        "repeating": "^2.0.0"
      }
    },
    "detect-newline": {
      "version": "2.1.0",
      "resolved": "https://registry.npmjs.org/detect-newline/-/detect-newline-2.1.0.tgz",
      "integrity": "sha1-9B8cEL5LAOh7XxPaaAdZ8sW/0+I=",
      "dev": true
    },
    "di": {
      "version": "0.0.1",
      "resolved": "https://registry.npmjs.org/di/-/di-0.0.1.tgz",
      "integrity": "sha1-gGZJMmzqp8qjMG112YXqJ0i6kTw=",
      "dev": true
    },
    "diff-dom": {
      "version": "2.2.3",
      "resolved": "https://registry.npmjs.org/diff-dom/-/diff-dom-2.2.3.tgz",
      "integrity": "sha1-I0cF9DjMS2j5Z4WA6ZS/iKpLfHY="
    },
    "diffie-hellman": {
      "version": "5.0.2",
      "resolved": "https://registry.npmjs.org/diffie-hellman/-/diffie-hellman-5.0.2.tgz",
      "integrity": "sha1-tYNXOScM/ias9jIJn97SoH8gnl4=",
      "dev": true,
      "requires": {
        "bn.js": "^4.1.0",
        "miller-rabin": "^4.0.0",
        "randombytes": "^2.0.0"
      }
    },
    "djangocms-casper-helpers": {
      "version": "3.0.0",
      "resolved": "https://registry.npmjs.org/djangocms-casper-helpers/-/djangocms-casper-helpers-3.0.0.tgz",
      "integrity": "sha1-c0BQJ9ptxSUex0JtPjCdtQ+R0A8=",
      "dev": true,
      "requires": {
        "bluebird": "^3.3.4",
        "casperjs": "1.1.0-beta5",
        "lodash": "^4.8.2",
        "minimist": "1.1.1",
        "phantomjs-prebuilt": "^2.1.7",
        "portfinder": "^1.0.3",
        "terminate": "^1.0.8"
      },
      "dependencies": {
        "minimist": {
          "version": "1.1.1",
          "resolved": "https://registry.npmjs.org/minimist/-/minimist-1.1.1.tgz",
          "integrity": "sha1-G8K8cWWM3KVxJHVoQ2NhWwtPaVs=",
          "dev": true
        }
      }
    },
    "doctrine": {
      "version": "2.0.0",
      "resolved": "https://registry.npmjs.org/doctrine/-/doctrine-2.0.0.tgz",
      "integrity": "sha1-xz2NKQnSIpHhoAejlYBNqLZl/mM=",
      "dev": true,
      "requires": {
        "esutils": "^2.0.2",
        "isarray": "^1.0.0"
      }
    },
    "dom-serialize": {
      "version": "2.2.1",
      "resolved": "https://registry.npmjs.org/dom-serialize/-/dom-serialize-2.2.1.tgz",
      "integrity": "sha1-ViromZ9Evl6jB29UGdzVnrQ6yVs=",
      "dev": true,
      "requires": {
        "custom-event": "~1.0.0",
        "ent": "~2.2.0",
        "extend": "^3.0.0",
        "void-elements": "^2.0.0"
      }
    },
    "domain-browser": {
      "version": "1.1.7",
      "resolved": "https://registry.npmjs.org/domain-browser/-/domain-browser-1.1.7.tgz",
      "integrity": "sha1-hnqksJP6oF8d4IwG9NeyH9+GmLw=",
      "dev": true
    },
    "duplexer": {
      "version": "0.1.1",
      "resolved": "https://registry.npmjs.org/duplexer/-/duplexer-0.1.1.tgz",
      "integrity": "sha1-rOb/gIwc5mtX0ev5eXessCM0z8E=",
      "dev": true
    },
    "duplexer2": {
      "version": "0.0.2",
      "resolved": "https://registry.npmjs.org/duplexer2/-/duplexer2-0.0.2.tgz",
      "integrity": "sha1-xhTc9n4vsUmVqRcR5aYX6KYKMds=",
      "dev": true,
      "requires": {
        "readable-stream": "~1.1.9"
      },
      "dependencies": {
        "isarray": {
          "version": "0.0.1",
          "resolved": "https://registry.npmjs.org/isarray/-/isarray-0.0.1.tgz",
          "integrity": "sha1-ihis/Kmo9Bd+Cav8YDiTmwXR7t8=",
          "dev": true
        },
        "readable-stream": {
          "version": "1.1.14",
          "resolved": "https://registry.npmjs.org/readable-stream/-/readable-stream-1.1.14.tgz",
          "integrity": "sha1-fPTFTvZI44EwhMY23SB54WbAgdk=",
          "dev": true,
          "requires": {
            "core-util-is": "~1.0.0",
            "inherits": "~2.0.1",
            "isarray": "0.0.1",
            "string_decoder": "~0.10.x"
          }
        },
        "string_decoder": {
          "version": "0.10.31",
          "resolved": "https://registry.npmjs.org/string_decoder/-/string_decoder-0.10.31.tgz",
          "integrity": "sha1-YuIDvEF2bGwoyfyEMB2rHFMQ+pQ=",
          "dev": true
        }
      }
    },
    "ecc-jsbn": {
      "version": "0.1.1",
      "resolved": "https://registry.npmjs.org/ecc-jsbn/-/ecc-jsbn-0.1.1.tgz",
      "integrity": "sha1-D8c6ntXw1Tw4GTOYUj735UN3dQU=",
      "dev": true,
      "optional": true,
      "requires": {
        "jsbn": "~0.1.0"
      }
    },
    "ee-first": {
      "version": "1.1.1",
      "resolved": "https://registry.npmjs.org/ee-first/-/ee-first-1.1.1.tgz",
      "integrity": "sha1-WQxhFWsK4vTwJVcyoViyZrxWsh0=",
      "dev": true
    },
    "electron-to-chromium": {
      "version": "1.3.21",
      "resolved": "https://registry.npmjs.org/electron-to-chromium/-/electron-to-chromium-1.3.21.tgz",
      "integrity": "sha1-qWfr3P6O0Ag/wkTRiUAiqOgRPqI=",
      "dev": true
    },
    "elliptic": {
      "version": "6.4.0",
      "resolved": "https://registry.npmjs.org/elliptic/-/elliptic-6.4.0.tgz",
      "integrity": "sha1-ysmvh2LIWDYYcAPI3+GT5eLq5d8=",
      "dev": true,
      "requires": {
        "bn.js": "^4.4.0",
        "brorand": "^1.0.1",
        "hash.js": "^1.0.0",
        "hmac-drbg": "^1.0.0",
        "inherits": "^2.0.1",
        "minimalistic-assert": "^1.0.0",
        "minimalistic-crypto-utils": "^1.0.0"
      }
    },
    "emojis-list": {
      "version": "2.1.0",
      "resolved": "https://registry.npmjs.org/emojis-list/-/emojis-list-2.1.0.tgz",
      "integrity": "sha1-TapNnbAPmBmIDHn6RXrlsJof04k=",
      "dev": true
    },
    "encodeurl": {
      "version": "1.0.1",
      "resolved": "https://registry.npmjs.org/encodeurl/-/encodeurl-1.0.1.tgz",
      "integrity": "sha1-eePVhlU0aQn+bw9Fpd5oEDspTSA=",
      "dev": true
    },
    "end-of-stream": {
      "version": "0.1.5",
      "resolved": "https://registry.npmjs.org/end-of-stream/-/end-of-stream-0.1.5.tgz",
      "integrity": "sha1-jhdyBsPICDfYVjLouTWd/osvbq8=",
      "dev": true,
      "requires": {
        "once": "~1.3.0"
      },
      "dependencies": {
        "once": {
          "version": "1.3.3",
          "resolved": "https://registry.npmjs.org/once/-/once-1.3.3.tgz",
          "integrity": "sha1-suJhVXzkwxTsgwTz+oJmPkKXyiA=",
          "dev": true,
          "requires": {
            "wrappy": "1"
          }
        }
      }
    },
    "engine.io": {
      "version": "1.8.4",
      "resolved": "https://registry.npmjs.org/engine.io/-/engine.io-1.8.4.tgz",
      "integrity": "sha1-d7zhK4Dl1gQpM3/sOw2vaR68kAM=",
      "dev": true,
      "requires": {
        "accepts": "1.3.3",
        "base64id": "1.0.0",
        "cookie": "0.3.1",
        "debug": "2.3.3",
        "engine.io-parser": "1.3.2",
        "ws": "1.1.4"
      },
      "dependencies": {
        "debug": {
          "version": "2.3.3",
          "resolved": "https://registry.npmjs.org/debug/-/debug-2.3.3.tgz",
          "integrity": "sha1-QMRT5n5uE8kB3ewxeviYbNqe/4w=",
          "dev": true,
          "requires": {
            "ms": "0.7.2"
          }
        },
        "ms": {
          "version": "0.7.2",
          "resolved": "https://registry.npmjs.org/ms/-/ms-0.7.2.tgz",
          "integrity": "sha1-riXPJRKziFodldfwN4aNhDESR2U=",
          "dev": true
        }
      }
    },
    "engine.io-client": {
      "version": "1.8.4",
      "resolved": "https://registry.npmjs.org/engine.io-client/-/engine.io-client-1.8.4.tgz",
      "integrity": "sha1-n+hd7iWFPKa6viW9KtaHEIY+kcI=",
      "dev": true,
      "requires": {
        "component-emitter": "1.2.1",
        "component-inherit": "0.0.3",
        "debug": "2.3.3",
        "engine.io-parser": "1.3.2",
        "has-cors": "1.1.0",
        "indexof": "0.0.1",
        "parsejson": "0.0.3",
        "parseqs": "0.0.5",
        "parseuri": "0.0.5",
        "ws": "1.1.2",
        "xmlhttprequest-ssl": "1.5.3",
        "yeast": "0.1.2"
      },
      "dependencies": {
        "component-emitter": {
          "version": "1.2.1",
          "resolved": "https://registry.npmjs.org/component-emitter/-/component-emitter-1.2.1.tgz",
          "integrity": "sha1-E3kY1teCg/ffemt8WmPhQOaUJeY=",
          "dev": true
        },
        "debug": {
          "version": "2.3.3",
          "resolved": "https://registry.npmjs.org/debug/-/debug-2.3.3.tgz",
          "integrity": "sha1-QMRT5n5uE8kB3ewxeviYbNqe/4w=",
          "dev": true,
          "requires": {
            "ms": "0.7.2"
          }
        },
        "ms": {
          "version": "0.7.2",
          "resolved": "https://registry.npmjs.org/ms/-/ms-0.7.2.tgz",
          "integrity": "sha1-riXPJRKziFodldfwN4aNhDESR2U=",
          "dev": true
        },
        "ws": {
          "version": "1.1.2",
          "resolved": "https://registry.npmjs.org/ws/-/ws-1.1.2.tgz",
          "integrity": "sha1-iiRPoFJAHgjJiGz0SoUYnh/UBn8=",
          "dev": true,
          "requires": {
            "options": ">=0.0.5",
            "ultron": "1.0.x"
          }
        }
      }
    },
    "engine.io-parser": {
      "version": "1.3.2",
      "resolved": "https://registry.npmjs.org/engine.io-parser/-/engine.io-parser-1.3.2.tgz",
      "integrity": "sha1-k3sHnwAH0Ik+xW1GyyILjLQ1Igo=",
      "dev": true,
      "requires": {
        "after": "0.8.2",
        "arraybuffer.slice": "0.0.6",
        "base64-arraybuffer": "0.1.5",
        "blob": "0.0.4",
        "has-binary": "0.1.7",
        "wtf-8": "1.0.0"
      }
    },
    "enhanced-resolve": {
      "version": "3.4.1",
      "resolved": "https://registry.npmjs.org/enhanced-resolve/-/enhanced-resolve-3.4.1.tgz",
      "integrity": "sha1-BCHjOf1xQZs9oT0Smzl5BAIwR24=",
      "dev": true,
      "requires": {
        "graceful-fs": "^4.1.2",
        "memory-fs": "^0.4.0",
        "object-assign": "^4.0.1",
        "tapable": "^0.2.7"
      }
    },
    "ent": {
      "version": "2.2.0",
      "resolved": "https://registry.npmjs.org/ent/-/ent-2.2.0.tgz",
      "integrity": "sha1-6WQhkyWiHQX0RGai9obtbOX13R0=",
      "dev": true
    },
    "errno": {
      "version": "0.1.4",
      "resolved": "https://registry.npmjs.org/errno/-/errno-0.1.4.tgz",
      "integrity": "sha1-uJbiOp5ei6M4cfyZar02NfyaHH0=",
      "dev": true,
      "requires": {
        "prr": "~0.0.0"
      }
    },
    "error-ex": {
      "version": "1.3.1",
      "resolved": "https://registry.npmjs.org/error-ex/-/error-ex-1.3.1.tgz",
      "integrity": "sha1-+FWobOYa3E6GIcPNoh56dhLDqNw=",
      "dev": true,
      "requires": {
        "is-arrayish": "^0.2.1"
      }
    },
    "es5-ext": {
      "version": "0.10.30",
      "resolved": "https://registry.npmjs.org/es5-ext/-/es5-ext-0.10.30.tgz",
      "integrity": "sha1-cUGhaDZpfbq/qq7uQUlc4p9SyTk=",
      "dev": true,
      "requires": {
        "es6-iterator": "2",
        "es6-symbol": "~3.1"
      }
    },
    "es6-iterator": {
      "version": "2.0.1",
      "resolved": "https://registry.npmjs.org/es6-iterator/-/es6-iterator-2.0.1.tgz",
      "integrity": "sha1-jjGcnwRTv1ddN0lAplWSDlnKVRI=",
      "dev": true,
      "requires": {
        "d": "1",
        "es5-ext": "^0.10.14",
        "es6-symbol": "^3.1"
      }
    },
    "es6-map": {
      "version": "0.1.5",
      "resolved": "https://registry.npmjs.org/es6-map/-/es6-map-0.1.5.tgz",
      "integrity": "sha1-kTbgUD3MBqMBaQ8LsU/042TpSfA=",
      "dev": true,
      "requires": {
        "d": "1",
        "es5-ext": "~0.10.14",
        "es6-iterator": "~2.0.1",
        "es6-set": "~0.1.5",
        "es6-symbol": "~3.1.1",
        "event-emitter": "~0.3.5"
      }
    },
    "es6-promise": {
      "version": "4.0.5",
      "resolved": "https://registry.npmjs.org/es6-promise/-/es6-promise-4.0.5.tgz",
      "integrity": "sha1-eILzCt3lskDM+n99eMVIMwlRrkI=",
      "dev": true
    },
    "es6-set": {
      "version": "0.1.5",
      "resolved": "https://registry.npmjs.org/es6-set/-/es6-set-0.1.5.tgz",
      "integrity": "sha1-0rPsXU2ADO2BjbU40ol02wpzzLE=",
      "dev": true,
      "requires": {
        "d": "1",
        "es5-ext": "~0.10.14",
        "es6-iterator": "~2.0.1",
        "es6-symbol": "3.1.1",
        "event-emitter": "~0.3.5"
      }
    },
    "es6-symbol": {
      "version": "3.1.1",
      "resolved": "https://registry.npmjs.org/es6-symbol/-/es6-symbol-3.1.1.tgz",
      "integrity": "sha1-vwDvT9q2uhtG7Le2KbTH7VcVzHc=",
      "dev": true,
      "requires": {
        "d": "1",
        "es5-ext": "~0.10.14"
      }
    },
    "es6-weak-map": {
      "version": "2.0.2",
      "resolved": "https://registry.npmjs.org/es6-weak-map/-/es6-weak-map-2.0.2.tgz",
      "integrity": "sha1-XjqzIlH/0VOKH45f+hNXdy+S2W8=",
      "dev": true,
      "requires": {
        "d": "1",
        "es5-ext": "^0.10.14",
        "es6-iterator": "^2.0.1",
        "es6-symbol": "^3.1.1"
      }
    },
    "escape-html": {
      "version": "1.0.3",
      "resolved": "https://registry.npmjs.org/escape-html/-/escape-html-1.0.3.tgz",
      "integrity": "sha1-Aljq5NPQwJdN4cFpGI7wBR0dGYg=",
      "dev": true
    },
    "escape-string-regexp": {
      "version": "1.0.5",
      "resolved": "https://registry.npmjs.org/escape-string-regexp/-/escape-string-regexp-1.0.5.tgz",
      "integrity": "sha1-G2HAViGQqN/2rjuyzwIAyhMLhtQ=",
      "dev": true
    },
    "escodegen": {
      "version": "1.8.1",
      "resolved": "https://registry.npmjs.org/escodegen/-/escodegen-1.8.1.tgz",
      "integrity": "sha1-WltTr0aTEQvrsIZ6o0MN07cKEBg=",
      "dev": true,
      "requires": {
        "esprima": "^2.7.1",
        "estraverse": "^1.9.1",
        "esutils": "^2.0.2",
        "optionator": "^0.8.1",
        "source-map": "~0.2.0"
      },
      "dependencies": {
        "esprima": {
          "version": "2.7.3",
          "resolved": "https://registry.npmjs.org/esprima/-/esprima-2.7.3.tgz",
          "integrity": "sha1-luO3DVd59q1JzQMmc9HDEnZ7pYE=",
          "dev": true
        },
        "estraverse": {
          "version": "1.9.3",
          "resolved": "https://registry.npmjs.org/estraverse/-/estraverse-1.9.3.tgz",
          "integrity": "sha1-r2fy3JIlgkFZUJJgkaQAXSnJu0Q=",
          "dev": true
        },
        "source-map": {
          "version": "0.2.0",
          "resolved": "https://registry.npmjs.org/source-map/-/source-map-0.2.0.tgz",
          "integrity": "sha1-2rc/vPwrqBm03gO9b26qSBZLP50=",
          "dev": true,
          "optional": true,
          "requires": {
            "amdefine": ">=0.0.4"
          }
        }
      }
    },
    "escope": {
      "version": "3.6.0",
      "resolved": "https://registry.npmjs.org/escope/-/escope-3.6.0.tgz",
      "integrity": "sha1-4Bl16BJ4GhY6ba392AOY3GTIicM=",
      "dev": true,
      "requires": {
        "es6-map": "^0.1.3",
        "es6-weak-map": "^2.0.1",
        "esrecurse": "^4.1.0",
        "estraverse": "^4.1.1"
      }
    },
    "eslint": {
      "version": "3.19.0",
      "resolved": "https://registry.npmjs.org/eslint/-/eslint-3.19.0.tgz",
      "integrity": "sha1-yPxiAcf0DdCJQbh8CFdnOGpnmsw=",
      "dev": true,
      "requires": {
        "babel-code-frame": "^6.16.0",
        "chalk": "^1.1.3",
        "concat-stream": "^1.5.2",
        "debug": "^2.1.1",
        "doctrine": "^2.0.0",
        "escope": "^3.6.0",
        "espree": "^3.4.0",
        "esquery": "^1.0.0",
        "estraverse": "^4.2.0",
        "esutils": "^2.0.2",
        "file-entry-cache": "^2.0.0",
        "glob": "^7.0.3",
        "globals": "^9.14.0",
        "ignore": "^3.2.0",
        "imurmurhash": "^0.1.4",
        "inquirer": "^0.12.0",
        "is-my-json-valid": "^2.10.0",
        "is-resolvable": "^1.0.0",
        "js-yaml": "^3.5.1",
        "json-stable-stringify": "^1.0.0",
        "levn": "^0.3.0",
        "lodash": "^4.0.0",
        "mkdirp": "^0.5.0",
        "natural-compare": "^1.4.0",
        "optionator": "^0.8.2",
        "path-is-inside": "^1.0.1",
        "pluralize": "^1.2.1",
        "progress": "^1.1.8",
        "require-uncached": "^1.0.2",
        "shelljs": "^0.7.5",
        "strip-bom": "^3.0.0",
        "strip-json-comments": "~2.0.1",
        "table": "^3.7.8",
        "text-table": "~0.2.0",
        "user-home": "^2.0.0"
      },
      "dependencies": {
        "strip-bom": {
          "version": "3.0.0",
          "resolved": "https://registry.npmjs.org/strip-bom/-/strip-bom-3.0.0.tgz",
          "integrity": "sha1-IzTBjpx1n3vdVv3vfprj1YjmjtM=",
          "dev": true
        },
        "user-home": {
          "version": "2.0.0",
          "resolved": "https://registry.npmjs.org/user-home/-/user-home-2.0.0.tgz",
          "integrity": "sha1-nHC/2Babwdy/SGBODwS4tJzenp8=",
          "dev": true,
          "requires": {
            "os-homedir": "^1.0.0"
          }
        }
      }
    },
    "eslint-plugin-compat": {
      "version": "1.0.4",
      "resolved": "https://registry.npmjs.org/eslint-plugin-compat/-/eslint-plugin-compat-1.0.4.tgz",
      "integrity": "sha512-16yjDdjrivRQT7/Kov+3O6DMvfg8WYC1JKPAsvf/UNtdLBeMXVYATohAM4nOak1ynGP69mKUlOjw7nroUqY9Sg==",
      "dev": true,
      "requires": {
        "babel-runtime": "^6.23.0",
        "browserslist": "2.1.4",
        "caniuse-db": "1.0.30000671",
        "requireindex": "^1.1.0"
      },
      "dependencies": {
        "browserslist": {
          "version": "2.1.4",
          "resolved": "https://registry.npmjs.org/browserslist/-/browserslist-2.1.4.tgz",
          "integrity": "sha1-zFJq9KExK30uBWU+VtDIq3DA4FM=",
          "dev": true,
          "requires": {
            "caniuse-lite": "^1.0.30000670",
            "electron-to-chromium": "^1.3.11"
          }
        },
        "caniuse-db": {
          "version": "1.0.30000671",
          "resolved": "https://registry.npmjs.org/caniuse-db/-/caniuse-db-1.0.30000671.tgz",
          "integrity": "sha1-nwcbvHuWmUY4zLr0eCnVihV3qO0=",
          "dev": true
        }
      }
    },
    "espree": {
      "version": "3.5.1",
      "resolved": "https://registry.npmjs.org/espree/-/espree-3.5.1.tgz",
      "integrity": "sha1-DJiLirRttTEAoZVK5LqZXd0n2H4=",
      "dev": true,
      "requires": {
        "acorn": "^5.1.1",
        "acorn-jsx": "^3.0.0"
      }
    },
    "esprima": {
      "version": "4.0.0",
      "resolved": "https://registry.npmjs.org/esprima/-/esprima-4.0.0.tgz",
      "integrity": "sha512-oftTcaMu/EGrEIu904mWteKIv8vMuOgGYo7EhVJJN00R/EED9DCua/xxHRdYnKtcECzVg7xOWhflvJMnqcFZjw==",
      "dev": true
    },
    "esquery": {
      "version": "1.0.0",
      "resolved": "https://registry.npmjs.org/esquery/-/esquery-1.0.0.tgz",
      "integrity": "sha1-z7qLV9f7qT8XKYqKAGoEzaE9gPo=",
      "dev": true,
      "requires": {
        "estraverse": "^4.0.0"
      }
    },
    "esrecurse": {
      "version": "4.2.0",
      "resolved": "https://registry.npmjs.org/esrecurse/-/esrecurse-4.2.0.tgz",
      "integrity": "sha1-+pVo2Y04I/mkHZHpAtyrnqblsWM=",
      "dev": true,
      "requires": {
        "estraverse": "^4.1.0",
        "object-assign": "^4.0.1"
      }
    },
    "estraverse": {
      "version": "4.2.0",
      "resolved": "https://registry.npmjs.org/estraverse/-/estraverse-4.2.0.tgz",
      "integrity": "sha1-De4/7TH81GlhjOc0IJn8GvoL2xM=",
      "dev": true
    },
    "esutils": {
      "version": "2.0.2",
      "resolved": "https://registry.npmjs.org/esutils/-/esutils-2.0.2.tgz",
      "integrity": "sha1-Cr9PHKpbyx96nYrMbepPqqBLrJs=",
      "dev": true
    },
    "event-emitter": {
      "version": "0.3.5",
      "resolved": "https://registry.npmjs.org/event-emitter/-/event-emitter-0.3.5.tgz",
      "integrity": "sha1-34xp7vFkeSPHFXuc6DhAYQsCzDk=",
      "dev": true,
      "requires": {
        "d": "1",
        "es5-ext": "~0.10.14"
      }
    },
    "event-stream": {
      "version": "3.3.4",
      "resolved": "https://registry.npmjs.org/event-stream/-/event-stream-3.3.4.tgz",
      "integrity": "sha1-SrTJoPWlTbkzi0w02Gv86PSzVXE=",
      "dev": true,
      "requires": {
        "duplexer": "~0.1.1",
        "from": "~0",
        "map-stream": "~0.1.0",
        "pause-stream": "0.0.11",
        "split": "0.3",
        "stream-combiner": "~0.0.4",
        "through": "~2.3.1"
      }
    },
    "eventemitter3": {
      "version": "1.2.0",
      "resolved": "https://registry.npmjs.org/eventemitter3/-/eventemitter3-1.2.0.tgz",
      "integrity": "sha1-HIaZHYFq0eUEdQ5zh0Ik7PO+xQg=",
      "dev": true
    },
    "events": {
      "version": "1.1.1",
      "resolved": "https://registry.npmjs.org/events/-/events-1.1.1.tgz",
      "integrity": "sha1-nr23Y1rQmccNzEwqH1AEKI6L2SQ=",
      "dev": true
    },
    "evp_bytestokey": {
      "version": "1.0.3",
      "resolved": "https://registry.npmjs.org/evp_bytestokey/-/evp_bytestokey-1.0.3.tgz",
      "integrity": "sha512-/f2Go4TognH/KvCISP7OUsHn85hT9nUkxxA9BEWxFn+Oj9o8ZNLm/40hdlgSLyuOimsrTKLUMEorQexp/aPQeA==",
      "dev": true,
      "requires": {
        "md5.js": "^1.3.4",
        "safe-buffer": "^5.1.1"
      }
    },
    "execa": {
      "version": "0.7.0",
      "resolved": "https://registry.npmjs.org/execa/-/execa-0.7.0.tgz",
      "integrity": "sha1-lEvs00zEHuMqY6n68nrVpl/Fl3c=",
      "dev": true,
      "requires": {
        "cross-spawn": "^5.0.1",
        "get-stream": "^3.0.0",
        "is-stream": "^1.1.0",
        "npm-run-path": "^2.0.0",
        "p-finally": "^1.0.0",
        "signal-exit": "^3.0.0",
        "strip-eof": "^1.0.0"
      },
      "dependencies": {
        "cross-spawn": {
          "version": "5.1.0",
          "resolved": "https://registry.npmjs.org/cross-spawn/-/cross-spawn-5.1.0.tgz",
          "integrity": "sha1-6L0O/uWPz/b4+UUQoKVUu/ojVEk=",
          "dev": true,
          "requires": {
            "lru-cache": "^4.0.1",
            "shebang-command": "^1.2.0",
            "which": "^1.2.9"
          }
        },
        "lru-cache": {
          "version": "4.1.1",
          "resolved": "https://registry.npmjs.org/lru-cache/-/lru-cache-4.1.1.tgz",
          "integrity": "sha512-q4spe4KTfsAS1SUHLO0wz8Qiyf1+vMIAgpRYioFYDMNqKfHQbg+AVDH3i4fvpl71/P1L0dBl+fQi+P37UYf0ew==",
          "dev": true,
          "requires": {
            "pseudomap": "^1.0.2",
            "yallist": "^2.1.2"
          }
        }
      }
    },
    "exit-hook": {
      "version": "1.1.1",
      "resolved": "https://registry.npmjs.org/exit-hook/-/exit-hook-1.1.1.tgz",
      "integrity": "sha1-8FyiM7SMBdVP/wd2XfhQfpXAL/g=",
      "dev": true
    },
    "expand-braces": {
      "version": "0.1.2",
      "resolved": "https://registry.npmjs.org/expand-braces/-/expand-braces-0.1.2.tgz",
      "integrity": "sha1-SIsdHSRRyz06axks/AMPRMWFX+o=",
      "dev": true,
      "requires": {
        "array-slice": "^0.2.3",
        "array-unique": "^0.2.1",
        "braces": "^0.1.2"
      },
      "dependencies": {
        "array-slice": {
          "version": "0.2.3",
          "resolved": "https://registry.npmjs.org/array-slice/-/array-slice-0.2.3.tgz",
          "integrity": "sha1-3Tz7gO15c6dRF82sabC5nshhhvU=",
          "dev": true
        },
        "braces": {
          "version": "0.1.5",
          "resolved": "https://registry.npmjs.org/braces/-/braces-0.1.5.tgz",
          "integrity": "sha1-wIVxEIUpHYt1/ddOqw+FlygHEeY=",
          "dev": true,
          "requires": {
            "expand-range": "^0.1.0"
          }
        },
        "expand-range": {
          "version": "0.1.1",
          "resolved": "https://registry.npmjs.org/expand-range/-/expand-range-0.1.1.tgz",
          "integrity": "sha1-TLjtoJk8pW+k9B/ELzy7TMrf8EQ=",
          "dev": true,
          "requires": {
            "is-number": "^0.1.1",
            "repeat-string": "^0.2.2"
          }
        },
        "is-number": {
          "version": "0.1.1",
          "resolved": "https://registry.npmjs.org/is-number/-/is-number-0.1.1.tgz",
          "integrity": "sha1-aaevEWlj1HIG7JvZtIoUIW8eOAY=",
          "dev": true
        },
        "repeat-string": {
          "version": "0.2.2",
          "resolved": "https://registry.npmjs.org/repeat-string/-/repeat-string-0.2.2.tgz",
          "integrity": "sha1-x6jTI2BoNiBZp+RlH8aITosftK4=",
          "dev": true
        }
      }
    },
    "expand-brackets": {
      "version": "0.1.5",
      "resolved": "https://registry.npmjs.org/expand-brackets/-/expand-brackets-0.1.5.tgz",
      "integrity": "sha1-3wcoTjQqgHzXM6xa9yQR5YHRF3s=",
      "dev": true,
      "requires": {
        "is-posix-bracket": "^0.1.0"
      }
    },
    "expand-range": {
      "version": "1.8.2",
      "resolved": "https://registry.npmjs.org/expand-range/-/expand-range-1.8.2.tgz",
      "integrity": "sha1-opnv/TNf4nIeuujiV+x5ZE/IUzc=",
      "dev": true,
      "requires": {
        "fill-range": "^2.1.0"
      }
    },
    "expand-tilde": {
      "version": "1.2.2",
      "resolved": "https://registry.npmjs.org/expand-tilde/-/expand-tilde-1.2.2.tgz",
      "integrity": "sha1-C4HrqJflo9MdHD0QL48BRB5VlEk=",
      "dev": true,
      "requires": {
        "os-homedir": "^1.0.1"
      }
    },
    "exports-loader": {
      "version": "0.6.4",
      "resolved": "https://registry.npmjs.org/exports-loader/-/exports-loader-0.6.4.tgz",
      "integrity": "sha1-1w/GEhl1s1/BKDDPUnVL4nQPyIY=",
      "dev": true,
      "requires": {
        "loader-utils": "^1.0.2",
        "source-map": "0.5.x"
      }
    },
    "extend": {
      "version": "3.0.1",
      "resolved": "https://registry.npmjs.org/extend/-/extend-3.0.1.tgz",
      "integrity": "sha1-p1Xqe8Gt/MWjHOfnYtuq3F5jZEQ=",
      "dev": true
    },
    "extglob": {
      "version": "0.3.2",
      "resolved": "https://registry.npmjs.org/extglob/-/extglob-0.3.2.tgz",
      "integrity": "sha1-Lhj/PS9JqydlzskCPwEdqo2DSaE=",
      "dev": true,
      "requires": {
        "is-extglob": "^1.0.0"
      }
    },
    "extract-zip": {
      "version": "1.6.5",
      "resolved": "https://registry.npmjs.org/extract-zip/-/extract-zip-1.6.5.tgz",
      "integrity": "sha1-maBnNbbqIOqbcF13ms/8yHz/BEA=",
      "dev": true,
      "requires": {
        "concat-stream": "1.6.0",
        "debug": "2.2.0",
        "mkdirp": "0.5.0",
        "yauzl": "2.4.1"
      },
      "dependencies": {
        "debug": {
          "version": "2.2.0",
          "resolved": "https://registry.npmjs.org/debug/-/debug-2.2.0.tgz",
          "integrity": "sha1-+HBX6ZWxofauaklgZkE3vFbwOdo=",
          "dev": true,
          "requires": {
            "ms": "0.7.1"
          }
        },
        "minimist": {
          "version": "0.0.8",
          "resolved": "https://registry.npmjs.org/minimist/-/minimist-0.0.8.tgz",
          "integrity": "sha1-hX/Kv8M5fSYluCKCYuhqp6ARsF0=",
          "dev": true
        },
        "mkdirp": {
          "version": "0.5.0",
          "resolved": "https://registry.npmjs.org/mkdirp/-/mkdirp-0.5.0.tgz",
          "integrity": "sha1-HXMHam35hs2TROFecfzAWkyavxI=",
          "dev": true,
          "requires": {
            "minimist": "0.0.8"
          }
        },
        "ms": {
          "version": "0.7.1",
          "resolved": "https://registry.npmjs.org/ms/-/ms-0.7.1.tgz",
          "integrity": "sha1-nNE8A62/8ltl7/3nzoZO6VIBcJg=",
          "dev": true
        }
      }
    },
    "extsprintf": {
      "version": "1.3.0",
      "resolved": "https://registry.npmjs.org/extsprintf/-/extsprintf-1.3.0.tgz",
      "integrity": "sha1-lpGEQOMEGnpBT4xS48V06zw+HgU=",
      "dev": true
    },
    "fancy-log": {
      "version": "1.3.0",
      "resolved": "https://registry.npmjs.org/fancy-log/-/fancy-log-1.3.0.tgz",
      "integrity": "sha1-Rb4X0Cu5kX1gzP/UmVyZnmyMmUg=",
      "dev": true,
      "requires": {
        "chalk": "^1.1.1",
        "time-stamp": "^1.0.0"
      }
    },
    "fast-deep-equal": {
      "version": "1.0.0",
      "resolved": "https://registry.npmjs.org/fast-deep-equal/-/fast-deep-equal-1.0.0.tgz",
      "integrity": "sha1-liVqO8l1WV6zbYLpkp0GDYk0Of8=",
      "dev": true
    },
    "fast-levenshtein": {
      "version": "2.0.6",
      "resolved": "https://registry.npmjs.org/fast-levenshtein/-/fast-levenshtein-2.0.6.tgz",
      "integrity": "sha1-PYpcZog6FqMMqGQ+hR8Zuqd5eRc=",
      "dev": true
    },
    "fd-slicer": {
      "version": "1.0.1",
      "resolved": "https://registry.npmjs.org/fd-slicer/-/fd-slicer-1.0.1.tgz",
      "integrity": "sha1-i1vL2ewyfFBBv5qwI/1nUPEXfmU=",
      "dev": true,
      "requires": {
        "pend": "~1.2.0"
      }
    },
    "figures": {
      "version": "1.7.0",
      "resolved": "https://registry.npmjs.org/figures/-/figures-1.7.0.tgz",
      "integrity": "sha1-y+Hjr/zxzUS4DK3+0o3Hk6lwHS4=",
      "dev": true,
      "requires": {
        "escape-string-regexp": "^1.0.5",
        "object-assign": "^4.1.0"
      }
    },
    "file-entry-cache": {
      "version": "2.0.0",
      "resolved": "https://registry.npmjs.org/file-entry-cache/-/file-entry-cache-2.0.0.tgz",
      "integrity": "sha1-w5KZDD5oR4PYOLjISkXYoEhFg2E=",
      "dev": true,
      "requires": {
        "flat-cache": "^1.2.1",
        "object-assign": "^4.0.1"
      }
<<<<<<< HEAD
    },
    "file-uri-to-path": {
      "version": "1.0.0",
      "resolved": "https://registry.npmjs.org/file-uri-to-path/-/file-uri-to-path-1.0.0.tgz",
      "integrity": "sha512-0Zt+s3L7Vf1biwWZ29aARiVYLx7iMGnEUl9x33fbB/j3jR81u/O2LbqK+Bm1CDSNDKVtJ/YjwY7TUd5SkeLQLw==",
      "optional": true
=======
>>>>>>> 5e99e69f
    },
    "filename-regex": {
      "version": "2.0.1",
      "resolved": "https://registry.npmjs.org/filename-regex/-/filename-regex-2.0.1.tgz",
      "integrity": "sha1-wcS5vuPglyXdsQa3XB4wH+LxiyY=",
      "dev": true
    },
    "fill-range": {
      "version": "2.2.3",
      "resolved": "https://registry.npmjs.org/fill-range/-/fill-range-2.2.3.tgz",
      "integrity": "sha1-ULd9/X5Gm8dJJHCWNpn+eoSFpyM=",
      "dev": true,
      "requires": {
        "is-number": "^2.1.0",
        "isobject": "^2.0.0",
        "randomatic": "^1.1.3",
        "repeat-element": "^1.1.2",
        "repeat-string": "^1.5.2"
      }
    },
    "finalhandler": {
      "version": "1.0.5",
      "resolved": "https://registry.npmjs.org/finalhandler/-/finalhandler-1.0.5.tgz",
      "integrity": "sha1-pwEwPSV6G8gv6lR6M+WuiVMXI98=",
      "dev": true,
      "requires": {
        "debug": "2.6.8",
        "encodeurl": "~1.0.1",
        "escape-html": "~1.0.3",
        "on-finished": "~2.3.0",
        "parseurl": "~1.3.2",
        "statuses": "~1.3.1",
        "unpipe": "~1.0.0"
      }
    },
    "find-cache-dir": {
      "version": "1.0.0",
      "resolved": "https://registry.npmjs.org/find-cache-dir/-/find-cache-dir-1.0.0.tgz",
      "integrity": "sha1-kojj6ePMN0hxfTnq3hfPcfww7m8=",
      "dev": true,
      "requires": {
        "commondir": "^1.0.1",
        "make-dir": "^1.0.0",
        "pkg-dir": "^2.0.0"
      }
    },
    "find-index": {
      "version": "0.1.1",
      "resolved": "https://registry.npmjs.org/find-index/-/find-index-0.1.1.tgz",
      "integrity": "sha1-Z101iyyjiS15Whq0cjL4tuLg3eQ=",
      "dev": true
    },
    "find-up": {
      "version": "2.1.0",
      "resolved": "https://registry.npmjs.org/find-up/-/find-up-2.1.0.tgz",
      "integrity": "sha1-RdG35QbHF93UgndaK3eSCjwMV6c=",
      "dev": true,
      "requires": {
        "locate-path": "^2.0.0"
      }
    },
    "findup-sync": {
      "version": "0.4.3",
      "resolved": "https://registry.npmjs.org/findup-sync/-/findup-sync-0.4.3.tgz",
      "integrity": "sha1-QAQ5Kee8YK3wt/SCfExudaDeyhI=",
      "dev": true,
      "requires": {
        "detect-file": "^0.1.0",
        "is-glob": "^2.0.1",
        "micromatch": "^2.3.7",
        "resolve-dir": "^0.1.0"
      }
    },
    "fined": {
      "version": "1.1.0",
      "resolved": "https://registry.npmjs.org/fined/-/fined-1.1.0.tgz",
      "integrity": "sha1-s33IRLdqL15wgeiE98CuNE8VNHY=",
      "dev": true,
      "requires": {
        "expand-tilde": "^2.0.2",
        "is-plain-object": "^2.0.3",
        "object.defaults": "^1.1.0",
        "object.pick": "^1.2.0",
        "parse-filepath": "^1.0.1"
      },
      "dependencies": {
        "expand-tilde": {
          "version": "2.0.2",
          "resolved": "https://registry.npmjs.org/expand-tilde/-/expand-tilde-2.0.2.tgz",
          "integrity": "sha1-l+gBqgUt8CRU3kawK/YhZCzchQI=",
          "dev": true,
          "requires": {
            "homedir-polyfill": "^1.0.1"
          }
        }
      }
    },
    "first-chunk-stream": {
      "version": "1.0.0",
      "resolved": "https://registry.npmjs.org/first-chunk-stream/-/first-chunk-stream-1.0.0.tgz",
      "integrity": "sha1-Wb+1DNkF9g18OUzT2ayqtOatk04=",
      "dev": true
    },
    "flagged-respawn": {
      "version": "0.3.2",
      "resolved": "https://registry.npmjs.org/flagged-respawn/-/flagged-respawn-0.3.2.tgz",
      "integrity": "sha1-/xke3c1wiKZ1smEP/8l2vpuAdLU=",
      "dev": true
    },
    "flat-cache": {
      "version": "1.2.2",
      "resolved": "https://registry.npmjs.org/flat-cache/-/flat-cache-1.2.2.tgz",
      "integrity": "sha1-+oZxTnLCHbiGAXYezy9VXRq8a5Y=",
      "dev": true,
      "requires": {
        "circular-json": "^0.3.1",
        "del": "^2.0.2",
        "graceful-fs": "^4.1.2",
        "write": "^0.2.1"
      }
    },
    "for-in": {
      "version": "1.0.2",
      "resolved": "https://registry.npmjs.org/for-in/-/for-in-1.0.2.tgz",
      "integrity": "sha1-gQaNKVqBQuwKxybG4iAMMPttXoA=",
      "dev": true
    },
    "for-own": {
      "version": "0.1.5",
      "resolved": "https://registry.npmjs.org/for-own/-/for-own-0.1.5.tgz",
      "integrity": "sha1-UmXGgaTylNq78XyVCbZ2OqhFEM4=",
      "dev": true,
      "requires": {
        "for-in": "^1.0.1"
      }
    },
    "forever-agent": {
      "version": "0.6.1",
      "resolved": "https://registry.npmjs.org/forever-agent/-/forever-agent-0.6.1.tgz",
      "integrity": "sha1-+8cfDEGt6zf5bFd60e1C2P2sypE=",
      "dev": true
    },
    "fork-stream": {
      "version": "0.0.4",
      "resolved": "https://registry.npmjs.org/fork-stream/-/fork-stream-0.0.4.tgz",
      "integrity": "sha1-24Sfznf2cIpfjzhq5TOgkHtUrnA=",
      "dev": true
    },
    "form-data": {
      "version": "2.1.4",
      "resolved": "https://registry.npmjs.org/form-data/-/form-data-2.1.4.tgz",
      "integrity": "sha1-M8GDrPGTJ27KqYFDpp6Uv+4XUNE=",
      "dev": true,
      "requires": {
        "asynckit": "^0.4.0",
        "combined-stream": "^1.0.5",
        "mime-types": "^2.1.12"
      }
    },
    "from": {
      "version": "0.1.7",
      "resolved": "https://registry.npmjs.org/from/-/from-0.1.7.tgz",
      "integrity": "sha1-g8YK/Fi5xWmXAH7Rp2izqzA6RP4=",
      "dev": true
    },
    "fs-exists-sync": {
      "version": "0.1.0",
      "resolved": "https://registry.npmjs.org/fs-exists-sync/-/fs-exists-sync-0.1.0.tgz",
      "integrity": "sha1-mC1ok6+RjnLQjeyehnP/K1qNat0=",
      "dev": true
    },
    "fs-extra": {
      "version": "1.0.0",
      "resolved": "https://registry.npmjs.org/fs-extra/-/fs-extra-1.0.0.tgz",
      "integrity": "sha1-zTzl9+fLYUWIP8rjGR6Yd/hYeVA=",
<<<<<<< HEAD
      "dev": true,
      "requires": {
        "graceful-fs": "^4.1.2",
        "jsonfile": "^2.1.0",
        "klaw": "^1.0.0"
      }
    },
    "fs.realpath": {
      "version": "1.0.0",
      "resolved": "https://registry.npmjs.org/fs.realpath/-/fs.realpath-1.0.0.tgz",
      "integrity": "sha1-FQStJSMVjKpA20onh8sBQRmU6k8=",
      "dev": true
    },
    "fsevents": {
      "version": "1.2.13",
      "resolved": "https://registry.npmjs.org/fsevents/-/fsevents-1.2.13.tgz",
      "integrity": "sha512-oWb1Z6mkHIskLzEJ/XWX0srkpkTQ7vaopMQkyaEIoq0fmtFVxOthb8cCxeT+p3ynTdkk/RZwbgG4brR5BeWECw==",
      "optional": true,
      "requires": {
        "bindings": "^1.5.0",
        "nan": "^2.12.1"
      },
      "dependencies": {
        "bindings": {
          "version": "1.5.0",
          "resolved": "https://registry.npmjs.org/bindings/-/bindings-1.5.0.tgz",
          "integrity": "sha512-p2q/t/mhvuOj/UeLlV6566GD/guowlr0hHxClI0W9m7MWYkL1F0hLo+0Aexs9HSPCtR1SXQ0TD3MMKrXZajbiQ==",
          "optional": true,
          "requires": {
            "file-uri-to-path": "1.0.0"
          }
        },
        "nan": {
          "version": "2.14.1",
          "resolved": "https://registry.npmjs.org/nan/-/nan-2.14.1.tgz",
          "integrity": "sha512-isWHgVjnFjh2x2yuJ/tj3JbwoHu3UC2dX5G/88Cm24yB6YopVgxvBObDY7n5xW6ExmFhJpSEQqFPvq9zaXc8Jw==",
=======
      "dev": true,
      "requires": {
        "graceful-fs": "^4.1.2",
        "jsonfile": "^2.1.0",
        "klaw": "^1.0.0"
      }
    },
    "fs.realpath": {
      "version": "1.0.0",
      "resolved": "https://registry.npmjs.org/fs.realpath/-/fs.realpath-1.0.0.tgz",
      "integrity": "sha1-FQStJSMVjKpA20onh8sBQRmU6k8=",
      "dev": true
    },
    "fsevents": {
      "version": "1.1.2",
      "resolved": "https://registry.npmjs.org/fsevents/-/fsevents-1.1.2.tgz",
      "integrity": "sha512-Sn44E5wQW4bTHXvQmvSHwqbuiXtduD6Rrjm2ZtUEGbyrig+nUH3t/QD4M4/ZXViY556TBpRgZkHLDx3JxPwxiw==",
      "dev": true,
      "optional": true,
      "requires": {
        "nan": "^2.3.0",
        "node-pre-gyp": "^0.6.36"
      },
      "dependencies": {
        "abbrev": {
          "version": "1.1.0",
          "resolved": "https://registry.npmjs.org/abbrev/-/abbrev-1.1.0.tgz",
          "integrity": "sha1-0FVMIlZjbi9W58LlrRg/hZQo2B8=",
          "dev": true,
          "optional": true
        },
        "ajv": {
          "version": "4.11.8",
          "resolved": "https://registry.npmjs.org/ajv/-/ajv-4.11.8.tgz",
          "integrity": "sha1-gv+wKynmYq5TvcIK8VlHcGc5xTY=",
          "dev": true,
          "optional": true,
          "requires": {
            "co": "^4.6.0",
            "json-stable-stringify": "^1.0.1"
          }
        },
        "ansi-regex": {
          "version": "2.1.1",
          "resolved": "https://registry.npmjs.org/ansi-regex/-/ansi-regex-2.1.1.tgz",
          "integrity": "sha1-w7M6te42DYbg5ijwRorn7yfWVN8=",
          "dev": true,
          "optional": true
        },
        "aproba": {
          "version": "1.1.1",
          "resolved": "https://registry.npmjs.org/aproba/-/aproba-1.1.1.tgz",
          "integrity": "sha1-ldNgDwdxCqDpKYxyatXs8urLq6s=",
          "dev": true,
          "optional": true
        },
        "are-we-there-yet": {
          "version": "1.1.4",
          "resolved": "https://registry.npmjs.org/are-we-there-yet/-/are-we-there-yet-1.1.4.tgz",
          "integrity": "sha1-u13KOCu5TwXhUZQ3PRb9O6HKEQ0=",
          "dev": true,
          "optional": true,
          "requires": {
            "delegates": "^1.0.0",
            "readable-stream": "^2.0.6"
          }
        },
        "asn1": {
          "version": "0.2.3",
          "resolved": "https://registry.npmjs.org/asn1/-/asn1-0.2.3.tgz",
          "integrity": "sha1-2sh4dxPJlmhJ/IGAd36+nB3fO4Y=",
          "dev": true,
          "optional": true
        },
        "assert-plus": {
          "version": "0.2.0",
          "resolved": "https://registry.npmjs.org/assert-plus/-/assert-plus-0.2.0.tgz",
          "integrity": "sha1-104bh+ev/A24qttwIfP+SBAasjQ=",
          "dev": true,
          "optional": true
        },
        "asynckit": {
          "version": "0.4.0",
          "resolved": "https://registry.npmjs.org/asynckit/-/asynckit-0.4.0.tgz",
          "integrity": "sha1-x57Zf380y48robyXkLzDZkdLS3k=",
          "dev": true,
          "optional": true
        },
        "aws-sign2": {
          "version": "0.6.0",
          "resolved": "https://registry.npmjs.org/aws-sign2/-/aws-sign2-0.6.0.tgz",
          "integrity": "sha1-FDQt0428yU0OW4fXY81jYSwOeU8=",
          "dev": true,
          "optional": true
        },
        "aws4": {
          "version": "1.6.0",
          "resolved": "https://registry.npmjs.org/aws4/-/aws4-1.6.0.tgz",
          "integrity": "sha1-g+9cqGCysy5KDe7e6MdxudtXRx4=",
          "dev": true,
          "optional": true
        },
        "balanced-match": {
          "version": "0.4.2",
          "resolved": "https://registry.npmjs.org/balanced-match/-/balanced-match-0.4.2.tgz",
          "integrity": "sha1-yz8+PHMtwPAe5wtAPzAuYddwmDg=",
          "dev": true,
          "optional": true
        },
        "bcrypt-pbkdf": {
          "version": "1.0.1",
          "resolved": "https://registry.npmjs.org/bcrypt-pbkdf/-/bcrypt-pbkdf-1.0.1.tgz",
          "integrity": "sha1-Y7xdy2EzG5K8Bf1SiVPDNGKgb40=",
          "dev": true,
          "optional": true,
          "requires": {
            "tweetnacl": "^0.14.3"
          }
        },
        "block-stream": {
          "version": "0.0.9",
          "resolved": "https://registry.npmjs.org/block-stream/-/block-stream-0.0.9.tgz",
          "integrity": "sha1-E+v+d4oDIFz+A3UUgeu0szAMEmo=",
          "dev": true,
          "optional": true,
          "requires": {
            "inherits": "~2.0.0"
          }
        },
        "boom": {
          "version": "2.10.1",
          "resolved": "https://registry.npmjs.org/boom/-/boom-2.10.1.tgz",
          "integrity": "sha1-OciRjO/1eZ+D+UkqhI9iWt0Mdm8=",
          "dev": true,
          "optional": true,
          "requires": {
            "hoek": "2.x.x"
          }
        },
        "brace-expansion": {
          "version": "1.1.7",
          "resolved": "https://registry.npmjs.org/brace-expansion/-/brace-expansion-1.1.7.tgz",
          "integrity": "sha1-Pv/DxQ4ABTH7cg6v+A8K6O8jz1k=",
          "dev": true,
          "optional": true,
          "requires": {
            "balanced-match": "^0.4.1",
            "concat-map": "0.0.1"
          }
        },
        "buffer-shims": {
          "version": "1.0.0",
          "resolved": "https://registry.npmjs.org/buffer-shims/-/buffer-shims-1.0.0.tgz",
          "integrity": "sha1-mXjOMXOIxkmth5MCjDR37wRKi1E=",
          "dev": true,
          "optional": true
        },
        "caseless": {
          "version": "0.12.0",
          "resolved": "https://registry.npmjs.org/caseless/-/caseless-0.12.0.tgz",
          "integrity": "sha1-G2gcIf+EAzyCZUMJBolCDRhxUdw=",
          "dev": true,
          "optional": true
        },
        "co": {
          "version": "4.6.0",
          "resolved": "https://registry.npmjs.org/co/-/co-4.6.0.tgz",
          "integrity": "sha1-bqa989hTrlTMuOR7+gvz+QMfsYQ=",
          "dev": true,
          "optional": true
        },
        "code-point-at": {
          "version": "1.1.0",
          "resolved": "https://registry.npmjs.org/code-point-at/-/code-point-at-1.1.0.tgz",
          "integrity": "sha1-DQcLTQQ6W+ozovGkDi7bPZpMz3c=",
          "dev": true,
          "optional": true
        },
        "combined-stream": {
          "version": "1.0.5",
          "resolved": "https://registry.npmjs.org/combined-stream/-/combined-stream-1.0.5.tgz",
          "integrity": "sha1-k4NwpXtKUd6ix3wV1cX9+JUWQAk=",
          "dev": true,
          "optional": true,
          "requires": {
            "delayed-stream": "~1.0.0"
          }
        },
        "concat-map": {
          "version": "0.0.1",
          "resolved": "https://registry.npmjs.org/concat-map/-/concat-map-0.0.1.tgz",
          "integrity": "sha1-2Klr13/Wjfd5OnMDajug1UBdR3s=",
          "dev": true,
          "optional": true
        },
        "console-control-strings": {
          "version": "1.1.0",
          "resolved": "https://registry.npmjs.org/console-control-strings/-/console-control-strings-1.1.0.tgz",
          "integrity": "sha1-PXz0Rk22RG6mRL9LOVB/mFEAjo4=",
          "dev": true,
          "optional": true
        },
        "core-util-is": {
          "version": "1.0.2",
          "resolved": "https://registry.npmjs.org/core-util-is/-/core-util-is-1.0.2.tgz",
          "integrity": "sha1-tf1UIgqivFq1eqtxQMlAdUUDwac=",
          "dev": true,
          "optional": true
        },
        "cryptiles": {
          "version": "2.0.5",
          "resolved": "https://registry.npmjs.org/cryptiles/-/cryptiles-2.0.5.tgz",
          "integrity": "sha1-O9/s3GCBR8HGcgL6KR59ylnqo7g=",
          "dev": true,
          "optional": true,
          "requires": {
            "boom": "2.x.x"
          }
        },
        "dashdash": {
          "version": "1.14.1",
          "resolved": "https://registry.npmjs.org/dashdash/-/dashdash-1.14.1.tgz",
          "integrity": "sha1-hTz6D3y+L+1d4gMmuN1YEDX24vA=",
          "dev": true,
          "optional": true,
          "requires": {
            "assert-plus": "^1.0.0"
          },
          "dependencies": {
            "assert-plus": {
              "version": "1.0.0",
              "resolved": "https://registry.npmjs.org/assert-plus/-/assert-plus-1.0.0.tgz",
              "integrity": "sha1-8S4PPF13sLHN2RRpQuTpbB5N1SU=",
              "dev": true,
              "optional": true
            }
          }
        },
        "debug": {
          "version": "2.6.8",
          "resolved": "https://registry.npmjs.org/debug/-/debug-2.6.8.tgz",
          "integrity": "sha1-5zFTHKLt4n0YgiJCfaF4IdaP9Pw=",
          "dev": true,
          "optional": true,
          "requires": {
            "ms": "2.0.0"
          }
        },
        "deep-extend": {
          "version": "0.4.2",
          "resolved": "https://registry.npmjs.org/deep-extend/-/deep-extend-0.4.2.tgz",
          "integrity": "sha1-SLaZwn4zS/ifEIkr5DL25MfTSn8=",
          "dev": true,
          "optional": true
        },
        "delayed-stream": {
          "version": "1.0.0",
          "resolved": "https://registry.npmjs.org/delayed-stream/-/delayed-stream-1.0.0.tgz",
          "integrity": "sha1-3zrhmayt+31ECqrgsp4icrJOxhk=",
          "dev": true,
          "optional": true
        },
        "delegates": {
          "version": "1.0.0",
          "resolved": "https://registry.npmjs.org/delegates/-/delegates-1.0.0.tgz",
          "integrity": "sha1-hMbhWbgZBP3KWaDvRM2HDTElD5o=",
          "dev": true,
          "optional": true
        },
        "ecc-jsbn": {
          "version": "0.1.1",
          "resolved": "https://registry.npmjs.org/ecc-jsbn/-/ecc-jsbn-0.1.1.tgz",
          "integrity": "sha1-D8c6ntXw1Tw4GTOYUj735UN3dQU=",
          "dev": true,
          "optional": true,
          "requires": {
            "jsbn": "~0.1.0"
          }
        },
        "extend": {
          "version": "3.0.1",
          "resolved": "https://registry.npmjs.org/extend/-/extend-3.0.1.tgz",
          "integrity": "sha1-p1Xqe8Gt/MWjHOfnYtuq3F5jZEQ=",
          "dev": true,
          "optional": true
        },
        "extsprintf": {
          "version": "1.0.2",
          "resolved": "https://registry.npmjs.org/extsprintf/-/extsprintf-1.0.2.tgz",
          "integrity": "sha1-4QgOBljjALBilJkMxw4VAiNf1VA=",
          "dev": true,
          "optional": true
        },
        "forever-agent": {
          "version": "0.6.1",
          "resolved": "https://registry.npmjs.org/forever-agent/-/forever-agent-0.6.1.tgz",
          "integrity": "sha1-+8cfDEGt6zf5bFd60e1C2P2sypE=",
          "dev": true,
          "optional": true
        },
        "form-data": {
          "version": "2.1.4",
          "resolved": "https://registry.npmjs.org/form-data/-/form-data-2.1.4.tgz",
          "integrity": "sha1-M8GDrPGTJ27KqYFDpp6Uv+4XUNE=",
          "dev": true,
          "optional": true,
          "requires": {
            "asynckit": "^0.4.0",
            "combined-stream": "^1.0.5",
            "mime-types": "^2.1.12"
          }
        },
        "fs.realpath": {
          "version": "1.0.0",
          "resolved": "https://registry.npmjs.org/fs.realpath/-/fs.realpath-1.0.0.tgz",
          "integrity": "sha1-FQStJSMVjKpA20onh8sBQRmU6k8=",
          "dev": true,
          "optional": true
        },
        "fstream": {
          "version": "1.0.11",
          "resolved": "https://registry.npmjs.org/fstream/-/fstream-1.0.11.tgz",
          "integrity": "sha1-XB+x8RdHcRTwYyoOtLcbPLD9MXE=",
          "dev": true,
          "optional": true,
          "requires": {
            "graceful-fs": "^4.1.2",
            "inherits": "~2.0.0",
            "mkdirp": ">=0.5 0",
            "rimraf": "2"
          }
        },
        "fstream-ignore": {
          "version": "1.0.5",
          "resolved": "https://registry.npmjs.org/fstream-ignore/-/fstream-ignore-1.0.5.tgz",
          "integrity": "sha1-nDHa40dnAY/h0kmyTa2mfQktoQU=",
          "dev": true,
          "optional": true,
          "requires": {
            "fstream": "^1.0.0",
            "inherits": "2",
            "minimatch": "^3.0.0"
          }
        },
        "gauge": {
          "version": "2.7.4",
          "resolved": "https://registry.npmjs.org/gauge/-/gauge-2.7.4.tgz",
          "integrity": "sha1-LANAXHU4w51+s3sxcCLjJfsBi/c=",
          "dev": true,
          "optional": true,
          "requires": {
            "aproba": "^1.0.3",
            "console-control-strings": "^1.0.0",
            "has-unicode": "^2.0.0",
            "object-assign": "^4.1.0",
            "signal-exit": "^3.0.0",
            "string-width": "^1.0.1",
            "strip-ansi": "^3.0.1",
            "wide-align": "^1.1.0"
          }
        },
        "getpass": {
          "version": "0.1.7",
          "resolved": "https://registry.npmjs.org/getpass/-/getpass-0.1.7.tgz",
          "integrity": "sha1-Xv+OPmhNVprkyysSgmBOi6YhSfo=",
          "dev": true,
          "optional": true,
          "requires": {
            "assert-plus": "^1.0.0"
          },
          "dependencies": {
            "assert-plus": {
              "version": "1.0.0",
              "resolved": "https://registry.npmjs.org/assert-plus/-/assert-plus-1.0.0.tgz",
              "integrity": "sha1-8S4PPF13sLHN2RRpQuTpbB5N1SU=",
              "dev": true,
              "optional": true
            }
          }
        },
        "glob": {
          "version": "7.1.2",
          "resolved": "https://registry.npmjs.org/glob/-/glob-7.1.2.tgz",
          "integrity": "sha512-MJTUg1kjuLeQCJ+ccE4Vpa6kKVXkPYJ2mOCQyUuKLcLQsdrMCpBPUi8qVE6+YuaJkozeA9NusTAw3hLr8Xe5EQ==",
          "dev": true,
          "optional": true,
          "requires": {
            "fs.realpath": "^1.0.0",
            "inflight": "^1.0.4",
            "inherits": "2",
            "minimatch": "^3.0.4",
            "once": "^1.3.0",
            "path-is-absolute": "^1.0.0"
          }
        },
        "graceful-fs": {
          "version": "4.1.11",
          "resolved": "https://registry.npmjs.org/graceful-fs/-/graceful-fs-4.1.11.tgz",
          "integrity": "sha1-Dovf5NHduIVNZOBOp8AOKgJuVlg=",
          "dev": true,
          "optional": true
        },
        "har-schema": {
          "version": "1.0.5",
          "resolved": "https://registry.npmjs.org/har-schema/-/har-schema-1.0.5.tgz",
          "integrity": "sha1-0mMTX0MwfALGAq/I/pWXDAFRNp4=",
          "dev": true,
          "optional": true
        },
        "har-validator": {
          "version": "4.2.1",
          "resolved": "https://registry.npmjs.org/har-validator/-/har-validator-4.2.1.tgz",
          "integrity": "sha1-M0gdDxu/9gDdID11gSpqX7oALio=",
          "dev": true,
          "optional": true,
          "requires": {
            "ajv": "^4.9.1",
            "har-schema": "^1.0.5"
          }
        },
        "has-unicode": {
          "version": "2.0.1",
          "resolved": "https://registry.npmjs.org/has-unicode/-/has-unicode-2.0.1.tgz",
          "integrity": "sha1-4Ob+aijPUROIVeCG0Wkedx3iqLk=",
          "dev": true,
          "optional": true
        },
        "hawk": {
          "version": "3.1.3",
          "resolved": "https://registry.npmjs.org/hawk/-/hawk-3.1.3.tgz",
          "integrity": "sha1-B4REvXwWQLD+VA0sm3PVlnjo4cQ=",
          "dev": true,
          "optional": true,
          "requires": {
            "boom": "2.x.x",
            "cryptiles": "2.x.x",
            "hoek": "2.x.x",
            "sntp": "1.x.x"
          }
        },
        "hoek": {
          "version": "2.16.3",
          "resolved": "https://registry.npmjs.org/hoek/-/hoek-2.16.3.tgz",
          "integrity": "sha1-ILt0A9POo5jpHcRxCo/xuCdKJe0=",
          "dev": true,
          "optional": true
        },
        "http-signature": {
          "version": "1.1.1",
          "resolved": "https://registry.npmjs.org/http-signature/-/http-signature-1.1.1.tgz",
          "integrity": "sha1-33LiZwZs0Kxn+3at+OE0qPvPkb8=",
          "dev": true,
          "optional": true,
          "requires": {
            "assert-plus": "^0.2.0",
            "jsprim": "^1.2.2",
            "sshpk": "^1.7.0"
          }
        },
        "inflight": {
          "version": "1.0.6",
          "resolved": "https://registry.npmjs.org/inflight/-/inflight-1.0.6.tgz",
          "integrity": "sha1-Sb1jMdfQLQwJvJEKEHW6gWW1bfk=",
          "dev": true,
          "optional": true,
          "requires": {
            "once": "^1.3.0",
            "wrappy": "1"
          }
        },
        "inherits": {
          "version": "2.0.3",
          "resolved": "https://registry.npmjs.org/inherits/-/inherits-2.0.3.tgz",
          "integrity": "sha1-Yzwsg+PaQqUC9SRmAiSA9CCCYd4=",
          "dev": true,
          "optional": true
        },
        "ini": {
          "version": "1.3.4",
          "resolved": "https://registry.npmjs.org/ini/-/ini-1.3.4.tgz",
          "integrity": "sha1-BTfLedr1m1mhpRff9wbIbsA5Fi4=",
          "dev": true,
          "optional": true
        },
        "is-fullwidth-code-point": {
          "version": "1.0.0",
          "resolved": "https://registry.npmjs.org/is-fullwidth-code-point/-/is-fullwidth-code-point-1.0.0.tgz",
          "integrity": "sha1-754xOG8DGn8NZDr4L95QxFfvAMs=",
          "dev": true,
          "optional": true,
          "requires": {
            "number-is-nan": "^1.0.0"
          }
        },
        "is-typedarray": {
          "version": "1.0.0",
          "resolved": "https://registry.npmjs.org/is-typedarray/-/is-typedarray-1.0.0.tgz",
          "integrity": "sha1-5HnICFjfDBsR3dppQPlgEfzaSpo=",
          "dev": true,
          "optional": true
        },
        "isarray": {
          "version": "1.0.0",
          "resolved": "https://registry.npmjs.org/isarray/-/isarray-1.0.0.tgz",
          "integrity": "sha1-u5NdSFgsuhaMBoNJV6VKPgcSTxE=",
          "dev": true,
          "optional": true
        },
        "isstream": {
          "version": "0.1.2",
          "resolved": "https://registry.npmjs.org/isstream/-/isstream-0.1.2.tgz",
          "integrity": "sha1-R+Y/evVa+m+S4VAOaQ64uFKcCZo=",
          "dev": true,
          "optional": true
        },
        "jodid25519": {
          "version": "1.0.2",
          "resolved": "https://registry.npmjs.org/jodid25519/-/jodid25519-1.0.2.tgz",
          "integrity": "sha1-BtSRIlUJNBlHfUJWM2BuDpB4KWc=",
          "dev": true,
          "optional": true,
          "requires": {
            "jsbn": "~0.1.0"
          }
        },
        "jsbn": {
          "version": "0.1.1",
          "resolved": "https://registry.npmjs.org/jsbn/-/jsbn-0.1.1.tgz",
          "integrity": "sha1-peZUwuWi3rXyAdls77yoDA7y9RM=",
          "dev": true,
          "optional": true
        },
        "json-schema": {
          "version": "0.2.3",
          "resolved": "https://registry.npmjs.org/json-schema/-/json-schema-0.2.3.tgz",
          "integrity": "sha1-tIDIkuWaLwWVTOcnvT8qTogvnhM=",
          "dev": true,
          "optional": true
        },
        "json-stable-stringify": {
          "version": "1.0.1",
          "resolved": "https://registry.npmjs.org/json-stable-stringify/-/json-stable-stringify-1.0.1.tgz",
          "integrity": "sha1-mnWdOcXy/1A/1TAGRu1EX4jE+a8=",
          "dev": true,
          "optional": true,
          "requires": {
            "jsonify": "~0.0.0"
          }
        },
        "json-stringify-safe": {
          "version": "5.0.1",
          "resolved": "https://registry.npmjs.org/json-stringify-safe/-/json-stringify-safe-5.0.1.tgz",
          "integrity": "sha1-Epai1Y/UXxmg9s4B1lcB4sc1tus=",
          "dev": true,
          "optional": true
        },
        "jsonify": {
          "version": "0.0.0",
          "resolved": "https://registry.npmjs.org/jsonify/-/jsonify-0.0.0.tgz",
          "integrity": "sha1-LHS27kHZPKUbe1qu6PUDYx0lKnM=",
          "dev": true,
          "optional": true
        },
        "jsprim": {
          "version": "1.4.0",
          "resolved": "https://registry.npmjs.org/jsprim/-/jsprim-1.4.0.tgz",
          "integrity": "sha1-o7h+QCmNjDgFUtjMdiigu5WiKRg=",
          "dev": true,
          "optional": true,
          "requires": {
            "assert-plus": "1.0.0",
            "extsprintf": "1.0.2",
            "json-schema": "0.2.3",
            "verror": "1.3.6"
          },
          "dependencies": {
            "assert-plus": {
              "version": "1.0.0",
              "resolved": "https://registry.npmjs.org/assert-plus/-/assert-plus-1.0.0.tgz",
              "integrity": "sha1-8S4PPF13sLHN2RRpQuTpbB5N1SU=",
              "dev": true,
              "optional": true
            }
          }
        },
        "mime-db": {
          "version": "1.27.0",
          "resolved": "https://registry.npmjs.org/mime-db/-/mime-db-1.27.0.tgz",
          "integrity": "sha1-gg9XIpa70g7CXtVeW13oaeVDbrE=",
          "dev": true,
          "optional": true
        },
        "mime-types": {
          "version": "2.1.15",
          "resolved": "https://registry.npmjs.org/mime-types/-/mime-types-2.1.15.tgz",
          "integrity": "sha1-pOv1BkCUVpI3uM9wBGd20J/JKu0=",
          "dev": true,
          "optional": true,
          "requires": {
            "mime-db": "~1.27.0"
          }
        },
        "minimatch": {
          "version": "3.0.4",
          "resolved": "https://registry.npmjs.org/minimatch/-/minimatch-3.0.4.tgz",
          "integrity": "sha512-yJHVQEhyqPLUTgt9B83PXu6W3rx4MvvHvSUvToogpwoGDOUQ+yDrR0HRot+yOCdCO7u4hX3pWft6kWBBcqh0UA==",
          "dev": true,
          "optional": true,
          "requires": {
            "brace-expansion": "^1.1.7"
          }
        },
        "minimist": {
          "version": "0.0.8",
          "resolved": "https://registry.npmjs.org/minimist/-/minimist-0.0.8.tgz",
          "integrity": "sha1-hX/Kv8M5fSYluCKCYuhqp6ARsF0=",
          "dev": true,
          "optional": true
        },
        "mkdirp": {
          "version": "0.5.1",
          "resolved": "https://registry.npmjs.org/mkdirp/-/mkdirp-0.5.1.tgz",
          "integrity": "sha1-MAV0OOrGz3+MR2fzhkjWaX11yQM=",
          "dev": true,
          "optional": true,
          "requires": {
            "minimist": "0.0.8"
          }
        },
        "ms": {
          "version": "2.0.0",
          "resolved": "https://registry.npmjs.org/ms/-/ms-2.0.0.tgz",
          "integrity": "sha1-VgiurfwAvmwpAd9fmGF4jeDVl8g=",
          "dev": true,
          "optional": true
        },
        "nan": {
          "version": "2.7.0",
          "resolved": "https://registry.npmjs.org/nan/-/nan-2.7.0.tgz",
          "integrity": "sha1-2Vv3IeyHfgjbJ27T/G63j5CDrUY=",
          "dev": true,
          "optional": true
        },
        "node-pre-gyp": {
          "version": "0.6.36",
          "resolved": "https://registry.npmjs.org/node-pre-gyp/-/node-pre-gyp-0.6.36.tgz",
          "integrity": "sha1-22BBEst04NR3VU6bUFsXq936t4Y=",
          "dev": true,
          "optional": true,
          "requires": {
            "mkdirp": "^0.5.1",
            "nopt": "^4.0.1",
            "npmlog": "^4.0.2",
            "rc": "^1.1.7",
            "request": "^2.81.0",
            "rimraf": "^2.6.1",
            "semver": "^5.3.0",
            "tar": "^2.2.1",
            "tar-pack": "^3.4.0"
          }
        },
        "nopt": {
          "version": "4.0.1",
          "resolved": "https://registry.npmjs.org/nopt/-/nopt-4.0.1.tgz",
          "integrity": "sha1-0NRoWv1UFRk8jHUFYC0NF81kR00=",
          "dev": true,
          "optional": true,
          "requires": {
            "abbrev": "1",
            "osenv": "^0.1.4"
          }
        },
        "npmlog": {
          "version": "4.1.0",
          "resolved": "https://registry.npmjs.org/npmlog/-/npmlog-4.1.0.tgz",
          "integrity": "sha512-ocolIkZYZt8UveuiDS0yAkkIjid1o7lPG8cYm05yNYzBn8ykQtaiPMEGp8fY9tKdDgm8okpdKzkvu1y9hUYugA==",
          "dev": true,
          "optional": true,
          "requires": {
            "are-we-there-yet": "~1.1.2",
            "console-control-strings": "~1.1.0",
            "gauge": "~2.7.3",
            "set-blocking": "~2.0.0"
          }
        },
        "number-is-nan": {
          "version": "1.0.1",
          "resolved": "https://registry.npmjs.org/number-is-nan/-/number-is-nan-1.0.1.tgz",
          "integrity": "sha1-CXtgK1NCKlIsGvuHkDGDNpQaAR0=",
          "dev": true,
          "optional": true
        },
        "oauth-sign": {
          "version": "0.8.2",
          "resolved": "https://registry.npmjs.org/oauth-sign/-/oauth-sign-0.8.2.tgz",
          "integrity": "sha1-Rqarfwrq2N6unsBWV4C31O/rnUM=",
          "dev": true,
          "optional": true
        },
        "object-assign": {
          "version": "4.1.1",
          "resolved": "https://registry.npmjs.org/object-assign/-/object-assign-4.1.1.tgz",
          "integrity": "sha1-IQmtx5ZYh8/AXLvUQsrIv7s2CGM=",
          "dev": true,
          "optional": true
        },
        "once": {
          "version": "1.4.0",
          "resolved": "https://registry.npmjs.org/once/-/once-1.4.0.tgz",
          "integrity": "sha1-WDsap3WWHUsROsF9nFC6753Xa9E=",
          "dev": true,
          "optional": true,
          "requires": {
            "wrappy": "1"
          }
        },
        "os-homedir": {
          "version": "1.0.2",
          "resolved": "https://registry.npmjs.org/os-homedir/-/os-homedir-1.0.2.tgz",
          "integrity": "sha1-/7xJiDNuDoM94MFox+8VISGqf7M=",
          "dev": true,
          "optional": true
        },
        "os-tmpdir": {
          "version": "1.0.2",
          "resolved": "https://registry.npmjs.org/os-tmpdir/-/os-tmpdir-1.0.2.tgz",
          "integrity": "sha1-u+Z0BseaqFxc/sdm/lc0VV36EnQ=",
          "dev": true,
          "optional": true
        },
        "osenv": {
          "version": "0.1.4",
          "resolved": "https://registry.npmjs.org/osenv/-/osenv-0.1.4.tgz",
          "integrity": "sha1-Qv5tWVPfBsgGS+bxdsPQWqqjRkQ=",
          "dev": true,
          "optional": true,
          "requires": {
            "os-homedir": "^1.0.0",
            "os-tmpdir": "^1.0.0"
          }
        },
        "path-is-absolute": {
          "version": "1.0.1",
          "resolved": "https://registry.npmjs.org/path-is-absolute/-/path-is-absolute-1.0.1.tgz",
          "integrity": "sha1-F0uSaHNVNP+8es5r9TpanhtcX18=",
          "dev": true,
          "optional": true
        },
        "performance-now": {
          "version": "0.2.0",
          "resolved": "https://registry.npmjs.org/performance-now/-/performance-now-0.2.0.tgz",
          "integrity": "sha1-M+8wxcd9TqIcWlOGnZG1bY8lVeU=",
          "dev": true,
          "optional": true
        },
        "process-nextick-args": {
          "version": "1.0.7",
          "resolved": "https://registry.npmjs.org/process-nextick-args/-/process-nextick-args-1.0.7.tgz",
          "integrity": "sha1-FQ4gt1ZZCtP5EJPyWk8q2L/zC6M=",
          "dev": true,
          "optional": true
        },
        "punycode": {
          "version": "1.4.1",
          "resolved": "https://registry.npmjs.org/punycode/-/punycode-1.4.1.tgz",
          "integrity": "sha1-wNWmOycYgArY4esPpSachN1BhF4=",
          "dev": true,
          "optional": true
        },
        "qs": {
          "version": "6.4.0",
          "resolved": "https://registry.npmjs.org/qs/-/qs-6.4.0.tgz",
          "integrity": "sha1-E+JtKK1rD/qpExLNO/cI7TUecjM=",
          "dev": true,
          "optional": true
        },
        "rc": {
          "version": "1.2.1",
          "resolved": "https://registry.npmjs.org/rc/-/rc-1.2.1.tgz",
          "integrity": "sha1-LgPo5C7kULjLPc5lvhv4l04d/ZU=",
          "dev": true,
          "optional": true,
          "requires": {
            "deep-extend": "~0.4.0",
            "ini": "~1.3.0",
            "minimist": "^1.2.0",
            "strip-json-comments": "~2.0.1"
          },
          "dependencies": {
            "minimist": {
              "version": "1.2.0",
              "resolved": "https://registry.npmjs.org/minimist/-/minimist-1.2.0.tgz",
              "integrity": "sha1-o1AIsg9BOD7sH7kU9M1d95omQoQ=",
              "dev": true,
              "optional": true
            }
          }
        },
        "readable-stream": {
          "version": "2.2.9",
          "resolved": "https://registry.npmjs.org/readable-stream/-/readable-stream-2.2.9.tgz",
          "integrity": "sha1-z3jsb0ptHrQ9JkiMrJfwQudLf8g=",
          "dev": true,
          "optional": true,
          "requires": {
            "buffer-shims": "~1.0.0",
            "core-util-is": "~1.0.0",
            "inherits": "~2.0.1",
            "isarray": "~1.0.0",
            "process-nextick-args": "~1.0.6",
            "string_decoder": "~1.0.0",
            "util-deprecate": "~1.0.1"
          }
        },
        "request": {
          "version": "2.81.0",
          "resolved": "https://registry.npmjs.org/request/-/request-2.81.0.tgz",
          "integrity": "sha1-xpKJRqDgbF+Nb4qTM0af/aRimKA=",
          "dev": true,
          "optional": true,
          "requires": {
            "aws-sign2": "~0.6.0",
            "aws4": "^1.2.1",
            "caseless": "~0.12.0",
            "combined-stream": "~1.0.5",
            "extend": "~3.0.0",
            "forever-agent": "~0.6.1",
            "form-data": "~2.1.1",
            "har-validator": "~4.2.1",
            "hawk": "~3.1.3",
            "http-signature": "~1.1.0",
            "is-typedarray": "~1.0.0",
            "isstream": "~0.1.2",
            "json-stringify-safe": "~5.0.1",
            "mime-types": "~2.1.7",
            "oauth-sign": "~0.8.1",
            "performance-now": "^0.2.0",
            "qs": "~6.4.0",
            "safe-buffer": "^5.0.1",
            "stringstream": "~0.0.4",
            "tough-cookie": "~2.3.0",
            "tunnel-agent": "^0.6.0",
            "uuid": "^3.0.0"
          }
        },
        "rimraf": {
          "version": "2.6.1",
          "resolved": "https://registry.npmjs.org/rimraf/-/rimraf-2.6.1.tgz",
          "integrity": "sha1-wjOOxkPfeht/5cVPqG9XQopV8z0=",
          "dev": true,
          "optional": true,
          "requires": {
            "glob": "^7.0.5"
          }
        },
        "safe-buffer": {
          "version": "5.0.1",
          "resolved": "https://registry.npmjs.org/safe-buffer/-/safe-buffer-5.0.1.tgz",
          "integrity": "sha1-0mPKVGls2KMGtcplUekt5XkY++c=",
          "dev": true,
          "optional": true
        },
        "semver": {
          "version": "5.3.0",
          "resolved": "https://registry.npmjs.org/semver/-/semver-5.3.0.tgz",
          "integrity": "sha1-myzl094C0XxgEq0yaqa00M9U+U8=",
          "dev": true,
          "optional": true
        },
        "set-blocking": {
          "version": "2.0.0",
          "resolved": "https://registry.npmjs.org/set-blocking/-/set-blocking-2.0.0.tgz",
          "integrity": "sha1-BF+XgtARrppoA93TgrJDkrPYkPc=",
          "dev": true,
          "optional": true
        },
        "signal-exit": {
          "version": "3.0.2",
          "resolved": "https://registry.npmjs.org/signal-exit/-/signal-exit-3.0.2.tgz",
          "integrity": "sha1-tf3AjxKH6hF4Yo5BXiUTK3NkbG0=",
          "dev": true,
          "optional": true
        },
        "sntp": {
          "version": "1.0.9",
          "resolved": "https://registry.npmjs.org/sntp/-/sntp-1.0.9.tgz",
          "integrity": "sha1-ZUEYTMkK7qbG57NeJlkIJEPGYZg=",
          "dev": true,
          "optional": true,
          "requires": {
            "hoek": "2.x.x"
          }
        },
        "sshpk": {
          "version": "1.13.0",
          "resolved": "https://registry.npmjs.org/sshpk/-/sshpk-1.13.0.tgz",
          "integrity": "sha1-/yo+T9BEl1Vf7Zezmg/YL6+zozw=",
          "dev": true,
          "optional": true,
          "requires": {
            "asn1": "~0.2.3",
            "assert-plus": "^1.0.0",
            "bcrypt-pbkdf": "^1.0.0",
            "dashdash": "^1.12.0",
            "ecc-jsbn": "~0.1.1",
            "getpass": "^0.1.1",
            "jodid25519": "^1.0.0",
            "jsbn": "~0.1.0",
            "tweetnacl": "~0.14.0"
          },
          "dependencies": {
            "assert-plus": {
              "version": "1.0.0",
              "resolved": "https://registry.npmjs.org/assert-plus/-/assert-plus-1.0.0.tgz",
              "integrity": "sha1-8S4PPF13sLHN2RRpQuTpbB5N1SU=",
              "dev": true,
              "optional": true
            }
          }
        },
        "string-width": {
          "version": "1.0.2",
          "resolved": "https://registry.npmjs.org/string-width/-/string-width-1.0.2.tgz",
          "integrity": "sha1-EYvfW4zcUaKn5w0hHgfisLmxB9M=",
          "dev": true,
          "optional": true,
          "requires": {
            "code-point-at": "^1.0.0",
            "is-fullwidth-code-point": "^1.0.0",
            "strip-ansi": "^3.0.0"
          }
        },
        "string_decoder": {
          "version": "1.0.1",
          "resolved": "https://registry.npmjs.org/string_decoder/-/string_decoder-1.0.1.tgz",
          "integrity": "sha1-YuIA8DmVWmgQ2N8KM//A8BNmLZg=",
          "dev": true,
          "optional": true,
          "requires": {
            "safe-buffer": "^5.0.1"
          }
        },
        "stringstream": {
          "version": "0.0.5",
          "resolved": "https://registry.npmjs.org/stringstream/-/stringstream-0.0.5.tgz",
          "integrity": "sha1-TkhM1N5aC7vuGORjB3EKioFiGHg=",
          "dev": true,
          "optional": true
        },
        "strip-ansi": {
          "version": "3.0.1",
          "resolved": "https://registry.npmjs.org/strip-ansi/-/strip-ansi-3.0.1.tgz",
          "integrity": "sha1-ajhfuIU9lS1f8F0Oiq+UJ43GPc8=",
          "dev": true,
          "optional": true,
          "requires": {
            "ansi-regex": "^2.0.0"
          }
        },
        "strip-json-comments": {
          "version": "2.0.1",
          "resolved": "https://registry.npmjs.org/strip-json-comments/-/strip-json-comments-2.0.1.tgz",
          "integrity": "sha1-PFMZQukIwml8DsNEhYwobHygpgo=",
          "dev": true,
          "optional": true
        },
        "tar": {
          "version": "2.2.1",
          "resolved": "https://registry.npmjs.org/tar/-/tar-2.2.1.tgz",
          "integrity": "sha1-jk0qJWwOIYXGsYrWlK7JaLg8sdE=",
          "dev": true,
          "optional": true,
          "requires": {
            "block-stream": "*",
            "fstream": "^1.0.2",
            "inherits": "2"
          }
        },
        "tar-pack": {
          "version": "3.4.0",
          "resolved": "https://registry.npmjs.org/tar-pack/-/tar-pack-3.4.0.tgz",
          "integrity": "sha1-I74tf2cagzk3bL2wuP4/3r8xeYQ=",
          "dev": true,
          "optional": true,
          "requires": {
            "debug": "^2.2.0",
            "fstream": "^1.0.10",
            "fstream-ignore": "^1.0.5",
            "once": "^1.3.3",
            "readable-stream": "^2.1.4",
            "rimraf": "^2.5.1",
            "tar": "^2.2.1",
            "uid-number": "^0.0.6"
          }
        },
        "tough-cookie": {
          "version": "2.3.2",
          "resolved": "https://registry.npmjs.org/tough-cookie/-/tough-cookie-2.3.2.tgz",
          "integrity": "sha1-8IH3bkyFcg5sN6X6ztc3FQ2EByo=",
          "dev": true,
          "optional": true,
          "requires": {
            "punycode": "^1.4.1"
          }
        },
        "tunnel-agent": {
          "version": "0.6.0",
          "resolved": "https://registry.npmjs.org/tunnel-agent/-/tunnel-agent-0.6.0.tgz",
          "integrity": "sha1-J6XeoGs2sEoKmWZ3SykIaPD8QP0=",
          "dev": true,
          "optional": true,
          "requires": {
            "safe-buffer": "^5.0.1"
          }
        },
        "tweetnacl": {
          "version": "0.14.5",
          "resolved": "https://registry.npmjs.org/tweetnacl/-/tweetnacl-0.14.5.tgz",
          "integrity": "sha1-WuaBd/GS1EViadEIr6k/+HQ/T2Q=",
          "dev": true,
          "optional": true
        },
        "uid-number": {
          "version": "0.0.6",
          "resolved": "https://registry.npmjs.org/uid-number/-/uid-number-0.0.6.tgz",
          "integrity": "sha1-DqEOgDXo61uOREnwbaHHMGY7qoE=",
          "dev": true,
          "optional": true
        },
        "util-deprecate": {
          "version": "1.0.2",
          "resolved": "https://registry.npmjs.org/util-deprecate/-/util-deprecate-1.0.2.tgz",
          "integrity": "sha1-RQ1Nyfpw3nMnYvvS1KKJgUGaDM8=",
          "dev": true,
          "optional": true
        },
        "uuid": {
          "version": "3.0.1",
          "resolved": "https://registry.npmjs.org/uuid/-/uuid-3.0.1.tgz",
          "integrity": "sha1-ZUS7ot/ajBzxfmKaOjBeK7H+5sE=",
          "dev": true,
          "optional": true
        },
        "verror": {
          "version": "1.3.6",
          "resolved": "https://registry.npmjs.org/verror/-/verror-1.3.6.tgz",
          "integrity": "sha1-z/XfEpRtKX0rqu+qJoniW+AcAFw=",
          "dev": true,
          "optional": true,
          "requires": {
            "extsprintf": "1.0.2"
          }
        },
        "wide-align": {
          "version": "1.1.2",
          "resolved": "https://registry.npmjs.org/wide-align/-/wide-align-1.1.2.tgz",
          "integrity": "sha512-ijDLlyQ7s6x1JgCLur53osjm/UXUYD9+0PbYKrBsYisYXzCxN+HC3mYDNy/dWdmf3AwqwU3CXwDCvsNgGK1S0w==",
          "dev": true,
          "optional": true,
          "requires": {
            "string-width": "^1.0.2"
          }
        },
        "wrappy": {
          "version": "1.0.2",
          "resolved": "https://registry.npmjs.org/wrappy/-/wrappy-1.0.2.tgz",
          "integrity": "sha1-tSQ9jz7BqjXxNkYFvA0QNuMKtp8=",
          "dev": true,
>>>>>>> 5e99e69f
          "optional": true
        }
      }
    },
    "fstream": {
      "version": "1.0.11",
      "resolved": "https://registry.npmjs.org/fstream/-/fstream-1.0.11.tgz",
      "integrity": "sha1-XB+x8RdHcRTwYyoOtLcbPLD9MXE=",
      "dev": true,
      "requires": {
        "graceful-fs": "^4.1.2",
        "inherits": "~2.0.0",
        "mkdirp": ">=0.5 0",
        "rimraf": "2"
      }
    },
    "fuzzaldrin": {
      "version": "2.1.0",
      "resolved": "https://registry.npmjs.org/fuzzaldrin/-/fuzzaldrin-2.1.0.tgz",
      "integrity": "sha1-kCBMPi/appQbso0WZF1BgGOpDps="
    },
    "gauge": {
      "version": "1.2.7",
      "resolved": "https://registry.npmjs.org/gauge/-/gauge-1.2.7.tgz",
      "integrity": "sha1-6c7FSD09TuDvRLYKfZnkk14TbZM=",
      "dev": true,
      "requires": {
        "ansi": "^0.3.0",
        "has-unicode": "^2.0.0",
        "lodash.pad": "^4.1.0",
        "lodash.padend": "^4.1.0",
        "lodash.padstart": "^4.1.0"
      }
    },
    "gaze": {
      "version": "0.5.2",
      "resolved": "https://registry.npmjs.org/gaze/-/gaze-0.5.2.tgz",
      "integrity": "sha1-QLcJU30k0dRXZ9takIaJ3+aaxE8=",
      "dev": true,
      "requires": {
        "globule": "~0.1.0"
      }
    },
    "generate-function": {
      "version": "2.0.0",
      "resolved": "https://registry.npmjs.org/generate-function/-/generate-function-2.0.0.tgz",
      "integrity": "sha1-aFj+fAlpt9TpCTM3ZHrHn2DfvnQ=",
      "dev": true
    },
    "generate-object-property": {
      "version": "1.2.0",
      "resolved": "https://registry.npmjs.org/generate-object-property/-/generate-object-property-1.2.0.tgz",
      "integrity": "sha1-nA4cQDCM6AT0eDYYuTf6iPmdUNA=",
      "dev": true,
      "requires": {
        "is-property": "^1.0.0"
      }
    },
    "get-caller-file": {
      "version": "1.0.2",
      "resolved": "https://registry.npmjs.org/get-caller-file/-/get-caller-file-1.0.2.tgz",
      "integrity": "sha1-9wLmMSfn4jHBYKgMFVSstw1QR+U=",
      "dev": true
    },
    "get-stdin": {
      "version": "4.0.1",
      "resolved": "https://registry.npmjs.org/get-stdin/-/get-stdin-4.0.1.tgz",
      "integrity": "sha1-uWjGsKBDhDJJAui/Gl3zJXmkUP4=",
      "dev": true
    },
    "get-stream": {
      "version": "3.0.0",
      "resolved": "https://registry.npmjs.org/get-stream/-/get-stream-3.0.0.tgz",
      "integrity": "sha1-jpQ9E1jcN1VQVOy+LtsFqhdO3hQ=",
      "dev": true
    },
    "getpass": {
      "version": "0.1.7",
      "resolved": "https://registry.npmjs.org/getpass/-/getpass-0.1.7.tgz",
      "integrity": "sha1-Xv+OPmhNVprkyysSgmBOi6YhSfo=",
      "dev": true,
      "requires": {
        "assert-plus": "^1.0.0"
      },
      "dependencies": {
        "assert-plus": {
          "version": "1.0.0",
          "resolved": "https://registry.npmjs.org/assert-plus/-/assert-plus-1.0.0.tgz",
          "integrity": "sha1-8S4PPF13sLHN2RRpQuTpbB5N1SU=",
          "dev": true
        }
      }
    },
    "glob": {
      "version": "7.1.2",
      "resolved": "https://registry.npmjs.org/glob/-/glob-7.1.2.tgz",
      "integrity": "sha512-MJTUg1kjuLeQCJ+ccE4Vpa6kKVXkPYJ2mOCQyUuKLcLQsdrMCpBPUi8qVE6+YuaJkozeA9NusTAw3hLr8Xe5EQ==",
      "dev": true,
      "requires": {
        "fs.realpath": "^1.0.0",
        "inflight": "^1.0.4",
        "inherits": "2",
        "minimatch": "^3.0.4",
        "once": "^1.3.0",
        "path-is-absolute": "^1.0.0"
      }
    },
    "glob-base": {
      "version": "0.3.0",
      "resolved": "https://registry.npmjs.org/glob-base/-/glob-base-0.3.0.tgz",
      "integrity": "sha1-27Fk9iIbHAscz4Kuoyi0l98Oo8Q=",
      "dev": true,
      "requires": {
        "glob-parent": "^2.0.0",
        "is-glob": "^2.0.0"
      }
    },
    "glob-parent": {
      "version": "2.0.0",
      "resolved": "https://registry.npmjs.org/glob-parent/-/glob-parent-2.0.0.tgz",
      "integrity": "sha1-gTg9ctsFT8zPUzbaqQLxgvbtuyg=",
      "dev": true,
      "requires": {
        "is-glob": "^2.0.0"
      }
    },
    "glob-stream": {
      "version": "3.1.18",
      "resolved": "https://registry.npmjs.org/glob-stream/-/glob-stream-3.1.18.tgz",
      "integrity": "sha1-kXCl8St5Awb9/lmPMT+PeVT9FDs=",
      "dev": true,
      "requires": {
        "glob": "^4.3.1",
        "glob2base": "^0.0.12",
        "minimatch": "^2.0.1",
        "ordered-read-streams": "^0.1.0",
        "through2": "^0.6.1",
        "unique-stream": "^1.0.0"
      },
      "dependencies": {
        "glob": {
          "version": "4.5.3",
          "resolved": "https://registry.npmjs.org/glob/-/glob-4.5.3.tgz",
          "integrity": "sha1-xstz0yJsHv7wTePFbQEvAzd+4V8=",
          "dev": true,
          "requires": {
            "inflight": "^1.0.4",
            "inherits": "2",
            "minimatch": "^2.0.1",
            "once": "^1.3.0"
          }
        },
        "minimatch": {
          "version": "2.0.10",
          "resolved": "https://registry.npmjs.org/minimatch/-/minimatch-2.0.10.tgz",
          "integrity": "sha1-jQh8OcazjAAbl/ynzm0OHoCvusc=",
          "dev": true,
          "requires": {
            "brace-expansion": "^1.0.0"
          }
        }
      }
    },
    "glob-watcher": {
      "version": "0.0.6",
      "resolved": "https://registry.npmjs.org/glob-watcher/-/glob-watcher-0.0.6.tgz",
      "integrity": "sha1-uVtKjfdLOcgymLDAXJeLTZo7cQs=",
      "dev": true,
      "requires": {
        "gaze": "^0.5.1"
      }
    },
    "glob2base": {
      "version": "0.0.12",
      "resolved": "https://registry.npmjs.org/glob2base/-/glob2base-0.0.12.tgz",
      "integrity": "sha1-nUGbPijxLoOjYhZKJ3BVkiycDVY=",
      "dev": true,
      "requires": {
        "find-index": "^0.1.1"
      }
    },
    "global-modules": {
      "version": "0.2.3",
      "resolved": "https://registry.npmjs.org/global-modules/-/global-modules-0.2.3.tgz",
      "integrity": "sha1-6lo77ULG1s6ZWk+KEmm12uIjgo0=",
      "dev": true,
      "requires": {
        "global-prefix": "^0.1.4",
        "is-windows": "^0.2.0"
      }
    },
    "global-prefix": {
      "version": "0.1.5",
      "resolved": "https://registry.npmjs.org/global-prefix/-/global-prefix-0.1.5.tgz",
      "integrity": "sha1-jTvGuNo8qBEqFg2NSW/wRiv+948=",
      "dev": true,
      "requires": {
        "homedir-polyfill": "^1.0.0",
        "ini": "^1.3.4",
        "is-windows": "^0.2.0",
        "which": "^1.2.12"
      }
    },
    "globals": {
      "version": "9.18.0",
      "resolved": "https://registry.npmjs.org/globals/-/globals-9.18.0.tgz",
      "integrity": "sha512-S0nG3CLEQiY/ILxqtztTWH/3iRRdyBLw6KMDxnKMchrtbj2OFmehVh0WUCfW3DUrIgx/qFrJPICrq4Z4sTR9UQ==",
      "dev": true
    },
    "globby": {
      "version": "5.0.0",
      "resolved": "https://registry.npmjs.org/globby/-/globby-5.0.0.tgz",
      "integrity": "sha1-69hGZ8oNuzMLmbz8aOrCvFQ3Dg0=",
      "dev": true,
      "requires": {
        "array-union": "^1.0.1",
        "arrify": "^1.0.0",
        "glob": "^7.0.3",
        "object-assign": "^4.0.1",
        "pify": "^2.0.0",
        "pinkie-promise": "^2.0.0"
      }
    },
    "globule": {
      "version": "0.1.0",
      "resolved": "https://registry.npmjs.org/globule/-/globule-0.1.0.tgz",
      "integrity": "sha1-2cjt3h2nnRJaFRt5UzuXhnY0auU=",
      "dev": true,
      "requires": {
        "glob": "~3.1.21",
        "lodash": "~1.0.1",
        "minimatch": "~0.2.11"
      },
      "dependencies": {
        "glob": {
          "version": "3.1.21",
          "resolved": "https://registry.npmjs.org/glob/-/glob-3.1.21.tgz",
          "integrity": "sha1-0p4KBV3qUTj00H7UDomC6DwgZs0=",
          "dev": true,
          "requires": {
            "graceful-fs": "~1.2.0",
            "inherits": "1",
            "minimatch": "~0.2.11"
          }
        },
        "graceful-fs": {
          "version": "1.2.3",
          "resolved": "https://registry.npmjs.org/graceful-fs/-/graceful-fs-1.2.3.tgz",
          "integrity": "sha1-FaSAaldUfLLS2/J/QuiajDRRs2Q=",
          "dev": true
        },
        "inherits": {
          "version": "1.0.2",
          "resolved": "https://registry.npmjs.org/inherits/-/inherits-1.0.2.tgz",
          "integrity": "sha1-ykMJ2t7mtUzAuNJH6NfHoJdb3Js=",
          "dev": true
        },
        "lodash": {
          "version": "1.0.2",
          "resolved": "https://registry.npmjs.org/lodash/-/lodash-1.0.2.tgz",
          "integrity": "sha1-j1dWDIO1n8JwvT1WG2kAQ0MOJVE=",
          "dev": true
        },
        "minimatch": {
          "version": "0.2.14",
          "resolved": "https://registry.npmjs.org/minimatch/-/minimatch-0.2.14.tgz",
          "integrity": "sha1-x054BXT2PG+aCQ6Q775u9TpqdWo=",
          "dev": true,
          "requires": {
            "lru-cache": "2",
            "sigmund": "~1.0.0"
          }
        }
      }
    },
    "glogg": {
      "version": "1.0.0",
      "resolved": "https://registry.npmjs.org/glogg/-/glogg-1.0.0.tgz",
      "integrity": "sha1-f+DxmfV6yQbPUS/urY+Q7kooT8U=",
      "dev": true,
      "requires": {
        "sparkles": "^1.0.0"
      }
    },
    "graceful-fs": {
      "version": "4.1.11",
      "resolved": "https://registry.npmjs.org/graceful-fs/-/graceful-fs-4.1.11.tgz",
      "integrity": "sha1-Dovf5NHduIVNZOBOp8AOKgJuVlg=",
      "dev": true
    },
    "gulp": {
      "version": "3.9.1",
      "resolved": "https://registry.npmjs.org/gulp/-/gulp-3.9.1.tgz",
      "integrity": "sha1-VxzkWSjdQK9lFPxAEYZgFsE4RbQ=",
      "dev": true,
      "requires": {
        "archy": "^1.0.0",
        "chalk": "^1.0.0",
        "deprecated": "^0.0.1",
        "gulp-util": "^3.0.0",
        "interpret": "^1.0.0",
        "liftoff": "^2.1.0",
        "minimist": "^1.1.0",
        "orchestrator": "^0.3.0",
        "pretty-hrtime": "^1.0.0",
        "semver": "^4.1.0",
        "tildify": "^1.0.0",
        "v8flags": "^2.0.2",
        "vinyl-fs": "^0.3.0"
      },
      "dependencies": {
        "semver": {
          "version": "4.3.6",
          "resolved": "https://registry.npmjs.org/semver/-/semver-4.3.6.tgz",
          "integrity": "sha1-MAvG4OhjdPe6YQaLWx7NV/xlMto=",
          "dev": true
        }
      }
    },
    "gulp-clean-css": {
      "version": "3.9.0",
      "resolved": "https://registry.npmjs.org/gulp-clean-css/-/gulp-clean-css-3.9.0.tgz",
      "integrity": "sha512-CsqaSO2ZTMQI/WwbWloZWBudhsRMKgxBthzxt4bbcbWrjOY4pRFziyK9IH6YbTpaWAPKEwWpopPkpiAEoDofxw==",
      "dev": true,
      "requires": {
        "clean-css": "4.1.9",
        "gulp-util": "3.0.8",
        "through2": "2.0.3",
        "vinyl-sourcemaps-apply": "0.2.1"
      },
      "dependencies": {
        "clone": {
          "version": "1.0.2",
          "resolved": "https://registry.npmjs.org/clone/-/clone-1.0.2.tgz",
          "integrity": "sha1-Jgt6meux7f4kdTgXX3gyQ8sZ0Uk=",
          "dev": true
        },
        "dateformat": {
          "version": "2.2.0",
          "resolved": "https://registry.npmjs.org/dateformat/-/dateformat-2.2.0.tgz",
          "integrity": "sha1-QGXiATz5+5Ft39gu+1Bq1MZ2kGI=",
          "dev": true
        },
        "gulp-util": {
          "version": "3.0.8",
          "resolved": "https://registry.npmjs.org/gulp-util/-/gulp-util-3.0.8.tgz",
          "integrity": "sha1-AFTh50RQLifATBh8PsxQXdVLu08=",
          "dev": true,
          "requires": {
            "array-differ": "^1.0.0",
            "array-uniq": "^1.0.2",
            "beeper": "^1.0.0",
            "chalk": "^1.0.0",
            "dateformat": "^2.0.0",
            "fancy-log": "^1.1.0",
            "gulplog": "^1.0.0",
            "has-gulplog": "^0.1.0",
            "lodash._reescape": "^3.0.0",
            "lodash._reevaluate": "^3.0.0",
            "lodash._reinterpolate": "^3.0.0",
            "lodash.template": "^3.0.0",
            "minimist": "^1.1.0",
            "multipipe": "^0.1.2",
            "object-assign": "^3.0.0",
            "replace-ext": "0.0.1",
            "through2": "^2.0.0",
            "vinyl": "^0.5.0"
          }
        },
        "object-assign": {
          "version": "3.0.0",
          "resolved": "https://registry.npmjs.org/object-assign/-/object-assign-3.0.0.tgz",
          "integrity": "sha1-m+3VygiXlJvKR+f/QIBi1Un1h/I=",
          "dev": true
        },
        "through2": {
          "version": "2.0.3",
          "resolved": "https://registry.npmjs.org/through2/-/through2-2.0.3.tgz",
          "integrity": "sha1-AARWmzfHx0ujnEPzzteNGtlBQL4=",
          "dev": true,
          "requires": {
            "readable-stream": "^2.1.5",
            "xtend": "~4.0.1"
          }
        },
        "vinyl": {
          "version": "0.5.3",
          "resolved": "https://registry.npmjs.org/vinyl/-/vinyl-0.5.3.tgz",
          "integrity": "sha1-sEVbOPxeDPMNQyUTLkYZcMIJHN4=",
          "dev": true,
          "requires": {
            "clone": "^1.0.0",
            "clone-stats": "^0.0.1",
            "replace-ext": "0.0.1"
          }
        }
      }
    },
    "gulp-clone": {
      "version": "1.0.0",
      "resolved": "https://registry.npmjs.org/gulp-clone/-/gulp-clone-1.0.0.tgz",
      "integrity": "sha1-mubGVr2cTzae6AXu9WV4a8gQBbA=",
      "dev": true,
      "requires": {
        "gulp-util": "~2.2.14",
        "through2": "~0.4.1"
      },
      "dependencies": {
        "ansi-regex": {
          "version": "0.2.1",
          "resolved": "https://registry.npmjs.org/ansi-regex/-/ansi-regex-0.2.1.tgz",
          "integrity": "sha1-DY6UaWej2BQ/k+JOKYUl/BsiNfk=",
          "dev": true
        },
        "ansi-styles": {
          "version": "1.1.0",
          "resolved": "https://registry.npmjs.org/ansi-styles/-/ansi-styles-1.1.0.tgz",
          "integrity": "sha1-6uy/Zs1waIJ2Cy9GkVgrj1XXp94=",
          "dev": true
        },
        "chalk": {
          "version": "0.5.1",
          "resolved": "https://registry.npmjs.org/chalk/-/chalk-0.5.1.tgz",
          "integrity": "sha1-Zjs6ZItotV0EaQ1JFnqoN4WPIXQ=",
          "dev": true,
          "requires": {
            "ansi-styles": "^1.1.0",
            "escape-string-regexp": "^1.0.0",
            "has-ansi": "^0.1.0",
            "strip-ansi": "^0.3.0",
            "supports-color": "^0.2.0"
          }
        },
        "gulp-util": {
          "version": "2.2.20",
          "resolved": "https://registry.npmjs.org/gulp-util/-/gulp-util-2.2.20.tgz",
          "integrity": "sha1-1xRuVyiRC9jwR6awseVJvCLb1kw=",
          "dev": true,
          "requires": {
            "chalk": "^0.5.0",
            "dateformat": "^1.0.7-1.2.3",
            "lodash._reinterpolate": "^2.4.1",
            "lodash.template": "^2.4.1",
            "minimist": "^0.2.0",
            "multipipe": "^0.1.0",
            "through2": "^0.5.0",
            "vinyl": "^0.2.1"
          },
          "dependencies": {
            "through2": {
              "version": "0.5.1",
              "resolved": "https://registry.npmjs.org/through2/-/through2-0.5.1.tgz",
              "integrity": "sha1-390BLrnHAOIyP9M084rGIqs3Lac=",
              "dev": true,
              "requires": {
                "readable-stream": "~1.0.17",
                "xtend": "~3.0.0"
              }
            }
          }
        },
        "has-ansi": {
          "version": "0.1.0",
          "resolved": "https://registry.npmjs.org/has-ansi/-/has-ansi-0.1.0.tgz",
          "integrity": "sha1-hPJlqujA5qiKEtcCKJS3VoiUxi4=",
          "dev": true,
          "requires": {
            "ansi-regex": "^0.2.0"
          }
        },
        "isarray": {
          "version": "0.0.1",
          "resolved": "https://registry.npmjs.org/isarray/-/isarray-0.0.1.tgz",
          "integrity": "sha1-ihis/Kmo9Bd+Cav8YDiTmwXR7t8=",
          "dev": true
        },
        "lodash._reinterpolate": {
          "version": "2.4.1",
          "resolved": "https://registry.npmjs.org/lodash._reinterpolate/-/lodash._reinterpolate-2.4.1.tgz",
          "integrity": "sha1-TxInqlqHEfxjL1sHofRgequLMiI=",
          "dev": true
        },
        "lodash.escape": {
          "version": "2.4.1",
          "resolved": "https://registry.npmjs.org/lodash.escape/-/lodash.escape-2.4.1.tgz",
          "integrity": "sha1-LOEsXghNsKV92l5dHu659dF1o7Q=",
          "dev": true,
          "requires": {
            "lodash._escapehtmlchar": "~2.4.1",
            "lodash._reunescapedhtml": "~2.4.1",
            "lodash.keys": "~2.4.1"
          }
        },
        "lodash.keys": {
          "version": "2.4.1",
          "resolved": "https://registry.npmjs.org/lodash.keys/-/lodash.keys-2.4.1.tgz",
          "integrity": "sha1-SN6kbfj/djKxDXBrissmWR4rNyc=",
          "dev": true,
          "requires": {
            "lodash._isnative": "~2.4.1",
            "lodash._shimkeys": "~2.4.1",
            "lodash.isobject": "~2.4.1"
          }
        },
        "lodash.template": {
          "version": "2.4.1",
          "resolved": "https://registry.npmjs.org/lodash.template/-/lodash.template-2.4.1.tgz",
          "integrity": "sha1-nmEQB+32KRKal0qzxIuBez4c8g0=",
          "dev": true,
          "requires": {
            "lodash._escapestringchar": "~2.4.1",
            "lodash._reinterpolate": "~2.4.1",
            "lodash.defaults": "~2.4.1",
            "lodash.escape": "~2.4.1",
            "lodash.keys": "~2.4.1",
            "lodash.templatesettings": "~2.4.1",
            "lodash.values": "~2.4.1"
          }
        },
        "lodash.templatesettings": {
          "version": "2.4.1",
          "resolved": "https://registry.npmjs.org/lodash.templatesettings/-/lodash.templatesettings-2.4.1.tgz",
          "integrity": "sha1-6nbHXRHrhtTb6JqDiTu4YZKaxpk=",
          "dev": true,
          "requires": {
            "lodash._reinterpolate": "~2.4.1",
            "lodash.escape": "~2.4.1"
          }
        },
        "minimist": {
          "version": "0.2.0",
          "resolved": "https://registry.npmjs.org/minimist/-/minimist-0.2.0.tgz",
          "integrity": "sha1-Tf/lJdriuGTGbC4jxicdev3s784=",
          "dev": true
        },
        "readable-stream": {
          "version": "1.0.34",
          "resolved": "https://registry.npmjs.org/readable-stream/-/readable-stream-1.0.34.tgz",
          "integrity": "sha1-Elgg40vIQtLyqq+v5MKRbuMsFXw=",
          "dev": true,
          "requires": {
            "core-util-is": "~1.0.0",
            "inherits": "~2.0.1",
            "isarray": "0.0.1",
            "string_decoder": "~0.10.x"
          }
        },
        "string_decoder": {
          "version": "0.10.31",
          "resolved": "https://registry.npmjs.org/string_decoder/-/string_decoder-0.10.31.tgz",
          "integrity": "sha1-YuIDvEF2bGwoyfyEMB2rHFMQ+pQ=",
          "dev": true
        },
        "strip-ansi": {
          "version": "0.3.0",
          "resolved": "https://registry.npmjs.org/strip-ansi/-/strip-ansi-0.3.0.tgz",
          "integrity": "sha1-JfSOoiynkYfzF0pNuHWTR7sSYiA=",
          "dev": true,
          "requires": {
            "ansi-regex": "^0.2.1"
          }
        },
        "supports-color": {
          "version": "0.2.0",
          "resolved": "https://registry.npmjs.org/supports-color/-/supports-color-0.2.0.tgz",
          "integrity": "sha1-2S3iaU6z9nMjlz1649i1W0wiGQo=",
          "dev": true
        },
        "through2": {
          "version": "0.4.2",
          "resolved": "https://registry.npmjs.org/through2/-/through2-0.4.2.tgz",
          "integrity": "sha1-2/WGYDEVHsg1K7bE22SiKSqEC5s=",
          "dev": true,
          "requires": {
            "readable-stream": "~1.0.17",
            "xtend": "~2.1.1"
          },
          "dependencies": {
            "xtend": {
              "version": "2.1.2",
              "resolved": "https://registry.npmjs.org/xtend/-/xtend-2.1.2.tgz",
              "integrity": "sha1-bv7MKk2tjmlixJAbM3znuoe10os=",
              "dev": true,
              "requires": {
                "object-keys": "~0.4.0"
              }
            }
          }
        },
        "vinyl": {
          "version": "0.2.3",
          "resolved": "https://registry.npmjs.org/vinyl/-/vinyl-0.2.3.tgz",
          "integrity": "sha1-vKk4IJWC7FpJrVOKAPofEl5RMlI=",
          "dev": true,
          "requires": {
            "clone-stats": "~0.0.1"
          }
        },
        "xtend": {
          "version": "3.0.0",
          "resolved": "https://registry.npmjs.org/xtend/-/xtend-3.0.0.tgz",
          "integrity": "sha1-XM50B7r2Qsunvs2laBEcST9ZZlo=",
          "dev": true
        }
      }
    },
    "gulp-cond": {
      "version": "0.0.2",
      "resolved": "https://registry.npmjs.org/gulp-cond/-/gulp-cond-0.0.2.tgz",
      "integrity": "sha1-j8bX2PxFq05aVcrh1KQ7gibR+bY=",
      "dev": true,
      "requires": {
        "readable-stream": "^1.0.26-2"
      },
      "dependencies": {
        "isarray": {
          "version": "0.0.1",
          "resolved": "https://registry.npmjs.org/isarray/-/isarray-0.0.1.tgz",
          "integrity": "sha1-ihis/Kmo9Bd+Cav8YDiTmwXR7t8=",
          "dev": true
        },
        "readable-stream": {
          "version": "1.1.14",
          "resolved": "https://registry.npmjs.org/readable-stream/-/readable-stream-1.1.14.tgz",
          "integrity": "sha1-fPTFTvZI44EwhMY23SB54WbAgdk=",
          "dev": true,
          "requires": {
            "core-util-is": "~1.0.0",
            "inherits": "~2.0.1",
            "isarray": "0.0.1",
            "string_decoder": "~0.10.x"
          }
        },
        "string_decoder": {
          "version": "0.10.31",
          "resolved": "https://registry.npmjs.org/string_decoder/-/string_decoder-0.10.31.tgz",
          "integrity": "sha1-YuIDvEF2bGwoyfyEMB2rHFMQ+pQ=",
          "dev": true
        }
      }
    },
    "gulp-eslint": {
      "version": "3.0.1",
      "resolved": "https://registry.npmjs.org/gulp-eslint/-/gulp-eslint-3.0.1.tgz",
      "integrity": "sha1-BOV+PhjGl0JnwSz2hV3HF9SjE70=",
      "dev": true,
      "requires": {
        "bufferstreams": "^1.1.1",
        "eslint": "^3.0.0",
        "gulp-util": "^3.0.6"
      },
      "dependencies": {
        "clone": {
          "version": "1.0.2",
          "resolved": "https://registry.npmjs.org/clone/-/clone-1.0.2.tgz",
          "integrity": "sha1-Jgt6meux7f4kdTgXX3gyQ8sZ0Uk=",
          "dev": true
        },
        "dateformat": {
          "version": "2.2.0",
          "resolved": "https://registry.npmjs.org/dateformat/-/dateformat-2.2.0.tgz",
          "integrity": "sha1-QGXiATz5+5Ft39gu+1Bq1MZ2kGI=",
          "dev": true
        },
        "gulp-util": {
          "version": "3.0.8",
          "resolved": "https://registry.npmjs.org/gulp-util/-/gulp-util-3.0.8.tgz",
          "integrity": "sha1-AFTh50RQLifATBh8PsxQXdVLu08=",
          "dev": true,
          "requires": {
            "array-differ": "^1.0.0",
            "array-uniq": "^1.0.2",
            "beeper": "^1.0.0",
            "chalk": "^1.0.0",
            "dateformat": "^2.0.0",
            "fancy-log": "^1.1.0",
            "gulplog": "^1.0.0",
            "has-gulplog": "^0.1.0",
            "lodash._reescape": "^3.0.0",
            "lodash._reevaluate": "^3.0.0",
            "lodash._reinterpolate": "^3.0.0",
            "lodash.template": "^3.0.0",
            "minimist": "^1.1.0",
            "multipipe": "^0.1.2",
            "object-assign": "^3.0.0",
            "replace-ext": "0.0.1",
            "through2": "^2.0.0",
            "vinyl": "^0.5.0"
          }
        },
        "object-assign": {
          "version": "3.0.0",
          "resolved": "https://registry.npmjs.org/object-assign/-/object-assign-3.0.0.tgz",
          "integrity": "sha1-m+3VygiXlJvKR+f/QIBi1Un1h/I=",
          "dev": true
        },
        "through2": {
          "version": "2.0.3",
          "resolved": "https://registry.npmjs.org/through2/-/through2-2.0.3.tgz",
          "integrity": "sha1-AARWmzfHx0ujnEPzzteNGtlBQL4=",
          "dev": true,
          "requires": {
            "readable-stream": "^2.1.5",
            "xtend": "~4.0.1"
          }
        },
        "vinyl": {
          "version": "0.5.3",
          "resolved": "https://registry.npmjs.org/vinyl/-/vinyl-0.5.3.tgz",
          "integrity": "sha1-sEVbOPxeDPMNQyUTLkYZcMIJHN4=",
          "dev": true,
          "requires": {
            "clone": "^1.0.0",
            "clone-stats": "^0.0.1",
            "replace-ext": "0.0.1"
          }
        }
      }
    },
    "gulp-iconfont": {
      "version": "3.0.1",
      "resolved": "https://registry.npmjs.org/gulp-iconfont/-/gulp-iconfont-3.0.1.tgz",
      "integrity": "sha1-RP6mzcWhWseh1Ggb4BqK6EO/4g8=",
      "dev": true,
      "requires": {
        "gulp-clone": "^1.0.0",
        "gulp-cond": "0.0.2",
        "gulp-rename": "^1.2.2",
        "gulp-spawn": "^0.3.0",
        "gulp-svg2ttf": "1.1.1",
        "gulp-svgicons2svgfont": "2.1.0",
        "gulp-ttf2eot": "1.0.2",
        "gulp-ttf2woff": "1.0.2",
        "gulp-ttf2woff2": "^1.1.0",
        "gulp-util": "~3.0.5",
        "plexer": "0.0.3",
        "streamfilter": "^1.0.1"
      }
    },
    "gulp-iconfont-css": {
      "version": "0.0.9",
      "resolved": "https://registry.npmjs.org/gulp-iconfont-css/-/gulp-iconfont-css-0.0.9.tgz",
      "integrity": "sha1-s/Xhl/IptpWdvwypzZQC37Ov848=",
      "dev": true,
      "requires": {
        "consolidate": "~0.10.0",
        "gulp-util": "~2.2.0",
        "lodash": "~2.4.1"
      },
      "dependencies": {
        "ansi-regex": {
          "version": "0.2.1",
          "resolved": "https://registry.npmjs.org/ansi-regex/-/ansi-regex-0.2.1.tgz",
          "integrity": "sha1-DY6UaWej2BQ/k+JOKYUl/BsiNfk=",
          "dev": true
        },
        "ansi-styles": {
          "version": "1.1.0",
          "resolved": "https://registry.npmjs.org/ansi-styles/-/ansi-styles-1.1.0.tgz",
          "integrity": "sha1-6uy/Zs1waIJ2Cy9GkVgrj1XXp94=",
          "dev": true
        },
        "chalk": {
          "version": "0.5.1",
          "resolved": "https://registry.npmjs.org/chalk/-/chalk-0.5.1.tgz",
          "integrity": "sha1-Zjs6ZItotV0EaQ1JFnqoN4WPIXQ=",
          "dev": true,
          "requires": {
            "ansi-styles": "^1.1.0",
            "escape-string-regexp": "^1.0.0",
            "has-ansi": "^0.1.0",
            "strip-ansi": "^0.3.0",
            "supports-color": "^0.2.0"
          }
        },
        "gulp-util": {
          "version": "2.2.20",
          "resolved": "https://registry.npmjs.org/gulp-util/-/gulp-util-2.2.20.tgz",
          "integrity": "sha1-1xRuVyiRC9jwR6awseVJvCLb1kw=",
          "dev": true,
          "requires": {
            "chalk": "^0.5.0",
            "dateformat": "^1.0.7-1.2.3",
            "lodash._reinterpolate": "^2.4.1",
            "lodash.template": "^2.4.1",
            "minimist": "^0.2.0",
            "multipipe": "^0.1.0",
            "through2": "^0.5.0",
            "vinyl": "^0.2.1"
          }
        },
        "has-ansi": {
          "version": "0.1.0",
          "resolved": "https://registry.npmjs.org/has-ansi/-/has-ansi-0.1.0.tgz",
          "integrity": "sha1-hPJlqujA5qiKEtcCKJS3VoiUxi4=",
          "dev": true,
          "requires": {
            "ansi-regex": "^0.2.0"
          }
        },
        "isarray": {
          "version": "0.0.1",
          "resolved": "https://registry.npmjs.org/isarray/-/isarray-0.0.1.tgz",
          "integrity": "sha1-ihis/Kmo9Bd+Cav8YDiTmwXR7t8=",
          "dev": true
        },
        "lodash": {
          "version": "2.4.2",
          "resolved": "https://registry.npmjs.org/lodash/-/lodash-2.4.2.tgz",
          "integrity": "sha1-+t2DS5aDBz2hebPq5tnA0VBT9z4=",
          "dev": true
        },
        "lodash._reinterpolate": {
          "version": "2.4.1",
          "resolved": "https://registry.npmjs.org/lodash._reinterpolate/-/lodash._reinterpolate-2.4.1.tgz",
          "integrity": "sha1-TxInqlqHEfxjL1sHofRgequLMiI=",
          "dev": true
        },
        "lodash.escape": {
          "version": "2.4.1",
          "resolved": "https://registry.npmjs.org/lodash.escape/-/lodash.escape-2.4.1.tgz",
          "integrity": "sha1-LOEsXghNsKV92l5dHu659dF1o7Q=",
          "dev": true,
          "requires": {
            "lodash._escapehtmlchar": "~2.4.1",
            "lodash._reunescapedhtml": "~2.4.1",
            "lodash.keys": "~2.4.1"
          }
        },
        "lodash.keys": {
          "version": "2.4.1",
          "resolved": "https://registry.npmjs.org/lodash.keys/-/lodash.keys-2.4.1.tgz",
          "integrity": "sha1-SN6kbfj/djKxDXBrissmWR4rNyc=",
          "dev": true,
          "requires": {
            "lodash._isnative": "~2.4.1",
            "lodash._shimkeys": "~2.4.1",
            "lodash.isobject": "~2.4.1"
          }
        },
        "lodash.template": {
          "version": "2.4.1",
          "resolved": "https://registry.npmjs.org/lodash.template/-/lodash.template-2.4.1.tgz",
          "integrity": "sha1-nmEQB+32KRKal0qzxIuBez4c8g0=",
          "dev": true,
          "requires": {
            "lodash._escapestringchar": "~2.4.1",
            "lodash._reinterpolate": "~2.4.1",
            "lodash.defaults": "~2.4.1",
            "lodash.escape": "~2.4.1",
            "lodash.keys": "~2.4.1",
            "lodash.templatesettings": "~2.4.1",
            "lodash.values": "~2.4.1"
          }
        },
        "lodash.templatesettings": {
          "version": "2.4.1",
          "resolved": "https://registry.npmjs.org/lodash.templatesettings/-/lodash.templatesettings-2.4.1.tgz",
          "integrity": "sha1-6nbHXRHrhtTb6JqDiTu4YZKaxpk=",
          "dev": true,
          "requires": {
            "lodash._reinterpolate": "~2.4.1",
            "lodash.escape": "~2.4.1"
          }
        },
        "minimist": {
          "version": "0.2.0",
          "resolved": "https://registry.npmjs.org/minimist/-/minimist-0.2.0.tgz",
          "integrity": "sha1-Tf/lJdriuGTGbC4jxicdev3s784=",
          "dev": true
        },
        "readable-stream": {
          "version": "1.0.34",
          "resolved": "https://registry.npmjs.org/readable-stream/-/readable-stream-1.0.34.tgz",
          "integrity": "sha1-Elgg40vIQtLyqq+v5MKRbuMsFXw=",
          "dev": true,
          "requires": {
            "core-util-is": "~1.0.0",
            "inherits": "~2.0.1",
            "isarray": "0.0.1",
            "string_decoder": "~0.10.x"
          }
        },
        "string_decoder": {
          "version": "0.10.31",
          "resolved": "https://registry.npmjs.org/string_decoder/-/string_decoder-0.10.31.tgz",
          "integrity": "sha1-YuIDvEF2bGwoyfyEMB2rHFMQ+pQ=",
          "dev": true
        },
        "strip-ansi": {
          "version": "0.3.0",
          "resolved": "https://registry.npmjs.org/strip-ansi/-/strip-ansi-0.3.0.tgz",
          "integrity": "sha1-JfSOoiynkYfzF0pNuHWTR7sSYiA=",
          "dev": true,
          "requires": {
            "ansi-regex": "^0.2.1"
          }
        },
        "supports-color": {
          "version": "0.2.0",
          "resolved": "https://registry.npmjs.org/supports-color/-/supports-color-0.2.0.tgz",
          "integrity": "sha1-2S3iaU6z9nMjlz1649i1W0wiGQo=",
          "dev": true
        },
        "through2": {
          "version": "0.5.1",
          "resolved": "https://registry.npmjs.org/through2/-/through2-0.5.1.tgz",
          "integrity": "sha1-390BLrnHAOIyP9M084rGIqs3Lac=",
          "dev": true,
          "requires": {
            "readable-stream": "~1.0.17",
            "xtend": "~3.0.0"
          }
        },
        "vinyl": {
          "version": "0.2.3",
          "resolved": "https://registry.npmjs.org/vinyl/-/vinyl-0.2.3.tgz",
          "integrity": "sha1-vKk4IJWC7FpJrVOKAPofEl5RMlI=",
          "dev": true,
          "requires": {
            "clone-stats": "~0.0.1"
          }
        },
        "xtend": {
          "version": "3.0.0",
          "resolved": "https://registry.npmjs.org/xtend/-/xtend-3.0.0.tgz",
          "integrity": "sha1-XM50B7r2Qsunvs2laBEcST9ZZlo=",
          "dev": true
        }
      }
    },
    "gulp-if": {
      "version": "1.2.5",
      "resolved": "https://registry.npmjs.org/gulp-if/-/gulp-if-1.2.5.tgz",
      "integrity": "sha1-m9nBYDLswo4BVL+wWCjSMxZvLak=",
      "dev": true,
      "requires": {
        "gulp-match": "~0.2.1",
        "ternary-stream": "^1.2.0",
        "through2": "~0.6.2"
      }
    },
    "gulp-match": {
      "version": "0.2.1",
      "resolved": "https://registry.npmjs.org/gulp-match/-/gulp-match-0.2.1.tgz",
      "integrity": "sha1-C+0I2ovW6JaG+J/7AEM3+LrQbSI=",
      "dev": true,
      "requires": {
        "minimatch": "^1.0.0"
      },
      "dependencies": {
        "minimatch": {
          "version": "1.0.0",
          "resolved": "https://registry.npmjs.org/minimatch/-/minimatch-1.0.0.tgz",
          "integrity": "sha1-4N0hILSeG3JM6NcUxSCCKpQ4V20=",
          "dev": true,
          "requires": {
            "lru-cache": "2",
            "sigmund": "~1.0.0"
          }
        }
      }
    },
    "gulp-plumber": {
      "version": "1.1.0",
      "resolved": "https://registry.npmjs.org/gulp-plumber/-/gulp-plumber-1.1.0.tgz",
      "integrity": "sha1-8SF2wtBCL2AwbCQv/2oBo5T6ugk=",
      "dev": true,
      "requires": {
        "gulp-util": "^3",
        "through2": "^2"
      },
      "dependencies": {
        "through2": {
          "version": "2.0.3",
          "resolved": "https://registry.npmjs.org/through2/-/through2-2.0.3.tgz",
          "integrity": "sha1-AARWmzfHx0ujnEPzzteNGtlBQL4=",
          "dev": true,
          "requires": {
            "readable-stream": "^2.1.5",
            "xtend": "~4.0.1"
          }
        }
      }
    },
    "gulp-postcss": {
      "version": "6.4.0",
      "resolved": "https://registry.npmjs.org/gulp-postcss/-/gulp-postcss-6.4.0.tgz",
      "integrity": "sha1-eKMuPIeqbNzsWuHJBeGW1HjoxdU=",
      "dev": true,
      "requires": {
        "gulp-util": "^3.0.8",
        "postcss": "^5.2.12",
        "postcss-load-config": "^1.2.0",
        "vinyl-sourcemaps-apply": "^0.2.1"
      },
      "dependencies": {
        "clone": {
          "version": "1.0.2",
          "resolved": "https://registry.npmjs.org/clone/-/clone-1.0.2.tgz",
          "integrity": "sha1-Jgt6meux7f4kdTgXX3gyQ8sZ0Uk=",
          "dev": true
        },
        "dateformat": {
          "version": "2.2.0",
          "resolved": "https://registry.npmjs.org/dateformat/-/dateformat-2.2.0.tgz",
          "integrity": "sha1-QGXiATz5+5Ft39gu+1Bq1MZ2kGI=",
          "dev": true
        },
        "gulp-util": {
          "version": "3.0.8",
          "resolved": "https://registry.npmjs.org/gulp-util/-/gulp-util-3.0.8.tgz",
          "integrity": "sha1-AFTh50RQLifATBh8PsxQXdVLu08=",
          "dev": true,
          "requires": {
            "array-differ": "^1.0.0",
            "array-uniq": "^1.0.2",
            "beeper": "^1.0.0",
            "chalk": "^1.0.0",
            "dateformat": "^2.0.0",
            "fancy-log": "^1.1.0",
            "gulplog": "^1.0.0",
            "has-gulplog": "^0.1.0",
            "lodash._reescape": "^3.0.0",
            "lodash._reevaluate": "^3.0.0",
            "lodash._reinterpolate": "^3.0.0",
            "lodash.template": "^3.0.0",
            "minimist": "^1.1.0",
            "multipipe": "^0.1.2",
            "object-assign": "^3.0.0",
            "replace-ext": "0.0.1",
            "through2": "^2.0.0",
            "vinyl": "^0.5.0"
          }
        },
        "object-assign": {
          "version": "3.0.0",
          "resolved": "https://registry.npmjs.org/object-assign/-/object-assign-3.0.0.tgz",
          "integrity": "sha1-m+3VygiXlJvKR+f/QIBi1Un1h/I=",
          "dev": true
        },
        "through2": {
          "version": "2.0.3",
          "resolved": "https://registry.npmjs.org/through2/-/through2-2.0.3.tgz",
          "integrity": "sha1-AARWmzfHx0ujnEPzzteNGtlBQL4=",
          "dev": true,
          "requires": {
            "readable-stream": "^2.1.5",
            "xtend": "~4.0.1"
          }
        },
        "vinyl": {
          "version": "0.5.3",
          "resolved": "https://registry.npmjs.org/vinyl/-/vinyl-0.5.3.tgz",
          "integrity": "sha1-sEVbOPxeDPMNQyUTLkYZcMIJHN4=",
          "dev": true,
          "requires": {
            "clone": "^1.0.0",
            "clone-stats": "^0.0.1",
            "replace-ext": "0.0.1"
          }
        }
      }
    },
    "gulp-rename": {
      "version": "1.2.2",
      "resolved": "https://registry.npmjs.org/gulp-rename/-/gulp-rename-1.2.2.tgz",
      "integrity": "sha1-OtRCh2PwXidk3sHGfYaNsnVoeBc=",
      "dev": true
    },
    "gulp-sass": {
      "version": "3.1.0",
      "resolved": "https://registry.npmjs.org/gulp-sass/-/gulp-sass-3.1.0.tgz",
      "integrity": "sha1-U9xLaKH13f5EJKtMJHZVJpqLdLc=",
      "dev": true,
      "requires": {
        "gulp-util": "^3.0",
        "lodash.clonedeep": "^4.3.2",
        "node-sass": "^4.2.0",
        "through2": "^2.0.0",
        "vinyl-sourcemaps-apply": "^0.2.0"
      },
      "dependencies": {
        "through2": {
          "version": "2.0.3",
          "resolved": "https://registry.npmjs.org/through2/-/through2-2.0.3.tgz",
          "integrity": "sha1-AARWmzfHx0ujnEPzzteNGtlBQL4=",
          "dev": true,
          "requires": {
            "readable-stream": "^2.1.5",
            "xtend": "~4.0.1"
          }
        }
      }
    },
    "gulp-sourcemaps": {
      "version": "2.4.1",
      "resolved": "https://registry.npmjs.org/gulp-sourcemaps/-/gulp-sourcemaps-2.4.1.tgz",
      "integrity": "sha1-j2XcXA0Hsv1ciLxg7H8T5WcWv3Q=",
      "dev": true,
      "requires": {
        "acorn": "4.X",
        "convert-source-map": "1.X",
        "css": "2.X",
        "debug-fabulous": "0.0.X",
        "detect-newline": "2.X",
        "graceful-fs": "4.X",
        "source-map": "0.X",
        "strip-bom": "3.X",
        "through2": "2.X",
        "vinyl": "1.X"
      },
      "dependencies": {
        "acorn": {
          "version": "4.0.13",
          "resolved": "https://registry.npmjs.org/acorn/-/acorn-4.0.13.tgz",
          "integrity": "sha1-EFSVrlNh1pe9GVyCUZLhrX8lN4c=",
          "dev": true
        },
        "clone": {
          "version": "1.0.2",
          "resolved": "https://registry.npmjs.org/clone/-/clone-1.0.2.tgz",
          "integrity": "sha1-Jgt6meux7f4kdTgXX3gyQ8sZ0Uk=",
          "dev": true
        },
        "strip-bom": {
          "version": "3.0.0",
          "resolved": "https://registry.npmjs.org/strip-bom/-/strip-bom-3.0.0.tgz",
          "integrity": "sha1-IzTBjpx1n3vdVv3vfprj1YjmjtM=",
          "dev": true
        },
        "through2": {
          "version": "2.0.3",
          "resolved": "https://registry.npmjs.org/through2/-/through2-2.0.3.tgz",
          "integrity": "sha1-AARWmzfHx0ujnEPzzteNGtlBQL4=",
          "dev": true,
          "requires": {
            "readable-stream": "^2.1.5",
            "xtend": "~4.0.1"
          }
        },
        "vinyl": {
          "version": "1.2.0",
          "resolved": "https://registry.npmjs.org/vinyl/-/vinyl-1.2.0.tgz",
          "integrity": "sha1-XIgDbPVl5d8FVYv8kR+GVt8hiIQ=",
          "dev": true,
          "requires": {
            "clone": "^1.0.0",
            "clone-stats": "^0.0.1",
            "replace-ext": "0.0.1"
          }
        }
      }
    },
    "gulp-spawn": {
      "version": "0.3.0",
      "resolved": "https://registry.npmjs.org/gulp-spawn/-/gulp-spawn-0.3.0.tgz",
      "integrity": "sha1-Qg+qjQcOy2DLgxYAKTayVCOcVuw=",
      "dev": true,
      "requires": {
        "gulp-util": "~2.2.14",
        "plexer": "0.0.1"
      },
      "dependencies": {
        "ansi-regex": {
          "version": "0.2.1",
          "resolved": "https://registry.npmjs.org/ansi-regex/-/ansi-regex-0.2.1.tgz",
          "integrity": "sha1-DY6UaWej2BQ/k+JOKYUl/BsiNfk=",
          "dev": true
        },
        "ansi-styles": {
          "version": "1.1.0",
          "resolved": "https://registry.npmjs.org/ansi-styles/-/ansi-styles-1.1.0.tgz",
          "integrity": "sha1-6uy/Zs1waIJ2Cy9GkVgrj1XXp94=",
          "dev": true
        },
        "chalk": {
          "version": "0.5.1",
          "resolved": "https://registry.npmjs.org/chalk/-/chalk-0.5.1.tgz",
          "integrity": "sha1-Zjs6ZItotV0EaQ1JFnqoN4WPIXQ=",
          "dev": true,
          "requires": {
            "ansi-styles": "^1.1.0",
            "escape-string-regexp": "^1.0.0",
            "has-ansi": "^0.1.0",
            "strip-ansi": "^0.3.0",
            "supports-color": "^0.2.0"
          }
        },
        "gulp-util": {
          "version": "2.2.20",
          "resolved": "https://registry.npmjs.org/gulp-util/-/gulp-util-2.2.20.tgz",
          "integrity": "sha1-1xRuVyiRC9jwR6awseVJvCLb1kw=",
          "dev": true,
          "requires": {
            "chalk": "^0.5.0",
            "dateformat": "^1.0.7-1.2.3",
            "lodash._reinterpolate": "^2.4.1",
            "lodash.template": "^2.4.1",
            "minimist": "^0.2.0",
            "multipipe": "^0.1.0",
            "through2": "^0.5.0",
            "vinyl": "^0.2.1"
          }
        },
        "has-ansi": {
          "version": "0.1.0",
          "resolved": "https://registry.npmjs.org/has-ansi/-/has-ansi-0.1.0.tgz",
          "integrity": "sha1-hPJlqujA5qiKEtcCKJS3VoiUxi4=",
          "dev": true,
          "requires": {
            "ansi-regex": "^0.2.0"
          }
        },
        "isarray": {
          "version": "0.0.1",
          "resolved": "https://registry.npmjs.org/isarray/-/isarray-0.0.1.tgz",
          "integrity": "sha1-ihis/Kmo9Bd+Cav8YDiTmwXR7t8=",
          "dev": true
        },
        "lodash._reinterpolate": {
          "version": "2.4.1",
          "resolved": "https://registry.npmjs.org/lodash._reinterpolate/-/lodash._reinterpolate-2.4.1.tgz",
          "integrity": "sha1-TxInqlqHEfxjL1sHofRgequLMiI=",
          "dev": true
        },
        "lodash.escape": {
          "version": "2.4.1",
          "resolved": "https://registry.npmjs.org/lodash.escape/-/lodash.escape-2.4.1.tgz",
          "integrity": "sha1-LOEsXghNsKV92l5dHu659dF1o7Q=",
          "dev": true,
          "requires": {
            "lodash._escapehtmlchar": "~2.4.1",
            "lodash._reunescapedhtml": "~2.4.1",
            "lodash.keys": "~2.4.1"
          }
        },
        "lodash.keys": {
          "version": "2.4.1",
          "resolved": "https://registry.npmjs.org/lodash.keys/-/lodash.keys-2.4.1.tgz",
          "integrity": "sha1-SN6kbfj/djKxDXBrissmWR4rNyc=",
          "dev": true,
          "requires": {
            "lodash._isnative": "~2.4.1",
            "lodash._shimkeys": "~2.4.1",
            "lodash.isobject": "~2.4.1"
          }
        },
        "lodash.template": {
          "version": "2.4.1",
          "resolved": "https://registry.npmjs.org/lodash.template/-/lodash.template-2.4.1.tgz",
          "integrity": "sha1-nmEQB+32KRKal0qzxIuBez4c8g0=",
          "dev": true,
          "requires": {
            "lodash._escapestringchar": "~2.4.1",
            "lodash._reinterpolate": "~2.4.1",
            "lodash.defaults": "~2.4.1",
            "lodash.escape": "~2.4.1",
            "lodash.keys": "~2.4.1",
            "lodash.templatesettings": "~2.4.1",
            "lodash.values": "~2.4.1"
          }
        },
        "lodash.templatesettings": {
          "version": "2.4.1",
          "resolved": "https://registry.npmjs.org/lodash.templatesettings/-/lodash.templatesettings-2.4.1.tgz",
          "integrity": "sha1-6nbHXRHrhtTb6JqDiTu4YZKaxpk=",
          "dev": true,
          "requires": {
            "lodash._reinterpolate": "~2.4.1",
            "lodash.escape": "~2.4.1"
          }
        },
        "minimist": {
          "version": "0.2.0",
          "resolved": "https://registry.npmjs.org/minimist/-/minimist-0.2.0.tgz",
          "integrity": "sha1-Tf/lJdriuGTGbC4jxicdev3s784=",
          "dev": true
        },
        "plexer": {
          "version": "0.0.1",
          "resolved": "https://registry.npmjs.org/plexer/-/plexer-0.0.1.tgz",
          "integrity": "sha1-aYLbjRzIPIivYIrNnOpdKSCPuZ8=",
          "dev": true
        },
        "readable-stream": {
          "version": "1.0.34",
          "resolved": "https://registry.npmjs.org/readable-stream/-/readable-stream-1.0.34.tgz",
          "integrity": "sha1-Elgg40vIQtLyqq+v5MKRbuMsFXw=",
          "dev": true,
          "requires": {
            "core-util-is": "~1.0.0",
            "inherits": "~2.0.1",
            "isarray": "0.0.1",
            "string_decoder": "~0.10.x"
          }
        },
        "string_decoder": {
          "version": "0.10.31",
          "resolved": "https://registry.npmjs.org/string_decoder/-/string_decoder-0.10.31.tgz",
          "integrity": "sha1-YuIDvEF2bGwoyfyEMB2rHFMQ+pQ=",
          "dev": true
        },
        "strip-ansi": {
          "version": "0.3.0",
          "resolved": "https://registry.npmjs.org/strip-ansi/-/strip-ansi-0.3.0.tgz",
          "integrity": "sha1-JfSOoiynkYfzF0pNuHWTR7sSYiA=",
          "dev": true,
          "requires": {
            "ansi-regex": "^0.2.1"
          }
        },
        "supports-color": {
          "version": "0.2.0",
          "resolved": "https://registry.npmjs.org/supports-color/-/supports-color-0.2.0.tgz",
          "integrity": "sha1-2S3iaU6z9nMjlz1649i1W0wiGQo=",
          "dev": true
        },
        "through2": {
          "version": "0.5.1",
          "resolved": "https://registry.npmjs.org/through2/-/through2-0.5.1.tgz",
          "integrity": "sha1-390BLrnHAOIyP9M084rGIqs3Lac=",
          "dev": true,
          "requires": {
            "readable-stream": "~1.0.17",
            "xtend": "~3.0.0"
          }
        },
        "vinyl": {
          "version": "0.2.3",
          "resolved": "https://registry.npmjs.org/vinyl/-/vinyl-0.2.3.tgz",
          "integrity": "sha1-vKk4IJWC7FpJrVOKAPofEl5RMlI=",
          "dev": true,
          "requires": {
            "clone-stats": "~0.0.1"
          }
        },
        "xtend": {
          "version": "3.0.0",
          "resolved": "https://registry.npmjs.org/xtend/-/xtend-3.0.0.tgz",
          "integrity": "sha1-XM50B7r2Qsunvs2laBEcST9ZZlo=",
          "dev": true
        }
      }
    },
    "gulp-svg2ttf": {
      "version": "1.1.1",
      "resolved": "https://registry.npmjs.org/gulp-svg2ttf/-/gulp-svg2ttf-1.1.1.tgz",
      "integrity": "sha1-ZljrRIOlmu9o/TE4fQk0kPUj4Fg=",
      "dev": true,
      "requires": {
        "bufferstreams": "1.0.1",
        "gulp-util": "~3.0.5",
        "readable-stream": "^2.0.0",
        "svg2ttf": "~2.0.0"
      },
      "dependencies": {
        "bufferstreams": {
          "version": "1.0.1",
          "resolved": "https://registry.npmjs.org/bufferstreams/-/bufferstreams-1.0.1.tgz",
          "integrity": "sha1-z7GtlWjTujz+k1upq92VLeiKqyo=",
          "dev": true,
          "requires": {
            "readable-stream": "^1.0.33"
          },
          "dependencies": {
            "readable-stream": {
              "version": "1.1.14",
              "resolved": "https://registry.npmjs.org/readable-stream/-/readable-stream-1.1.14.tgz",
              "integrity": "sha1-fPTFTvZI44EwhMY23SB54WbAgdk=",
              "dev": true,
              "requires": {
                "core-util-is": "~1.0.0",
                "inherits": "~2.0.1",
                "isarray": "0.0.1",
                "string_decoder": "~0.10.x"
              }
            }
          }
        },
        "isarray": {
          "version": "0.0.1",
          "resolved": "https://registry.npmjs.org/isarray/-/isarray-0.0.1.tgz",
          "integrity": "sha1-ihis/Kmo9Bd+Cav8YDiTmwXR7t8=",
          "dev": true
        },
        "string_decoder": {
          "version": "0.10.31",
          "resolved": "https://registry.npmjs.org/string_decoder/-/string_decoder-0.10.31.tgz",
          "integrity": "sha1-YuIDvEF2bGwoyfyEMB2rHFMQ+pQ=",
          "dev": true
        }
      }
    },
    "gulp-svgicons2svgfont": {
      "version": "2.1.0",
      "resolved": "https://registry.npmjs.org/gulp-svgicons2svgfont/-/gulp-svgicons2svgfont-2.1.0.tgz",
      "integrity": "sha1-f5JB6SAVez5KnauiYZuEQXwxAVA=",
      "dev": true,
      "requires": {
        "gulp-util": "~3.0.5",
        "plexer": "0.0.3",
        "readable-stream": "^2.0.0",
        "svgicons2svgfont": "3.0.2"
      }
    },
    "gulp-ttf2eot": {
      "version": "1.0.2",
      "resolved": "https://registry.npmjs.org/gulp-ttf2eot/-/gulp-ttf2eot-1.0.2.tgz",
      "integrity": "sha1-eFK0QGSMB2UBSdUqHypybjTaf7g=",
      "dev": true,
      "requires": {
        "bufferstreams": "1.0.1",
        "gulp-util": "~3.0.5",
        "readable-stream": "^1.0.33",
        "ttf2eot": "^2.0.0"
      },
      "dependencies": {
        "bufferstreams": {
          "version": "1.0.1",
          "resolved": "https://registry.npmjs.org/bufferstreams/-/bufferstreams-1.0.1.tgz",
          "integrity": "sha1-z7GtlWjTujz+k1upq92VLeiKqyo=",
          "dev": true,
          "requires": {
            "readable-stream": "^1.0.33"
          }
        },
        "isarray": {
          "version": "0.0.1",
          "resolved": "https://registry.npmjs.org/isarray/-/isarray-0.0.1.tgz",
          "integrity": "sha1-ihis/Kmo9Bd+Cav8YDiTmwXR7t8=",
          "dev": true
        },
        "readable-stream": {
          "version": "1.1.14",
          "resolved": "https://registry.npmjs.org/readable-stream/-/readable-stream-1.1.14.tgz",
          "integrity": "sha1-fPTFTvZI44EwhMY23SB54WbAgdk=",
          "dev": true,
          "requires": {
            "core-util-is": "~1.0.0",
            "inherits": "~2.0.1",
            "isarray": "0.0.1",
            "string_decoder": "~0.10.x"
          }
        },
        "string_decoder": {
          "version": "0.10.31",
          "resolved": "https://registry.npmjs.org/string_decoder/-/string_decoder-0.10.31.tgz",
          "integrity": "sha1-YuIDvEF2bGwoyfyEMB2rHFMQ+pQ=",
          "dev": true
        }
      }
    },
    "gulp-ttf2woff": {
      "version": "1.0.2",
      "resolved": "https://registry.npmjs.org/gulp-ttf2woff/-/gulp-ttf2woff-1.0.2.tgz",
      "integrity": "sha1-kxgvfku7RothEChi4ss8bAFYU0k=",
      "dev": true,
      "requires": {
        "bufferstreams": "1.0.1",
        "gulp-util": "~3.0.5",
        "readable-stream": "^1.0.33",
        "ttf2woff": "^2.0.1"
      },
      "dependencies": {
        "bufferstreams": {
          "version": "1.0.1",
          "resolved": "https://registry.npmjs.org/bufferstreams/-/bufferstreams-1.0.1.tgz",
          "integrity": "sha1-z7GtlWjTujz+k1upq92VLeiKqyo=",
          "dev": true,
          "requires": {
            "readable-stream": "^1.0.33"
          }
        },
        "isarray": {
          "version": "0.0.1",
          "resolved": "https://registry.npmjs.org/isarray/-/isarray-0.0.1.tgz",
          "integrity": "sha1-ihis/Kmo9Bd+Cav8YDiTmwXR7t8=",
          "dev": true
        },
        "readable-stream": {
          "version": "1.1.14",
          "resolved": "https://registry.npmjs.org/readable-stream/-/readable-stream-1.1.14.tgz",
          "integrity": "sha1-fPTFTvZI44EwhMY23SB54WbAgdk=",
          "dev": true,
          "requires": {
            "core-util-is": "~1.0.0",
            "inherits": "~2.0.1",
            "isarray": "0.0.1",
            "string_decoder": "~0.10.x"
          }
        },
        "string_decoder": {
          "version": "0.10.31",
          "resolved": "https://registry.npmjs.org/string_decoder/-/string_decoder-0.10.31.tgz",
          "integrity": "sha1-YuIDvEF2bGwoyfyEMB2rHFMQ+pQ=",
          "dev": true
        }
      }
    },
    "gulp-ttf2woff2": {
      "version": "1.1.2",
      "resolved": "https://registry.npmjs.org/gulp-ttf2woff2/-/gulp-ttf2woff2-1.1.2.tgz",
      "integrity": "sha1-lt/qvEmNKjSFdI/XLBv4sLcU6YQ=",
      "dev": true,
      "requires": {
        "bufferstreams": "^1.1.0",
        "gulp-util": "^3.0.6",
        "readable-stream": "^2.0.2",
        "ttf2woff2": "^1.2.3"
      },
      "dependencies": {
        "clone": {
          "version": "1.0.2",
          "resolved": "https://registry.npmjs.org/clone/-/clone-1.0.2.tgz",
          "integrity": "sha1-Jgt6meux7f4kdTgXX3gyQ8sZ0Uk=",
          "dev": true
        },
        "dateformat": {
          "version": "2.2.0",
          "resolved": "https://registry.npmjs.org/dateformat/-/dateformat-2.2.0.tgz",
          "integrity": "sha1-QGXiATz5+5Ft39gu+1Bq1MZ2kGI=",
          "dev": true
        },
        "gulp-util": {
          "version": "3.0.8",
          "resolved": "https://registry.npmjs.org/gulp-util/-/gulp-util-3.0.8.tgz",
          "integrity": "sha1-AFTh50RQLifATBh8PsxQXdVLu08=",
          "dev": true,
          "requires": {
            "array-differ": "^1.0.0",
            "array-uniq": "^1.0.2",
            "beeper": "^1.0.0",
            "chalk": "^1.0.0",
            "dateformat": "^2.0.0",
            "fancy-log": "^1.1.0",
            "gulplog": "^1.0.0",
            "has-gulplog": "^0.1.0",
            "lodash._reescape": "^3.0.0",
            "lodash._reevaluate": "^3.0.0",
            "lodash._reinterpolate": "^3.0.0",
            "lodash.template": "^3.0.0",
            "minimist": "^1.1.0",
            "multipipe": "^0.1.2",
            "object-assign": "^3.0.0",
            "replace-ext": "0.0.1",
            "through2": "^2.0.0",
            "vinyl": "^0.5.0"
          }
        },
        "object-assign": {
          "version": "3.0.0",
          "resolved": "https://registry.npmjs.org/object-assign/-/object-assign-3.0.0.tgz",
          "integrity": "sha1-m+3VygiXlJvKR+f/QIBi1Un1h/I=",
          "dev": true
        },
        "through2": {
          "version": "2.0.3",
          "resolved": "https://registry.npmjs.org/through2/-/through2-2.0.3.tgz",
          "integrity": "sha1-AARWmzfHx0ujnEPzzteNGtlBQL4=",
          "dev": true,
          "requires": {
            "readable-stream": "^2.1.5",
            "xtend": "~4.0.1"
          }
        },
        "vinyl": {
          "version": "0.5.3",
          "resolved": "https://registry.npmjs.org/vinyl/-/vinyl-0.5.3.tgz",
          "integrity": "sha1-sEVbOPxeDPMNQyUTLkYZcMIJHN4=",
          "dev": true,
          "requires": {
            "clone": "^1.0.0",
            "clone-stats": "^0.0.1",
            "replace-ext": "0.0.1"
          }
        }
      }
    },
    "gulp-util": {
      "version": "3.0.5",
      "resolved": "https://registry.npmjs.org/gulp-util/-/gulp-util-3.0.5.tgz",
      "integrity": "sha1-LJ7qP/WGs/UXc8AtdMiCcTR9oCk=",
      "dev": true,
      "requires": {
        "array-differ": "^1.0.0",
        "array-uniq": "^1.0.2",
        "beeper": "^1.0.0",
        "chalk": "^1.0.0",
        "dateformat": "^1.0.11",
        "lodash._reescape": "^3.0.0",
        "lodash._reevaluate": "^3.0.0",
        "lodash._reinterpolate": "^3.0.0",
        "lodash.template": "^3.0.0",
        "minimist": "^1.1.0",
        "multipipe": "^0.1.2",
        "object-assign": "^2.0.0",
        "replace-ext": "0.0.1",
        "through2": "^0.6.3",
        "vinyl": "^0.4.3"
      },
      "dependencies": {
        "object-assign": {
          "version": "2.1.1",
          "resolved": "https://registry.npmjs.org/object-assign/-/object-assign-2.1.1.tgz",
          "integrity": "sha1-Q8NuXVaf+OSBbE76i+AtJpZ8GKo=",
          "dev": true
        }
      }
    },
    "gulplog": {
      "version": "1.0.0",
      "resolved": "https://registry.npmjs.org/gulplog/-/gulplog-1.0.0.tgz",
      "integrity": "sha1-4oxNRdBey77YGDY86PnFkmIp/+U=",
      "dev": true,
      "requires": {
        "glogg": "^1.0.0"
      }
    },
    "handlebars": {
      "version": "4.0.10",
      "resolved": "https://registry.npmjs.org/handlebars/-/handlebars-4.0.10.tgz",
      "integrity": "sha1-PTDHGLCaPZbyPqTMH0A8TTup/08=",
      "dev": true,
      "requires": {
        "async": "^1.4.0",
        "optimist": "^0.6.1",
        "source-map": "^0.4.4",
        "uglify-js": "^2.6"
      },
      "dependencies": {
        "source-map": {
          "version": "0.4.4",
          "resolved": "https://registry.npmjs.org/source-map/-/source-map-0.4.4.tgz",
          "integrity": "sha1-66T12pwNyZneaAMti092FzZSA2s=",
          "dev": true,
          "requires": {
            "amdefine": ">=0.0.4"
          }
        }
      }
    },
    "har-schema": {
      "version": "1.0.5",
      "resolved": "https://registry.npmjs.org/har-schema/-/har-schema-1.0.5.tgz",
      "integrity": "sha1-0mMTX0MwfALGAq/I/pWXDAFRNp4=",
      "dev": true
    },
    "har-validator": {
      "version": "4.2.1",
      "resolved": "https://registry.npmjs.org/har-validator/-/har-validator-4.2.1.tgz",
      "integrity": "sha1-M0gdDxu/9gDdID11gSpqX7oALio=",
      "dev": true,
      "requires": {
        "ajv": "^4.9.1",
        "har-schema": "^1.0.5"
      }
    },
    "has-ansi": {
      "version": "2.0.0",
      "resolved": "https://registry.npmjs.org/has-ansi/-/has-ansi-2.0.0.tgz",
      "integrity": "sha1-NPUEnOHs3ysGSa8+8k5F7TVBbZE=",
      "dev": true,
      "requires": {
        "ansi-regex": "^2.0.0"
      }
    },
    "has-binary": {
      "version": "0.1.7",
      "resolved": "https://registry.npmjs.org/has-binary/-/has-binary-0.1.7.tgz",
      "integrity": "sha1-aOYesWIQyVRaClzOBqhzkS/h5ow=",
      "dev": true,
      "requires": {
        "isarray": "0.0.1"
      },
      "dependencies": {
        "isarray": {
          "version": "0.0.1",
          "resolved": "https://registry.npmjs.org/isarray/-/isarray-0.0.1.tgz",
          "integrity": "sha1-ihis/Kmo9Bd+Cav8YDiTmwXR7t8=",
          "dev": true
        }
      }
    },
    "has-cors": {
      "version": "1.1.0",
      "resolved": "https://registry.npmjs.org/has-cors/-/has-cors-1.1.0.tgz",
      "integrity": "sha1-XkdHk/fqmEPRu5nCPu9J/xJv/zk=",
      "dev": true
    },
    "has-flag": {
      "version": "1.0.0",
      "resolved": "https://registry.npmjs.org/has-flag/-/has-flag-1.0.0.tgz",
      "integrity": "sha1-nZ55MWXOAXoA8AQYxD+UKnsdEfo=",
      "dev": true
    },
    "has-gulplog": {
      "version": "0.1.0",
      "resolved": "https://registry.npmjs.org/has-gulplog/-/has-gulplog-0.1.0.tgz",
      "integrity": "sha1-ZBTIKRNpfaUVkDl9r7EvIpZ4Ec4=",
      "dev": true,
      "requires": {
        "sparkles": "^1.0.0"
      }
    },
    "has-unicode": {
      "version": "2.0.1",
      "resolved": "https://registry.npmjs.org/has-unicode/-/has-unicode-2.0.1.tgz",
      "integrity": "sha1-4Ob+aijPUROIVeCG0Wkedx3iqLk=",
      "dev": true
    },
    "hash-base": {
      "version": "2.0.2",
      "resolved": "https://registry.npmjs.org/hash-base/-/hash-base-2.0.2.tgz",
      "integrity": "sha1-ZuodhW206KVHDK32/OI65SRO8uE=",
      "dev": true,
      "requires": {
        "inherits": "^2.0.1"
      }
    },
    "hash.js": {
      "version": "1.1.3",
      "resolved": "https://registry.npmjs.org/hash.js/-/hash.js-1.1.3.tgz",
      "integrity": "sha512-/UETyP0W22QILqS+6HowevwhEFJ3MBJnwTf75Qob9Wz9t0DPuisL8kW8YZMK62dHAKE1c1p+gY1TtOLY+USEHA==",
      "dev": true,
      "requires": {
        "inherits": "^2.0.3",
        "minimalistic-assert": "^1.0.0"
      }
    },
    "hasha": {
      "version": "2.2.0",
      "resolved": "https://registry.npmjs.org/hasha/-/hasha-2.2.0.tgz",
      "integrity": "sha1-eNfL/B5tZjA/55g3NlmEUXsvbuE=",
      "dev": true,
      "requires": {
        "is-stream": "^1.0.1",
        "pinkie-promise": "^2.0.0"
      }
    },
    "hawk": {
      "version": "3.1.3",
      "resolved": "https://registry.npmjs.org/hawk/-/hawk-3.1.3.tgz",
      "integrity": "sha1-B4REvXwWQLD+VA0sm3PVlnjo4cQ=",
      "dev": true,
      "requires": {
        "boom": "2.x.x",
        "cryptiles": "2.x.x",
        "hoek": "2.x.x",
        "sntp": "1.x.x"
      }
    },
    "hmac-drbg": {
      "version": "1.0.1",
      "resolved": "https://registry.npmjs.org/hmac-drbg/-/hmac-drbg-1.0.1.tgz",
      "integrity": "sha1-0nRXAQJabHdabFRXk+1QL8DGSaE=",
      "dev": true,
      "requires": {
        "hash.js": "^1.0.3",
        "minimalistic-assert": "^1.0.0",
        "minimalistic-crypto-utils": "^1.0.1"
      }
    },
    "hoek": {
      "version": "2.16.3",
      "resolved": "https://registry.npmjs.org/hoek/-/hoek-2.16.3.tgz",
      "integrity": "sha1-ILt0A9POo5jpHcRxCo/xuCdKJe0=",
      "dev": true
    },
    "home-or-tmp": {
      "version": "2.0.0",
      "resolved": "https://registry.npmjs.org/home-or-tmp/-/home-or-tmp-2.0.0.tgz",
      "integrity": "sha1-42w/LSyufXRqhX440Y1fMqeILbg=",
      "dev": true,
      "requires": {
        "os-homedir": "^1.0.0",
        "os-tmpdir": "^1.0.1"
      }
    },
    "homedir-polyfill": {
      "version": "1.0.1",
      "resolved": "https://registry.npmjs.org/homedir-polyfill/-/homedir-polyfill-1.0.1.tgz",
      "integrity": "sha1-TCu8inWJmP7r9e1oWA921GdotLw=",
      "dev": true,
      "requires": {
        "parse-passwd": "^1.0.0"
      }
    },
    "hosted-git-info": {
      "version": "2.5.0",
      "resolved": "https://registry.npmjs.org/hosted-git-info/-/hosted-git-info-2.5.0.tgz",
      "integrity": "sha512-pNgbURSuab90KbTqvRPsseaTxOJCZBD0a7t+haSN33piP9cCM4l0CqdzAif2hUqm716UovKB2ROmiabGAKVXyg==",
      "dev": true
    },
    "http-errors": {
      "version": "1.6.2",
      "resolved": "https://registry.npmjs.org/http-errors/-/http-errors-1.6.2.tgz",
      "integrity": "sha1-CgAsyFcHGSp+eUbO7cERVfYOxzY=",
      "dev": true,
      "requires": {
        "depd": "1.1.1",
        "inherits": "2.0.3",
        "setprototypeof": "1.0.3",
        "statuses": ">= 1.3.1 < 2"
      }
    },
    "http-proxy": {
      "version": "1.16.2",
      "resolved": "https://registry.npmjs.org/http-proxy/-/http-proxy-1.16.2.tgz",
      "integrity": "sha1-Bt/ykpUr9k2+hHH6nfcwZtTzd0I=",
      "dev": true,
      "requires": {
        "eventemitter3": "1.x.x",
        "requires-port": "1.x.x"
      }
    },
    "http-signature": {
      "version": "1.1.1",
      "resolved": "https://registry.npmjs.org/http-signature/-/http-signature-1.1.1.tgz",
      "integrity": "sha1-33LiZwZs0Kxn+3at+OE0qPvPkb8=",
      "dev": true,
      "requires": {
        "assert-plus": "^0.2.0",
        "jsprim": "^1.2.2",
        "sshpk": "^1.7.0"
      }
    },
    "https-browserify": {
      "version": "0.0.1",
      "resolved": "https://registry.npmjs.org/https-browserify/-/https-browserify-0.0.1.tgz",
      "integrity": "sha1-P5E2XKvmC3ftDruiS0VOPgnZWoI=",
      "dev": true
    },
    "https-proxy-agent": {
      "version": "1.0.0",
      "resolved": "https://registry.npmjs.org/https-proxy-agent/-/https-proxy-agent-1.0.0.tgz",
      "integrity": "sha1-NffabEjOTdv6JkiRrFk+5f+GceY=",
      "dev": true,
      "requires": {
        "agent-base": "2",
        "debug": "2",
        "extend": "3"
      }
    },
    "iconv-lite": {
      "version": "0.4.19",
      "resolved": "https://registry.npmjs.org/iconv-lite/-/iconv-lite-0.4.19.tgz",
      "integrity": "sha512-oTZqweIP51xaGPI4uPa56/Pri/480R+mo7SeU+YETByQNhDG55ycFyNLIgta9vXhILrxXDmF7ZGhqZIcuN0gJQ==",
      "dev": true
    },
    "ieee754": {
      "version": "1.1.8",
      "resolved": "https://registry.npmjs.org/ieee754/-/ieee754-1.1.8.tgz",
      "integrity": "sha1-vjPUCsEO8ZJnAfbwii2G+/0a0+Q=",
      "dev": true
    },
    "ignore": {
      "version": "3.3.5",
      "resolved": "https://registry.npmjs.org/ignore/-/ignore-3.3.5.tgz",
      "integrity": "sha512-JLH93mL8amZQhh/p6mfQgVBH3M6epNq3DfsXsTSuSrInVjwyYlFE1nv2AgfRCC8PoOhM0jwQ5v8s9LgbK7yGDw==",
      "dev": true
    },
    "imports-loader": {
      "version": "0.7.1",
      "resolved": "https://registry.npmjs.org/imports-loader/-/imports-loader-0.7.1.tgz",
      "integrity": "sha1-8gS180cCoywdt9SNidXoZ6BEElM=",
      "dev": true,
      "requires": {
        "loader-utils": "^1.0.2",
        "source-map": "^0.5.6"
      }
    },
    "imurmurhash": {
      "version": "0.1.4",
      "resolved": "https://registry.npmjs.org/imurmurhash/-/imurmurhash-0.1.4.tgz",
      "integrity": "sha1-khi5srkoojixPcT7a21XbyMUU+o=",
      "dev": true
    },
    "in-publish": {
      "version": "2.0.0",
      "resolved": "https://registry.npmjs.org/in-publish/-/in-publish-2.0.0.tgz",
      "integrity": "sha1-4g/146KvwmkDILbcVSaCqcf631E=",
      "dev": true
    },
    "indent-string": {
      "version": "2.1.0",
      "resolved": "https://registry.npmjs.org/indent-string/-/indent-string-2.1.0.tgz",
      "integrity": "sha1-ji1INIdCEhtKghi3oTfppSBJ3IA=",
      "dev": true,
      "requires": {
        "repeating": "^2.0.0"
      }
    },
    "indexof": {
      "version": "0.0.1",
      "resolved": "https://registry.npmjs.org/indexof/-/indexof-0.0.1.tgz",
      "integrity": "sha1-gtwzbSMrkGIXnQWrMpOmYFn9Q10=",
      "dev": true
    },
    "inflight": {
      "version": "1.0.6",
      "resolved": "https://registry.npmjs.org/inflight/-/inflight-1.0.6.tgz",
      "integrity": "sha1-Sb1jMdfQLQwJvJEKEHW6gWW1bfk=",
      "dev": true,
      "requires": {
        "once": "^1.3.0",
        "wrappy": "1"
      }
    },
    "inherits": {
      "version": "2.0.3",
      "resolved": "https://registry.npmjs.org/inherits/-/inherits-2.0.3.tgz",
      "integrity": "sha1-Yzwsg+PaQqUC9SRmAiSA9CCCYd4=",
      "dev": true
    },
    "ini": {
      "version": "1.3.4",
      "resolved": "https://registry.npmjs.org/ini/-/ini-1.3.4.tgz",
      "integrity": "sha1-BTfLedr1m1mhpRff9wbIbsA5Fi4=",
      "dev": true
    },
    "inquirer": {
      "version": "0.12.0",
      "resolved": "https://registry.npmjs.org/inquirer/-/inquirer-0.12.0.tgz",
      "integrity": "sha1-HvK/1jUE3wvHV4X/+MLEHfEvB34=",
      "dev": true,
      "requires": {
        "ansi-escapes": "^1.1.0",
        "ansi-regex": "^2.0.0",
        "chalk": "^1.0.0",
        "cli-cursor": "^1.0.1",
        "cli-width": "^2.0.0",
        "figures": "^1.3.5",
        "lodash": "^4.3.0",
        "readline2": "^1.0.1",
        "run-async": "^0.1.0",
        "rx-lite": "^3.1.2",
        "string-width": "^1.0.1",
        "strip-ansi": "^3.0.0",
        "through": "^2.3.6"
      }
    },
    "interpret": {
      "version": "1.0.4",
      "resolved": "https://registry.npmjs.org/interpret/-/interpret-1.0.4.tgz",
      "integrity": "sha1-ggzdWIuGj/sZGoCVBtbJyPISsbA=",
      "dev": true
    },
    "invariant": {
      "version": "2.2.2",
      "resolved": "https://registry.npmjs.org/invariant/-/invariant-2.2.2.tgz",
      "integrity": "sha1-nh9WrArNtr8wMwbzOL47IErmA2A=",
      "dev": true,
      "requires": {
        "loose-envify": "^1.0.0"
      }
    },
    "invert-kv": {
      "version": "1.0.0",
      "resolved": "https://registry.npmjs.org/invert-kv/-/invert-kv-1.0.0.tgz",
      "integrity": "sha1-EEqOSqym09jNFXqO+L+rLXo//bY=",
      "dev": true
    },
    "is-absolute": {
      "version": "0.2.6",
      "resolved": "https://registry.npmjs.org/is-absolute/-/is-absolute-0.2.6.tgz",
      "integrity": "sha1-IN5p89uULvLYe5wto28XIjWxtes=",
      "dev": true,
      "requires": {
        "is-relative": "^0.2.1",
        "is-windows": "^0.2.0"
      }
    },
    "is-arrayish": {
      "version": "0.2.1",
      "resolved": "https://registry.npmjs.org/is-arrayish/-/is-arrayish-0.2.1.tgz",
      "integrity": "sha1-d8mYQFJ6qOyxqLppe4BkWnqSap0=",
      "dev": true
    },
    "is-binary-path": {
      "version": "1.0.1",
      "resolved": "https://registry.npmjs.org/is-binary-path/-/is-binary-path-1.0.1.tgz",
      "integrity": "sha1-dfFmQrSA8YenEcgUFh/TpKdlWJg=",
      "dev": true,
      "requires": {
        "binary-extensions": "^1.0.0"
      }
    },
    "is-buffer": {
      "version": "1.1.5",
      "resolved": "https://registry.npmjs.org/is-buffer/-/is-buffer-1.1.5.tgz",
      "integrity": "sha1-Hzsm72E7IUuIy8ojzGwB2Hlh7sw=",
      "dev": true
    },
    "is-builtin-module": {
      "version": "1.0.0",
      "resolved": "https://registry.npmjs.org/is-builtin-module/-/is-builtin-module-1.0.0.tgz",
      "integrity": "sha1-VAVy0096wxGfj3bDDLwbHgN6/74=",
      "dev": true,
      "requires": {
        "builtin-modules": "^1.0.0"
      }
    },
    "is-directory": {
      "version": "0.3.1",
      "resolved": "https://registry.npmjs.org/is-directory/-/is-directory-0.3.1.tgz",
      "integrity": "sha1-YTObbyR1/Hcv2cnYP1yFddwVSuE=",
      "dev": true
    },
    "is-dotfile": {
      "version": "1.0.3",
      "resolved": "https://registry.npmjs.org/is-dotfile/-/is-dotfile-1.0.3.tgz",
      "integrity": "sha1-pqLzL/0t+wT1yiXs0Pa4PPeYoeE=",
      "dev": true
    },
    "is-equal-shallow": {
      "version": "0.1.3",
      "resolved": "https://registry.npmjs.org/is-equal-shallow/-/is-equal-shallow-0.1.3.tgz",
      "integrity": "sha1-IjgJj8Ih3gvPpdnqxMRdY4qhxTQ=",
      "dev": true,
      "requires": {
        "is-primitive": "^2.0.0"
      }
    },
    "is-extendable": {
      "version": "0.1.1",
      "resolved": "https://registry.npmjs.org/is-extendable/-/is-extendable-0.1.1.tgz",
      "integrity": "sha1-YrEQ4omkcUGOPsNqYX1HLjAd/Ik=",
      "dev": true
    },
    "is-extglob": {
      "version": "1.0.0",
      "resolved": "https://registry.npmjs.org/is-extglob/-/is-extglob-1.0.0.tgz",
      "integrity": "sha1-rEaBd8SUNAWgkvyPKXYMb/xiBsA=",
      "dev": true
    },
    "is-finite": {
      "version": "1.0.2",
      "resolved": "https://registry.npmjs.org/is-finite/-/is-finite-1.0.2.tgz",
      "integrity": "sha1-zGZ3aVYCvlUO8R6LSqYwU0K20Ko=",
      "dev": true,
      "requires": {
        "number-is-nan": "^1.0.0"
      }
    },
    "is-fullwidth-code-point": {
      "version": "1.0.0",
      "resolved": "https://registry.npmjs.org/is-fullwidth-code-point/-/is-fullwidth-code-point-1.0.0.tgz",
      "integrity": "sha1-754xOG8DGn8NZDr4L95QxFfvAMs=",
      "dev": true,
      "requires": {
        "number-is-nan": "^1.0.0"
      }
    },
    "is-glob": {
      "version": "2.0.1",
      "resolved": "https://registry.npmjs.org/is-glob/-/is-glob-2.0.1.tgz",
      "integrity": "sha1-0Jb5JqPe1WAPP9/ZEZjLCIjC2GM=",
      "dev": true,
      "requires": {
        "is-extglob": "^1.0.0"
      }
    },
    "is-my-json-valid": {
      "version": "2.16.1",
      "resolved": "https://registry.npmjs.org/is-my-json-valid/-/is-my-json-valid-2.16.1.tgz",
      "integrity": "sha512-ochPsqWS1WXj8ZnMIV0vnNXooaMhp7cyL4FMSIPKTtnV0Ha/T19G2b9kkhcNsabV9bxYkze7/aLZJb/bYuFduQ==",
      "dev": true,
      "requires": {
        "generate-function": "^2.0.0",
        "generate-object-property": "^1.1.0",
        "jsonpointer": "^4.0.0",
        "xtend": "^4.0.0"
      }
    },
    "is-number": {
      "version": "2.1.0",
      "resolved": "https://registry.npmjs.org/is-number/-/is-number-2.1.0.tgz",
      "integrity": "sha1-Afy7s5NGOlSPL0ZszhbezknbkI8=",
      "dev": true,
      "requires": {
        "kind-of": "^3.0.2"
      }
    },
    "is-path-cwd": {
      "version": "1.0.0",
      "resolved": "https://registry.npmjs.org/is-path-cwd/-/is-path-cwd-1.0.0.tgz",
      "integrity": "sha1-0iXsIxMuie3Tj9p2dHLmLmXxEG0=",
      "dev": true
    },
    "is-path-in-cwd": {
      "version": "1.0.0",
      "resolved": "https://registry.npmjs.org/is-path-in-cwd/-/is-path-in-cwd-1.0.0.tgz",
      "integrity": "sha1-ZHdYK4IU1gI0YJRWcAO+ip6sBNw=",
      "dev": true,
      "requires": {
        "is-path-inside": "^1.0.0"
      }
    },
    "is-path-inside": {
      "version": "1.0.0",
      "resolved": "https://registry.npmjs.org/is-path-inside/-/is-path-inside-1.0.0.tgz",
      "integrity": "sha1-/AbloWg/vaE95mev9xe7wQpI838=",
      "dev": true,
      "requires": {
        "path-is-inside": "^1.0.1"
      }
    },
    "is-plain-object": {
      "version": "2.0.4",
      "resolved": "https://registry.npmjs.org/is-plain-object/-/is-plain-object-2.0.4.tgz",
      "integrity": "sha512-h5PpgXkWitc38BBMYawTYMWJHFZJVnBquFE57xFpjB8pJFiF6gZ+bU+WyI/yqXiFR5mdLsgYNaPe8uao6Uv9Og==",
      "dev": true,
      "requires": {
        "isobject": "^3.0.1"
      },
      "dependencies": {
        "isobject": {
          "version": "3.0.1",
          "resolved": "https://registry.npmjs.org/isobject/-/isobject-3.0.1.tgz",
          "integrity": "sha1-TkMekrEalzFjaqH5yNHMvP2reN8=",
          "dev": true
        }
      }
    },
    "is-posix-bracket": {
      "version": "0.1.1",
      "resolved": "https://registry.npmjs.org/is-posix-bracket/-/is-posix-bracket-0.1.1.tgz",
      "integrity": "sha1-MzTceXdDaOkvAW5vvAqI9c1ua8Q=",
      "dev": true
    },
    "is-primitive": {
      "version": "2.0.0",
      "resolved": "https://registry.npmjs.org/is-primitive/-/is-primitive-2.0.0.tgz",
      "integrity": "sha1-IHurkWOEmcB7Kt8kCkGochADRXU=",
      "dev": true
    },
    "is-property": {
      "version": "1.0.2",
      "resolved": "https://registry.npmjs.org/is-property/-/is-property-1.0.2.tgz",
      "integrity": "sha1-V/4cTkhHTt1lsJkR8msc1Ald2oQ=",
      "dev": true
    },
    "is-relative": {
      "version": "0.2.1",
      "resolved": "https://registry.npmjs.org/is-relative/-/is-relative-0.2.1.tgz",
      "integrity": "sha1-0n9MfVFtF1+2ENuEu+7yPDvJeqU=",
      "dev": true,
      "requires": {
        "is-unc-path": "^0.1.1"
      }
    },
    "is-resolvable": {
      "version": "1.0.0",
      "resolved": "https://registry.npmjs.org/is-resolvable/-/is-resolvable-1.0.0.tgz",
      "integrity": "sha1-jfV8YeouPFAUCNEA+wE8+NbgzGI=",
      "dev": true,
      "requires": {
        "tryit": "^1.0.1"
      }
    },
    "is-stream": {
      "version": "1.1.0",
      "resolved": "https://registry.npmjs.org/is-stream/-/is-stream-1.1.0.tgz",
      "integrity": "sha1-EtSj3U5o4Lec6428hBc66A2RykQ=",
      "dev": true
    },
    "is-typedarray": {
      "version": "1.0.0",
      "resolved": "https://registry.npmjs.org/is-typedarray/-/is-typedarray-1.0.0.tgz",
      "integrity": "sha1-5HnICFjfDBsR3dppQPlgEfzaSpo=",
      "dev": true
    },
    "is-unc-path": {
      "version": "0.1.2",
      "resolved": "https://registry.npmjs.org/is-unc-path/-/is-unc-path-0.1.2.tgz",
      "integrity": "sha1-arBTpyVzwQJQ/0FqOBTDUXivObk=",
      "dev": true,
      "requires": {
        "unc-path-regex": "^0.1.0"
      }
    },
    "is-utf8": {
      "version": "0.2.1",
      "resolved": "https://registry.npmjs.org/is-utf8/-/is-utf8-0.2.1.tgz",
      "integrity": "sha1-Sw2hRCEE0bM2NA6AeX6GXPOffXI=",
      "dev": true
    },
    "is-windows": {
      "version": "0.2.0",
      "resolved": "https://registry.npmjs.org/is-windows/-/is-windows-0.2.0.tgz",
      "integrity": "sha1-3hqm1j6indJIc3tp8f+LgALSEIw=",
      "dev": true
    },
    "isarray": {
      "version": "1.0.0",
      "resolved": "https://registry.npmjs.org/isarray/-/isarray-1.0.0.tgz",
      "integrity": "sha1-u5NdSFgsuhaMBoNJV6VKPgcSTxE=",
      "dev": true
    },
    "isbinaryfile": {
      "version": "3.0.2",
      "resolved": "https://registry.npmjs.org/isbinaryfile/-/isbinaryfile-3.0.2.tgz",
      "integrity": "sha1-Sj6XTsDLqQBNP8bN5yCeppNopiE=",
      "dev": true
    },
    "isexe": {
      "version": "2.0.0",
      "resolved": "https://registry.npmjs.org/isexe/-/isexe-2.0.0.tgz",
      "integrity": "sha1-6PvzdNxVb/iUehDcsFctYz8s+hA=",
      "dev": true
    },
    "isobject": {
      "version": "2.1.0",
      "resolved": "https://registry.npmjs.org/isobject/-/isobject-2.1.0.tgz",
      "integrity": "sha1-8GVWEJaj8dou9GJy+BXIQNh+DIk=",
      "dev": true,
      "requires": {
        "isarray": "1.0.0"
      }
    },
    "isstream": {
      "version": "0.1.2",
      "resolved": "https://registry.npmjs.org/isstream/-/isstream-0.1.2.tgz",
      "integrity": "sha1-R+Y/evVa+m+S4VAOaQ64uFKcCZo=",
      "dev": true
    },
    "istanbul": {
      "version": "0.4.5",
      "resolved": "https://registry.npmjs.org/istanbul/-/istanbul-0.4.5.tgz",
      "integrity": "sha1-ZcfXPUxNqE1POsMQuRj7C4Azczs=",
      "dev": true,
      "requires": {
        "abbrev": "1.0.x",
        "async": "1.x",
        "escodegen": "1.8.x",
        "esprima": "2.7.x",
        "glob": "^5.0.15",
        "handlebars": "^4.0.1",
        "js-yaml": "3.x",
        "mkdirp": "0.5.x",
        "nopt": "3.x",
        "once": "1.x",
        "resolve": "1.1.x",
        "supports-color": "^3.1.0",
        "which": "^1.1.1",
        "wordwrap": "^1.0.0"
      },
      "dependencies": {
        "abbrev": {
          "version": "1.0.9",
          "resolved": "https://registry.npmjs.org/abbrev/-/abbrev-1.0.9.tgz",
          "integrity": "sha1-kbR5JYinc4wl813W9jdSovh3YTU=",
          "dev": true
        },
        "esprima": {
          "version": "2.7.3",
          "resolved": "https://registry.npmjs.org/esprima/-/esprima-2.7.3.tgz",
          "integrity": "sha1-luO3DVd59q1JzQMmc9HDEnZ7pYE=",
          "dev": true
        },
        "glob": {
          "version": "5.0.15",
          "resolved": "https://registry.npmjs.org/glob/-/glob-5.0.15.tgz",
          "integrity": "sha1-G8k2ueAvSmA/zCIuz3Yz0wuLk7E=",
          "dev": true,
          "requires": {
            "inflight": "^1.0.4",
            "inherits": "2",
            "minimatch": "2 || 3",
            "once": "^1.3.0",
            "path-is-absolute": "^1.0.0"
          }
        },
        "resolve": {
          "version": "1.1.7",
          "resolved": "https://registry.npmjs.org/resolve/-/resolve-1.1.7.tgz",
          "integrity": "sha1-IDEU2CrSxe2ejgQRs5ModeiJ6Xs=",
          "dev": true
        }
      }
    },
    "istanbul-instrumenter-loader": {
      "version": "2.0.0",
      "resolved": "https://registry.npmjs.org/istanbul-instrumenter-loader/-/istanbul-instrumenter-loader-2.0.0.tgz",
      "integrity": "sha1-5UkpAKsLuoNe+oAkywC+mz7qJwA=",
      "dev": true,
      "requires": {
        "convert-source-map": "^1.3.0",
        "istanbul-lib-instrument": "^1.1.3",
        "loader-utils": "^0.2.16",
        "object-assign": "^4.1.0"
      },
      "dependencies": {
        "loader-utils": {
          "version": "0.2.17",
          "resolved": "https://registry.npmjs.org/loader-utils/-/loader-utils-0.2.17.tgz",
          "integrity": "sha1-+G5jdNQyBabmxg6RlvF8Apm/s0g=",
          "dev": true,
          "requires": {
            "big.js": "^3.1.3",
            "emojis-list": "^2.0.0",
            "json5": "^0.5.0",
            "object-assign": "^4.0.1"
          }
        }
      }
    },
    "istanbul-lib-coverage": {
      "version": "1.1.1",
      "resolved": "https://registry.npmjs.org/istanbul-lib-coverage/-/istanbul-lib-coverage-1.1.1.tgz",
      "integrity": "sha512-0+1vDkmzxqJIn5rcoEqapSB4DmPxE31EtI2dF2aCkV5esN9EWHxZ0dwgDClivMXJqE7zaYQxq30hj5L0nlTN5Q==",
      "dev": true
    },
    "istanbul-lib-instrument": {
      "version": "1.8.0",
      "resolved": "https://registry.npmjs.org/istanbul-lib-instrument/-/istanbul-lib-instrument-1.8.0.tgz",
      "integrity": "sha1-ZvbJQhzJ7EcE928tsIS6kHiitTI=",
      "dev": true,
      "requires": {
        "babel-generator": "^6.18.0",
        "babel-template": "^6.16.0",
        "babel-traverse": "^6.18.0",
        "babel-types": "^6.18.0",
        "babylon": "^6.18.0",
        "istanbul-lib-coverage": "^1.1.1",
        "semver": "^5.3.0"
      }
    },
    "jasmine-core": {
      "version": "2.8.0",
      "resolved": "https://registry.npmjs.org/jasmine-core/-/jasmine-core-2.8.0.tgz",
      "integrity": "sha1-vMl5rh+f0FcB5F5S5l06XWPxok4=",
      "dev": true
    },
    "js-base64": {
      "version": "2.3.2",
      "resolved": "https://registry.npmjs.org/js-base64/-/js-base64-2.3.2.tgz",
      "integrity": "sha512-Y2/+DnfJJXT1/FCwUebUhLWb3QihxiSC42+ctHLGogmW2jPY6LCapMdFZXRvVP2z6qyKW7s6qncE/9gSqZiArw==",
      "dev": true
    },
    "js-tokens": {
      "version": "3.0.2",
      "resolved": "https://registry.npmjs.org/js-tokens/-/js-tokens-3.0.2.tgz",
      "integrity": "sha1-mGbfOVECEw449/mWvOtlRDIJwls=",
      "dev": true
    },
    "js-yaml": {
      "version": "3.10.0",
      "resolved": "https://registry.npmjs.org/js-yaml/-/js-yaml-3.10.0.tgz",
      "integrity": "sha512-O2v52ffjLa9VeM43J4XocZE//WT9N0IiwDa3KSHH7Tu8CtH+1qM8SIZvnsTh6v+4yFy5KUY3BHUVwjpfAWsjIA==",
      "dev": true,
      "requires": {
        "argparse": "^1.0.7",
        "esprima": "^4.0.0"
      }
    },
    "jsbn": {
      "version": "0.1.1",
      "resolved": "https://registry.npmjs.org/jsbn/-/jsbn-0.1.1.tgz",
      "integrity": "sha1-peZUwuWi3rXyAdls77yoDA7y9RM=",
      "dev": true,
      "optional": true
    },
    "jsesc": {
      "version": "1.3.0",
      "resolved": "https://registry.npmjs.org/jsesc/-/jsesc-1.3.0.tgz",
      "integrity": "sha1-RsP+yMGJKxKwgz25vHYiF226s0s=",
      "dev": true
    },
    "json-loader": {
      "version": "0.5.7",
      "resolved": "https://registry.npmjs.org/json-loader/-/json-loader-0.5.7.tgz",
      "integrity": "sha512-QLPs8Dj7lnf3e3QYS1zkCo+4ZwqOiF9d/nZnYozTISxXWCfNs9yuky5rJw4/W34s7POaNlbZmQGaB5NiXCbP4w==",
      "dev": true
    },
    "json-schema": {
      "version": "0.2.3",
      "resolved": "https://registry.npmjs.org/json-schema/-/json-schema-0.2.3.tgz",
      "integrity": "sha1-tIDIkuWaLwWVTOcnvT8qTogvnhM=",
      "dev": true
    },
    "json-schema-traverse": {
      "version": "0.3.1",
      "resolved": "https://registry.npmjs.org/json-schema-traverse/-/json-schema-traverse-0.3.1.tgz",
      "integrity": "sha1-NJptRMU6Ud6JtAgFxdXlm0F9M0A=",
      "dev": true
    },
    "json-stable-stringify": {
      "version": "1.0.1",
      "resolved": "https://registry.npmjs.org/json-stable-stringify/-/json-stable-stringify-1.0.1.tgz",
      "integrity": "sha1-mnWdOcXy/1A/1TAGRu1EX4jE+a8=",
      "dev": true,
      "requires": {
        "jsonify": "~0.0.0"
      }
    },
    "json-stringify-safe": {
      "version": "5.0.1",
      "resolved": "https://registry.npmjs.org/json-stringify-safe/-/json-stringify-safe-5.0.1.tgz",
      "integrity": "sha1-Epai1Y/UXxmg9s4B1lcB4sc1tus=",
      "dev": true
    },
    "json3": {
      "version": "3.3.2",
      "resolved": "https://registry.npmjs.org/json3/-/json3-3.3.2.tgz",
      "integrity": "sha1-PAQ0dD35Pi9cQq7nsZvLSDV19OE=",
      "dev": true
    },
    "json5": {
      "version": "0.5.1",
      "resolved": "https://registry.npmjs.org/json5/-/json5-0.5.1.tgz",
      "integrity": "sha1-Hq3nrMASA0rYTiOWdn6tn6VJWCE=",
      "dev": true
    },
    "jsonfile": {
      "version": "2.4.0",
      "resolved": "https://registry.npmjs.org/jsonfile/-/jsonfile-2.4.0.tgz",
      "integrity": "sha1-NzaitCi4e72gzIO1P6PWM6NcKug=",
      "dev": true,
      "requires": {
        "graceful-fs": "^4.1.6"
      }
    },
    "jsonify": {
      "version": "0.0.0",
      "resolved": "https://registry.npmjs.org/jsonify/-/jsonify-0.0.0.tgz",
      "integrity": "sha1-LHS27kHZPKUbe1qu6PUDYx0lKnM=",
      "dev": true
    },
    "jsonpointer": {
      "version": "4.0.1",
      "resolved": "https://registry.npmjs.org/jsonpointer/-/jsonpointer-4.0.1.tgz",
      "integrity": "sha1-T9kss04OnbPInIYi7PUfm5eMbLk=",
      "dev": true
    },
    "jsprim": {
      "version": "1.4.1",
      "resolved": "https://registry.npmjs.org/jsprim/-/jsprim-1.4.1.tgz",
      "integrity": "sha1-MT5mvB5cwG5Di8G3SZwuXFastqI=",
      "dev": true,
      "requires": {
        "assert-plus": "1.0.0",
        "extsprintf": "1.3.0",
        "json-schema": "0.2.3",
        "verror": "1.10.0"
      },
      "dependencies": {
        "assert-plus": {
          "version": "1.0.0",
          "resolved": "https://registry.npmjs.org/assert-plus/-/assert-plus-1.0.0.tgz",
          "integrity": "sha1-8S4PPF13sLHN2RRpQuTpbB5N1SU=",
          "dev": true
        }
      }
    },
    "karma": {
      "version": "0.13.22",
      "resolved": "https://registry.npmjs.org/karma/-/karma-0.13.22.tgz",
      "integrity": "sha1-B3ULG9Bj1+fnuRvNLmNU2PKqh0Q=",
      "dev": true,
      "requires": {
        "batch": "^0.5.3",
        "bluebird": "^2.9.27",
        "body-parser": "^1.12.4",
        "chokidar": "^1.4.1",
        "colors": "^1.1.0",
        "connect": "^3.3.5",
        "core-js": "^2.1.0",
        "di": "^0.0.1",
        "dom-serialize": "^2.2.0",
        "expand-braces": "^0.1.1",
        "glob": "^7.0.0",
        "graceful-fs": "^4.1.2",
        "http-proxy": "^1.13.0",
        "isbinaryfile": "^3.0.0",
        "lodash": "^3.8.0",
        "log4js": "^0.6.31",
        "mime": "^1.3.4",
        "minimatch": "^3.0.0",
        "optimist": "^0.6.1",
        "rimraf": "^2.3.3",
        "socket.io": "^1.4.5",
        "source-map": "^0.5.3",
        "useragent": "^2.1.6"
      },
      "dependencies": {
        "bluebird": {
          "version": "2.11.0",
          "resolved": "https://registry.npmjs.org/bluebird/-/bluebird-2.11.0.tgz",
          "integrity": "sha1-U0uQM8AiyVecVro7Plpcqvu2UOE=",
          "dev": true
        },
        "lodash": {
          "version": "3.10.1",
          "resolved": "https://registry.npmjs.org/lodash/-/lodash-3.10.1.tgz",
          "integrity": "sha1-W/Rejkm6QYnhfUgnid/RW9FAt7Y=",
          "dev": true
        }
      }
    },
    "karma-coverage": {
      "version": "0.5.5",
      "resolved": "https://registry.npmjs.org/karma-coverage/-/karma-coverage-0.5.5.tgz",
      "integrity": "sha1-sNWLECXVnVxmICYxhvHVj11TSMU=",
      "dev": true,
      "requires": {
        "dateformat": "^1.0.6",
        "istanbul": "^0.4.0",
        "minimatch": "^3.0.0",
        "source-map": "^0.5.1"
      }
    },
    "karma-coveralls": {
      "version": "1.1.2",
      "resolved": "https://registry.npmjs.org/karma-coveralls/-/karma-coveralls-1.1.2.tgz",
      "integrity": "sha1-b5YO5zh5Owh7qZKEqFTva+TTKuA=",
      "dev": true,
      "requires": {
        "coveralls": "~2.11.2",
        "glob": "~5.0.0"
      },
      "dependencies": {
        "glob": {
          "version": "5.0.15",
          "resolved": "https://registry.npmjs.org/glob/-/glob-5.0.15.tgz",
          "integrity": "sha1-G8k2ueAvSmA/zCIuz3Yz0wuLk7E=",
          "dev": true,
          "requires": {
            "inflight": "^1.0.4",
            "inherits": "2",
            "minimatch": "2 || 3",
            "once": "^1.3.0",
            "path-is-absolute": "^1.0.0"
          }
        }
      }
    },
    "karma-fixture": {
      "version": "0.2.6",
      "resolved": "https://registry.npmjs.org/karma-fixture/-/karma-fixture-0.2.6.tgz",
      "integrity": "sha1-lxzqjCFtc/BwQ5ZMtz8Q4IMAGO8=",
      "dev": true
    },
    "karma-html2js-preprocessor": {
      "version": "0.1.0",
      "resolved": "https://registry.npmjs.org/karma-html2js-preprocessor/-/karma-html2js-preprocessor-0.1.0.tgz",
      "integrity": "sha1-L3z4gfVKXQtyFUzG7hJBxEKSx/4=",
      "dev": true
    },
    "karma-jasmine": {
      "version": "0.3.8",
      "resolved": "https://registry.npmjs.org/karma-jasmine/-/karma-jasmine-0.3.8.tgz",
      "integrity": "sha1-W2RXeRrZuJqhc/B54+vhuMgFI2w=",
      "dev": true
    },
    "karma-phantomjs-launcher": {
      "version": "1.0.4",
      "resolved": "https://registry.npmjs.org/karma-phantomjs-launcher/-/karma-phantomjs-launcher-1.0.4.tgz",
      "integrity": "sha1-0jyjSAG9qYY60xjju0vUBisTrNI=",
      "dev": true,
      "requires": {
        "lodash": "^4.0.1",
        "phantomjs-prebuilt": "^2.1.7"
      }
    },
    "karma-phantomjs-shim": {
      "version": "1.4.0",
      "resolved": "https://registry.npmjs.org/karma-phantomjs-shim/-/karma-phantomjs-shim-1.4.0.tgz",
      "integrity": "sha1-IQcvQ24HdkpCX7vcFRdbU3EG5+0=",
      "dev": true
    },
    "karma-sauce-launcher": {
      "version": "0.3.1",
      "resolved": "https://registry.npmjs.org/karma-sauce-launcher/-/karma-sauce-launcher-0.3.1.tgz",
      "integrity": "sha1-+kH2r9GtbLdhCIXag8vJkhpNM0w=",
      "dev": true,
      "requires": {
        "q": "^1.4.1",
        "sauce-connect-launcher": "^0.13.0",
        "saucelabs": "^1.0.1",
        "wd": "^0.3.4"
      }
    },
    "karma-sourcemap-loader": {
      "version": "0.3.7",
      "resolved": "https://registry.npmjs.org/karma-sourcemap-loader/-/karma-sourcemap-loader-0.3.7.tgz",
      "integrity": "sha1-kTIsd/jxPUb+0GKwQuEAnUxFBdg=",
      "dev": true,
      "requires": {
        "graceful-fs": "^4.1.2"
      }
    },
    "karma-webpack": {
      "version": "2.0.4",
      "resolved": "https://registry.npmjs.org/karma-webpack/-/karma-webpack-2.0.4.tgz",
      "integrity": "sha1-Pi1PSLqUqHjhxmu44a5hKJh6F1s=",
      "dev": true,
      "requires": {
        "async": "~0.9.0",
        "loader-utils": "^0.2.5",
        "lodash": "^3.8.0",
        "source-map": "^0.1.41",
        "webpack-dev-middleware": "^1.0.11"
      },
      "dependencies": {
        "async": {
          "version": "0.9.2",
          "resolved": "https://registry.npmjs.org/async/-/async-0.9.2.tgz",
          "integrity": "sha1-rqdNXmHB+JlhO/ZL2mbUx48v0X0=",
          "dev": true
        },
        "loader-utils": {
          "version": "0.2.17",
          "resolved": "https://registry.npmjs.org/loader-utils/-/loader-utils-0.2.17.tgz",
          "integrity": "sha1-+G5jdNQyBabmxg6RlvF8Apm/s0g=",
          "dev": true,
          "requires": {
            "big.js": "^3.1.3",
            "emojis-list": "^2.0.0",
            "json5": "^0.5.0",
            "object-assign": "^4.0.1"
          }
        },
        "lodash": {
          "version": "3.10.1",
          "resolved": "https://registry.npmjs.org/lodash/-/lodash-3.10.1.tgz",
          "integrity": "sha1-W/Rejkm6QYnhfUgnid/RW9FAt7Y=",
          "dev": true
        },
        "source-map": {
          "version": "0.1.43",
          "resolved": "https://registry.npmjs.org/source-map/-/source-map-0.1.43.tgz",
          "integrity": "sha1-wkvBRspRfBRx9drL4lcbK3+eM0Y=",
          "dev": true,
          "requires": {
            "amdefine": ">=0.0.4"
          }
        }
      }
    },
    "kew": {
      "version": "0.7.0",
      "resolved": "https://registry.npmjs.org/kew/-/kew-0.7.0.tgz",
      "integrity": "sha1-edk9LTM2PW/dKXCzNdkUGtWR15s=",
      "dev": true
    },
    "keyboardjs": {
      "version": "2.3.4",
      "resolved": "https://registry.npmjs.org/keyboardjs/-/keyboardjs-2.3.4.tgz",
      "integrity": "sha1-8B+Gq0CXzRQN11npY2SjE2LxuvY="
    },
    "kind-of": {
      "version": "3.2.2",
      "resolved": "https://registry.npmjs.org/kind-of/-/kind-of-3.2.2.tgz",
      "integrity": "sha1-MeohpzS6ubuw8yRm2JOupR5KPGQ=",
      "dev": true,
      "requires": {
        "is-buffer": "^1.1.5"
      }
    },
    "klaw": {
      "version": "1.3.1",
      "resolved": "https://registry.npmjs.org/klaw/-/klaw-1.3.1.tgz",
      "integrity": "sha1-QIhDO0azsbolnXh4XY6W9zugJDk=",
      "dev": true,
      "requires": {
        "graceful-fs": "^4.1.9"
      }
    },
    "lazy-cache": {
      "version": "1.0.4",
      "resolved": "https://registry.npmjs.org/lazy-cache/-/lazy-cache-1.0.4.tgz",
      "integrity": "sha1-odePw6UEdMuAhF07O24dpJpEbo4=",
      "dev": true
    },
    "lazy-debug-legacy": {
      "version": "0.0.1",
      "resolved": "https://registry.npmjs.org/lazy-debug-legacy/-/lazy-debug-legacy-0.0.1.tgz",
      "integrity": "sha1-U3cWwHduTPeePtG2IfdljCkRsbE=",
      "dev": true
    },
    "lazystream": {
      "version": "0.1.0",
      "resolved": "https://registry.npmjs.org/lazystream/-/lazystream-0.1.0.tgz",
      "integrity": "sha1-GyXWPHcqTCDwpe0KnXf0hLbhaSA=",
      "dev": true,
      "requires": {
        "readable-stream": "~1.0.2"
      },
      "dependencies": {
        "isarray": {
          "version": "0.0.1",
          "resolved": "https://registry.npmjs.org/isarray/-/isarray-0.0.1.tgz",
          "integrity": "sha1-ihis/Kmo9Bd+Cav8YDiTmwXR7t8=",
          "dev": true
        },
        "readable-stream": {
          "version": "1.0.34",
          "resolved": "https://registry.npmjs.org/readable-stream/-/readable-stream-1.0.34.tgz",
          "integrity": "sha1-Elgg40vIQtLyqq+v5MKRbuMsFXw=",
          "dev": true,
          "requires": {
            "core-util-is": "~1.0.0",
            "inherits": "~2.0.1",
            "isarray": "0.0.1",
            "string_decoder": "~0.10.x"
          }
        },
        "string_decoder": {
          "version": "0.10.31",
          "resolved": "https://registry.npmjs.org/string_decoder/-/string_decoder-0.10.31.tgz",
          "integrity": "sha1-YuIDvEF2bGwoyfyEMB2rHFMQ+pQ=",
          "dev": true
        }
      }
    },
    "lcid": {
      "version": "1.0.0",
      "resolved": "https://registry.npmjs.org/lcid/-/lcid-1.0.0.tgz",
      "integrity": "sha1-MIrMr6C8SDo4Z7S28rlQYlHRuDU=",
      "dev": true,
      "requires": {
        "invert-kv": "^1.0.0"
      }
    },
    "lcov-parse": {
      "version": "0.0.10",
      "resolved": "https://registry.npmjs.org/lcov-parse/-/lcov-parse-0.0.10.tgz",
      "integrity": "sha1-GwuP+ayceIklBYK3C3ExXZ2m2aM=",
      "dev": true
    },
    "levn": {
      "version": "0.3.0",
      "resolved": "https://registry.npmjs.org/levn/-/levn-0.3.0.tgz",
      "integrity": "sha1-OwmSTt+fCDwEkP3UwLxEIeBHZO4=",
      "dev": true,
      "requires": {
        "prelude-ls": "~1.1.2",
        "type-check": "~0.3.2"
      }
    },
    "liftoff": {
      "version": "2.3.0",
      "resolved": "https://registry.npmjs.org/liftoff/-/liftoff-2.3.0.tgz",
      "integrity": "sha1-qY8v9nGD2Lp8+soQVIvX/wVQs4U=",
      "dev": true,
      "requires": {
        "extend": "^3.0.0",
        "findup-sync": "^0.4.2",
        "fined": "^1.0.1",
        "flagged-respawn": "^0.3.2",
        "lodash.isplainobject": "^4.0.4",
        "lodash.isstring": "^4.0.1",
        "lodash.mapvalues": "^4.4.0",
        "rechoir": "^0.6.2",
        "resolve": "^1.1.7"
      }
    },
    "load-json-file": {
      "version": "1.1.0",
      "resolved": "https://registry.npmjs.org/load-json-file/-/load-json-file-1.1.0.tgz",
      "integrity": "sha1-lWkFcI1YtLq0wiYbBPWfMcmTdMA=",
      "dev": true,
      "requires": {
        "graceful-fs": "^4.1.2",
        "parse-json": "^2.2.0",
        "pify": "^2.0.0",
        "pinkie-promise": "^2.0.0",
        "strip-bom": "^2.0.0"
      }
    },
    "loader-runner": {
      "version": "2.3.0",
      "resolved": "https://registry.npmjs.org/loader-runner/-/loader-runner-2.3.0.tgz",
      "integrity": "sha1-9IKuqC1UPgeSFwDVpG7yb9rGuKI=",
      "dev": true
    },
    "loader-utils": {
      "version": "1.1.0",
      "resolved": "https://registry.npmjs.org/loader-utils/-/loader-utils-1.1.0.tgz",
      "integrity": "sha1-yYrvSIvM7aL/teLeZG1qdUQp9c0=",
      "dev": true,
      "requires": {
        "big.js": "^3.1.3",
        "emojis-list": "^2.0.0",
        "json5": "^0.5.0"
      }
    },
    "local-storage": {
      "version": "1.4.2",
      "resolved": "https://registry.npmjs.org/local-storage/-/local-storage-1.4.2.tgz",
      "integrity": "sha1-fsLT+38eqRqFsWDTp4UFj4e/v6U="
    },
    "locate-path": {
      "version": "2.0.0",
      "resolved": "https://registry.npmjs.org/locate-path/-/locate-path-2.0.0.tgz",
      "integrity": "sha1-K1aLJl7slExtnA3pw9u7ygNUzY4=",
      "dev": true,
      "requires": {
        "p-locate": "^2.0.0",
        "path-exists": "^3.0.0"
      }
    },
    "lodash": {
      "version": "4.17.4",
      "resolved": "https://registry.npmjs.org/lodash/-/lodash-4.17.4.tgz",
      "integrity": "sha1-eCA6TRwyiuHYbcpkYONptX9AVa4="
    },
    "lodash._basecopy": {
      "version": "3.0.1",
      "resolved": "https://registry.npmjs.org/lodash._basecopy/-/lodash._basecopy-3.0.1.tgz",
      "integrity": "sha1-jaDmqHbPNEwK2KVIghEd08XHyjY=",
      "dev": true
    },
    "lodash._basetostring": {
      "version": "3.0.1",
      "resolved": "https://registry.npmjs.org/lodash._basetostring/-/lodash._basetostring-3.0.1.tgz",
      "integrity": "sha1-0YYdh3+CSlL2aYMtyvPuFVZqB9U=",
      "dev": true
    },
    "lodash._basevalues": {
      "version": "3.0.0",
      "resolved": "https://registry.npmjs.org/lodash._basevalues/-/lodash._basevalues-3.0.0.tgz",
      "integrity": "sha1-W3dXYoAr3j0yl1A+JjAIIP32Ybc=",
      "dev": true
    },
    "lodash._escapehtmlchar": {
      "version": "2.4.1",
      "resolved": "https://registry.npmjs.org/lodash._escapehtmlchar/-/lodash._escapehtmlchar-2.4.1.tgz",
      "integrity": "sha1-32fDu2t+jh6DGrSL+geVuSr+iZ0=",
      "dev": true,
      "requires": {
        "lodash._htmlescapes": "~2.4.1"
      }
    },
    "lodash._escapestringchar": {
      "version": "2.4.1",
      "resolved": "https://registry.npmjs.org/lodash._escapestringchar/-/lodash._escapestringchar-2.4.1.tgz",
      "integrity": "sha1-7P4iYYoq3lC/7qQ5N+Ud9m8O23I=",
      "dev": true
    },
    "lodash._getnative": {
      "version": "3.9.1",
      "resolved": "https://registry.npmjs.org/lodash._getnative/-/lodash._getnative-3.9.1.tgz",
      "integrity": "sha1-VwvH3t5G1hzc3mh9ZdPuy6o6r/U=",
      "dev": true
    },
    "lodash._htmlescapes": {
      "version": "2.4.1",
      "resolved": "https://registry.npmjs.org/lodash._htmlescapes/-/lodash._htmlescapes-2.4.1.tgz",
      "integrity": "sha1-MtFL8IRLbeb4tioFG09nwii2JMs=",
      "dev": true
    },
    "lodash._isiterateecall": {
      "version": "3.0.9",
      "resolved": "https://registry.npmjs.org/lodash._isiterateecall/-/lodash._isiterateecall-3.0.9.tgz",
      "integrity": "sha1-UgOte6Ql+uhCRg5pbbnPPmqsBXw=",
      "dev": true
    },
    "lodash._isnative": {
      "version": "2.4.1",
      "resolved": "https://registry.npmjs.org/lodash._isnative/-/lodash._isnative-2.4.1.tgz",
      "integrity": "sha1-PqZAS3hKe+g2x7V1gOHN95sUgyw=",
      "dev": true
    },
    "lodash._objecttypes": {
      "version": "2.4.1",
      "resolved": "https://registry.npmjs.org/lodash._objecttypes/-/lodash._objecttypes-2.4.1.tgz",
      "integrity": "sha1-fAt/admKH3ZSn4kLDNsbTf7BHBE=",
      "dev": true
    },
    "lodash._reescape": {
      "version": "3.0.0",
      "resolved": "https://registry.npmjs.org/lodash._reescape/-/lodash._reescape-3.0.0.tgz",
      "integrity": "sha1-Kx1vXf4HyKNVdT5fJ/rH8c3hYWo=",
      "dev": true
    },
    "lodash._reevaluate": {
      "version": "3.0.0",
      "resolved": "https://registry.npmjs.org/lodash._reevaluate/-/lodash._reevaluate-3.0.0.tgz",
      "integrity": "sha1-WLx0xAZklTrgsSTYBpltrKQx4u0=",
      "dev": true
    },
    "lodash._reinterpolate": {
      "version": "3.0.0",
      "resolved": "https://registry.npmjs.org/lodash._reinterpolate/-/lodash._reinterpolate-3.0.0.tgz",
      "integrity": "sha1-DM8tiRZq8Ds2Y8eWU4t1rG4RTZ0=",
      "dev": true
    },
    "lodash._reunescapedhtml": {
      "version": "2.4.1",
      "resolved": "https://registry.npmjs.org/lodash._reunescapedhtml/-/lodash._reunescapedhtml-2.4.1.tgz",
      "integrity": "sha1-dHxPxAED6zu4oJduVx96JlnpO6c=",
      "dev": true,
      "requires": {
        "lodash._htmlescapes": "~2.4.1",
        "lodash.keys": "~2.4.1"
      },
      "dependencies": {
        "lodash.keys": {
          "version": "2.4.1",
          "resolved": "https://registry.npmjs.org/lodash.keys/-/lodash.keys-2.4.1.tgz",
          "integrity": "sha1-SN6kbfj/djKxDXBrissmWR4rNyc=",
          "dev": true,
          "requires": {
            "lodash._isnative": "~2.4.1",
            "lodash._shimkeys": "~2.4.1",
            "lodash.isobject": "~2.4.1"
          }
        }
      }
    },
    "lodash._root": {
      "version": "3.0.1",
      "resolved": "https://registry.npmjs.org/lodash._root/-/lodash._root-3.0.1.tgz",
      "integrity": "sha1-+6HEUkwZ7ppfgTa0YJ8BfPTe1pI=",
      "dev": true
    },
    "lodash._shimkeys": {
      "version": "2.4.1",
      "resolved": "https://registry.npmjs.org/lodash._shimkeys/-/lodash._shimkeys-2.4.1.tgz",
      "integrity": "sha1-bpzJZm/wgfC1psl4uD4kLmlJ0gM=",
      "dev": true,
      "requires": {
        "lodash._objecttypes": "~2.4.1"
      }
    },
    "lodash.assign": {
      "version": "4.2.0",
      "resolved": "https://registry.npmjs.org/lodash.assign/-/lodash.assign-4.2.0.tgz",
      "integrity": "sha1-DZnzzNem0mHRm9rrkkUAXShYCOc=",
      "dev": true
    },
    "lodash.clonedeep": {
      "version": "4.5.0",
      "resolved": "https://registry.npmjs.org/lodash.clonedeep/-/lodash.clonedeep-4.5.0.tgz",
      "integrity": "sha1-4j8/nE+Pvd6HJSnBBxhXoIblzO8=",
      "dev": true
    },
    "lodash.defaults": {
      "version": "2.4.1",
      "resolved": "https://registry.npmjs.org/lodash.defaults/-/lodash.defaults-2.4.1.tgz",
      "integrity": "sha1-p+iIXwXmiFEUS24SqPNngCa8TFQ=",
      "dev": true,
      "requires": {
        "lodash._objecttypes": "~2.4.1",
        "lodash.keys": "~2.4.1"
      },
      "dependencies": {
        "lodash.keys": {
          "version": "2.4.1",
          "resolved": "https://registry.npmjs.org/lodash.keys/-/lodash.keys-2.4.1.tgz",
          "integrity": "sha1-SN6kbfj/djKxDXBrissmWR4rNyc=",
          "dev": true,
          "requires": {
            "lodash._isnative": "~2.4.1",
            "lodash._shimkeys": "~2.4.1",
            "lodash.isobject": "~2.4.1"
          }
        }
      }
    },
    "lodash.escape": {
      "version": "3.2.0",
      "resolved": "https://registry.npmjs.org/lodash.escape/-/lodash.escape-3.2.0.tgz",
      "integrity": "sha1-mV7g3BjBtIzJLv+ucaEKq1tIdpg=",
      "dev": true,
      "requires": {
        "lodash._root": "^3.0.0"
      }
    },
    "lodash.isarguments": {
      "version": "3.1.0",
      "resolved": "https://registry.npmjs.org/lodash.isarguments/-/lodash.isarguments-3.1.0.tgz",
      "integrity": "sha1-L1c9hcaiQon/AGY7SRwdM4/zRYo=",
      "dev": true
    },
    "lodash.isarray": {
      "version": "3.0.4",
      "resolved": "https://registry.npmjs.org/lodash.isarray/-/lodash.isarray-3.0.4.tgz",
      "integrity": "sha1-eeTriMNqgSKvhvhEqpvNhRtfu1U=",
      "dev": true
    },
    "lodash.isobject": {
      "version": "2.4.1",
      "resolved": "https://registry.npmjs.org/lodash.isobject/-/lodash.isobject-2.4.1.tgz",
      "integrity": "sha1-Wi5H/mmVPx7mMafrof5k0tBlWPU=",
      "dev": true,
      "requires": {
        "lodash._objecttypes": "~2.4.1"
      }
    },
    "lodash.isplainobject": {
      "version": "4.0.6",
      "resolved": "https://registry.npmjs.org/lodash.isplainobject/-/lodash.isplainobject-4.0.6.tgz",
      "integrity": "sha1-fFJqUtibRcRcxpC4gWO+BJf1UMs=",
      "dev": true
    },
    "lodash.isstring": {
      "version": "4.0.1",
      "resolved": "https://registry.npmjs.org/lodash.isstring/-/lodash.isstring-4.0.1.tgz",
      "integrity": "sha1-1SfftUVuynzJu5XV2ur4i6VKVFE=",
      "dev": true
    },
    "lodash.keys": {
      "version": "3.1.2",
      "resolved": "https://registry.npmjs.org/lodash.keys/-/lodash.keys-3.1.2.tgz",
      "integrity": "sha1-TbwEcrFWvlCgsoaFXRvQsMZWCYo=",
      "dev": true,
      "requires": {
        "lodash._getnative": "^3.0.0",
        "lodash.isarguments": "^3.0.0",
        "lodash.isarray": "^3.0.0"
      }
    },
    "lodash.mapvalues": {
      "version": "4.6.0",
      "resolved": "https://registry.npmjs.org/lodash.mapvalues/-/lodash.mapvalues-4.6.0.tgz",
      "integrity": "sha1-G6+lAF3p3W9PJmaMMMo3IwzJaJw=",
      "dev": true
    },
    "lodash.mergewith": {
      "version": "4.6.0",
      "resolved": "https://registry.npmjs.org/lodash.mergewith/-/lodash.mergewith-4.6.0.tgz",
      "integrity": "sha1-FQzwoWeR9ZA7iJHqsVRgknS96lU=",
      "dev": true
    },
    "lodash.pad": {
      "version": "4.5.1",
      "resolved": "https://registry.npmjs.org/lodash.pad/-/lodash.pad-4.5.1.tgz",
      "integrity": "sha1-QzCUmoM6fI2iLMIPaibE1Z3runA=",
      "dev": true
    },
    "lodash.padend": {
      "version": "4.6.1",
      "resolved": "https://registry.npmjs.org/lodash.padend/-/lodash.padend-4.6.1.tgz",
      "integrity": "sha1-U8y6BH0G4VjTEfRdpiX05J5vFm4=",
      "dev": true
    },
    "lodash.padstart": {
      "version": "4.6.1",
      "resolved": "https://registry.npmjs.org/lodash.padstart/-/lodash.padstart-4.6.1.tgz",
      "integrity": "sha1-0uPuv/DZ05rVD1y9G1KnvOa7YRs=",
      "dev": true
    },
    "lodash.restparam": {
      "version": "3.6.1",
      "resolved": "https://registry.npmjs.org/lodash.restparam/-/lodash.restparam-3.6.1.tgz",
      "integrity": "sha1-k2pOMJ7zMKdkXtQUWYbIWuWyCAU=",
      "dev": true
    },
    "lodash.template": {
      "version": "3.6.2",
      "resolved": "https://registry.npmjs.org/lodash.template/-/lodash.template-3.6.2.tgz",
      "integrity": "sha1-+M3sxhaaJVvpCYrosMU9N4kx0U8=",
      "dev": true,
      "requires": {
        "lodash._basecopy": "^3.0.0",
        "lodash._basetostring": "^3.0.0",
        "lodash._basevalues": "^3.0.0",
        "lodash._isiterateecall": "^3.0.0",
        "lodash._reinterpolate": "^3.0.0",
        "lodash.escape": "^3.0.0",
        "lodash.keys": "^3.0.0",
        "lodash.restparam": "^3.0.0",
        "lodash.templatesettings": "^3.0.0"
      }
    },
    "lodash.templatesettings": {
      "version": "3.1.1",
      "resolved": "https://registry.npmjs.org/lodash.templatesettings/-/lodash.templatesettings-3.1.1.tgz",
      "integrity": "sha1-+zB4RHU7Zrnxr6VOJix0UwfbqOU=",
      "dev": true,
      "requires": {
        "lodash._reinterpolate": "^3.0.0",
        "lodash.escape": "^3.0.0"
      }
    },
    "lodash.values": {
      "version": "2.4.1",
      "resolved": "https://registry.npmjs.org/lodash.values/-/lodash.values-2.4.1.tgz",
      "integrity": "sha1-q/UUQ2s8twUAFieXjLzzCxKA7qQ=",
      "dev": true,
      "requires": {
        "lodash.keys": "~2.4.1"
      },
      "dependencies": {
        "lodash.keys": {
          "version": "2.4.1",
          "resolved": "https://registry.npmjs.org/lodash.keys/-/lodash.keys-2.4.1.tgz",
          "integrity": "sha1-SN6kbfj/djKxDXBrissmWR4rNyc=",
          "dev": true,
          "requires": {
            "lodash._isnative": "~2.4.1",
            "lodash._shimkeys": "~2.4.1",
            "lodash.isobject": "~2.4.1"
          }
        }
      }
    },
    "log-driver": {
      "version": "1.2.5",
      "resolved": "https://registry.npmjs.org/log-driver/-/log-driver-1.2.5.tgz",
      "integrity": "sha1-euTsJXMC/XkNVXyxDJcQDYV7AFY=",
      "dev": true
    },
    "log4js": {
      "version": "0.6.38",
      "resolved": "https://registry.npmjs.org/log4js/-/log4js-0.6.38.tgz",
      "integrity": "sha1-LElBFmldb7JUgJQ9P8hy5mKlIv0=",
      "dev": true,
      "requires": {
        "readable-stream": "~1.0.2",
        "semver": "~4.3.3"
      },
      "dependencies": {
        "isarray": {
          "version": "0.0.1",
          "resolved": "https://registry.npmjs.org/isarray/-/isarray-0.0.1.tgz",
          "integrity": "sha1-ihis/Kmo9Bd+Cav8YDiTmwXR7t8=",
          "dev": true
        },
        "readable-stream": {
          "version": "1.0.34",
          "resolved": "https://registry.npmjs.org/readable-stream/-/readable-stream-1.0.34.tgz",
          "integrity": "sha1-Elgg40vIQtLyqq+v5MKRbuMsFXw=",
          "dev": true,
          "requires": {
            "core-util-is": "~1.0.0",
            "inherits": "~2.0.1",
            "isarray": "0.0.1",
            "string_decoder": "~0.10.x"
          }
        },
        "semver": {
          "version": "4.3.6",
          "resolved": "https://registry.npmjs.org/semver/-/semver-4.3.6.tgz",
          "integrity": "sha1-MAvG4OhjdPe6YQaLWx7NV/xlMto=",
          "dev": true
        },
        "string_decoder": {
          "version": "0.10.31",
          "resolved": "https://registry.npmjs.org/string_decoder/-/string_decoder-0.10.31.tgz",
          "integrity": "sha1-YuIDvEF2bGwoyfyEMB2rHFMQ+pQ=",
          "dev": true
        }
      }
    },
    "longest": {
      "version": "1.0.1",
      "resolved": "https://registry.npmjs.org/longest/-/longest-1.0.1.tgz",
      "integrity": "sha1-MKCy2jj3N3DoKUoNIuZiXtd9AJc=",
      "dev": true
    },
    "loose-envify": {
      "version": "1.3.1",
      "resolved": "https://registry.npmjs.org/loose-envify/-/loose-envify-1.3.1.tgz",
      "integrity": "sha1-0aitM/qc4OcT1l/dCsi3SNR4yEg=",
      "dev": true,
      "requires": {
        "js-tokens": "^3.0.0"
      }
    },
    "loud-rejection": {
      "version": "1.6.0",
      "resolved": "https://registry.npmjs.org/loud-rejection/-/loud-rejection-1.6.0.tgz",
      "integrity": "sha1-W0b4AUft7leIcPCG0Eghz5mOVR8=",
      "dev": true,
      "requires": {
        "currently-unhandled": "^0.4.1",
        "signal-exit": "^3.0.0"
      }
    },
    "lru-cache": {
      "version": "2.7.3",
      "resolved": "https://registry.npmjs.org/lru-cache/-/lru-cache-2.7.3.tgz",
      "integrity": "sha1-bUUk6LlV+V1PW1iFHOId1y+06VI=",
      "dev": true
    },
    "make-dir": {
      "version": "1.0.0",
      "resolved": "https://registry.npmjs.org/make-dir/-/make-dir-1.0.0.tgz",
      "integrity": "sha1-l6ARdR6R3YfPre9Ygy67BJNt6Xg=",
      "dev": true,
      "requires": {
        "pify": "^2.3.0"
      }
    },
    "map-cache": {
      "version": "0.2.2",
      "resolved": "https://registry.npmjs.org/map-cache/-/map-cache-0.2.2.tgz",
      "integrity": "sha1-wyq9C9ZSXZsFFkW7TyasXcmKDb8=",
      "dev": true
    },
    "map-obj": {
      "version": "1.0.1",
      "resolved": "https://registry.npmjs.org/map-obj/-/map-obj-1.0.1.tgz",
      "integrity": "sha1-2TPOuSBdgr3PSIb2dCvcK03qFG0=",
      "dev": true
    },
    "map-stream": {
      "version": "0.1.0",
      "resolved": "https://registry.npmjs.org/map-stream/-/map-stream-0.1.0.tgz",
      "integrity": "sha1-5WqpTEyAVaFkBKBnS3jyFffI4ZQ=",
      "dev": true
    },
    "md5.js": {
      "version": "1.3.4",
      "resolved": "https://registry.npmjs.org/md5.js/-/md5.js-1.3.4.tgz",
      "integrity": "sha1-6b296UogpawYsENA/Fdk1bCdkB0=",
      "dev": true,
      "requires": {
        "hash-base": "^3.0.0",
        "inherits": "^2.0.1"
      },
      "dependencies": {
        "hash-base": {
          "version": "3.0.4",
          "resolved": "https://registry.npmjs.org/hash-base/-/hash-base-3.0.4.tgz",
          "integrity": "sha1-X8hoaEfs1zSZQDMZprCj8/auSRg=",
          "dev": true,
          "requires": {
            "inherits": "^2.0.1",
            "safe-buffer": "^5.0.1"
          }
        }
      }
    },
    "media-typer": {
      "version": "0.3.0",
      "resolved": "https://registry.npmjs.org/media-typer/-/media-typer-0.3.0.tgz",
      "integrity": "sha1-hxDXrwqmJvj/+hzgAWhUUmMlV0g=",
      "dev": true
    },
    "mem": {
      "version": "1.1.0",
      "resolved": "https://registry.npmjs.org/mem/-/mem-1.1.0.tgz",
      "integrity": "sha1-Xt1StIXKHZAP5kiVUFOZoN+kX3Y=",
      "dev": true,
      "requires": {
        "mimic-fn": "^1.0.0"
      }
    },
    "memory-fs": {
      "version": "0.4.1",
      "resolved": "https://registry.npmjs.org/memory-fs/-/memory-fs-0.4.1.tgz",
      "integrity": "sha1-OpoguEYlI+RHz7x+i7gO1me/xVI=",
      "dev": true,
      "requires": {
        "errno": "^0.1.3",
        "readable-stream": "^2.0.1"
      }
    },
    "meow": {
      "version": "3.7.0",
      "resolved": "https://registry.npmjs.org/meow/-/meow-3.7.0.tgz",
      "integrity": "sha1-cstmi0JSKCkKu/qFaJJYcwioAfs=",
      "dev": true,
      "requires": {
        "camelcase-keys": "^2.0.0",
        "decamelize": "^1.1.2",
        "loud-rejection": "^1.0.0",
        "map-obj": "^1.0.1",
        "minimist": "^1.1.3",
        "normalize-package-data": "^2.3.4",
        "object-assign": "^4.0.1",
        "read-pkg-up": "^1.0.1",
        "redent": "^1.0.0",
        "trim-newlines": "^1.0.0"
      }
    },
    "merge-stream": {
      "version": "0.1.8",
      "resolved": "https://registry.npmjs.org/merge-stream/-/merge-stream-0.1.8.tgz",
      "integrity": "sha1-SKB7O0oSHXSj7b/c20sIrb8CQLE=",
      "dev": true,
      "requires": {
        "through2": "^0.6.1"
      }
    },
    "microbuffer": {
      "version": "1.0.0",
      "resolved": "https://registry.npmjs.org/microbuffer/-/microbuffer-1.0.0.tgz",
      "integrity": "sha1-izgy7UDIfVH0e7I0kTppinVtGdI=",
      "dev": true
    },
    "micromatch": {
      "version": "2.3.11",
      "resolved": "https://registry.npmjs.org/micromatch/-/micromatch-2.3.11.tgz",
      "integrity": "sha1-hmd8l9FyCzY0MdBNDRUpO9OMFWU=",
      "dev": true,
      "requires": {
        "arr-diff": "^2.0.0",
        "array-unique": "^0.2.1",
        "braces": "^1.8.2",
        "expand-brackets": "^0.1.4",
        "extglob": "^0.3.1",
        "filename-regex": "^2.0.0",
        "is-extglob": "^1.0.0",
        "is-glob": "^2.0.1",
        "kind-of": "^3.0.2",
        "normalize-path": "^2.0.1",
        "object.omit": "^2.0.0",
        "parse-glob": "^3.0.4",
        "regex-cache": "^0.4.2"
      }
    },
    "miller-rabin": {
      "version": "4.0.0",
      "resolved": "https://registry.npmjs.org/miller-rabin/-/miller-rabin-4.0.0.tgz",
      "integrity": "sha1-SmL7HUKTPAVYOYL0xxb2+55sbT0=",
      "dev": true,
      "requires": {
        "bn.js": "^4.0.0",
        "brorand": "^1.0.1"
      }
    },
    "mime": {
      "version": "1.4.0",
      "resolved": "https://registry.npmjs.org/mime/-/mime-1.4.0.tgz",
      "integrity": "sha512-n9ChLv77+QQEapYz8lV+rIZAW3HhAPW2CXnzb1GN5uMkuczshwvkW7XPsbzU0ZQN3sP47Er2KVkp2p3KyqZKSQ==",
      "dev": true
    },
    "mime-db": {
      "version": "1.30.0",
      "resolved": "https://registry.npmjs.org/mime-db/-/mime-db-1.30.0.tgz",
      "integrity": "sha1-dMZD2i3Z1qRTmZY0ZbJtXKfXHwE=",
      "dev": true
    },
    "mime-types": {
      "version": "2.1.17",
      "resolved": "https://registry.npmjs.org/mime-types/-/mime-types-2.1.17.tgz",
      "integrity": "sha1-Cdejk/A+mVp5+K+Fe3Cp4KsWVXo=",
      "dev": true,
      "requires": {
        "mime-db": "~1.30.0"
      }
    },
    "mimic-fn": {
      "version": "1.1.0",
      "resolved": "https://registry.npmjs.org/mimic-fn/-/mimic-fn-1.1.0.tgz",
      "integrity": "sha1-5md4PZLonb00KBi1IwudYqZyrRg=",
      "dev": true
    },
    "minimalistic-assert": {
      "version": "1.0.0",
      "resolved": "https://registry.npmjs.org/minimalistic-assert/-/minimalistic-assert-1.0.0.tgz",
      "integrity": "sha1-cCvi3aazf0g2vLP121ZkG2Sh09M=",
      "dev": true
    },
    "minimalistic-crypto-utils": {
      "version": "1.0.1",
      "resolved": "https://registry.npmjs.org/minimalistic-crypto-utils/-/minimalistic-crypto-utils-1.0.1.tgz",
      "integrity": "sha1-9sAMHAsIIkblxNmd+4x8CDsrWCo=",
      "dev": true
    },
    "minimatch": {
      "version": "3.0.4",
      "resolved": "https://registry.npmjs.org/minimatch/-/minimatch-3.0.4.tgz",
      "integrity": "sha512-yJHVQEhyqPLUTgt9B83PXu6W3rx4MvvHvSUvToogpwoGDOUQ+yDrR0HRot+yOCdCO7u4hX3pWft6kWBBcqh0UA==",
      "dev": true,
      "requires": {
        "brace-expansion": "^1.1.7"
      }
    },
    "minimist": {
      "version": "1.2.0",
      "resolved": "https://registry.npmjs.org/minimist/-/minimist-1.2.0.tgz",
      "integrity": "sha1-o1AIsg9BOD7sH7kU9M1d95omQoQ=",
      "dev": true
    },
    "mkdirp": {
      "version": "0.5.1",
      "resolved": "https://registry.npmjs.org/mkdirp/-/mkdirp-0.5.1.tgz",
      "integrity": "sha1-MAV0OOrGz3+MR2fzhkjWaX11yQM=",
      "dev": true,
      "requires": {
        "minimist": "0.0.8"
      },
      "dependencies": {
        "minimist": {
          "version": "0.0.8",
          "resolved": "https://registry.npmjs.org/minimist/-/minimist-0.0.8.tgz",
          "integrity": "sha1-hX/Kv8M5fSYluCKCYuhqp6ARsF0=",
          "dev": true
        }
      }
    },
    "ms": {
      "version": "2.0.0",
      "resolved": "https://registry.npmjs.org/ms/-/ms-2.0.0.tgz",
      "integrity": "sha1-VgiurfwAvmwpAd9fmGF4jeDVl8g=",
      "dev": true
    },
    "multipipe": {
      "version": "0.1.2",
      "resolved": "https://registry.npmjs.org/multipipe/-/multipipe-0.1.2.tgz",
      "integrity": "sha1-Ko8t33Du1WTf8tV/HhoTfZ8FB4s=",
      "dev": true,
      "requires": {
        "duplexer2": "0.0.2"
      }
    },
    "mute-stream": {
      "version": "0.0.5",
      "resolved": "https://registry.npmjs.org/mute-stream/-/mute-stream-0.0.5.tgz",
      "integrity": "sha1-j7+rsKmKJT0xhDMfno3rc3L6xsA=",
      "dev": true
    },
    "nan": {
      "version": "1.9.0",
      "resolved": "https://registry.npmjs.org/nan/-/nan-1.9.0.tgz",
      "integrity": "sha1-GpzSdVYJdm9cKR5BlPzjn94oZRU=",
      "dev": true
    },
    "natives": {
      "version": "1.1.0",
      "resolved": "https://registry.npmjs.org/natives/-/natives-1.1.0.tgz",
      "integrity": "sha1-6f+EFBimsux6SV6TmYT3jxY+bjE=",
      "dev": true
    },
    "natural-compare": {
      "version": "1.4.0",
      "resolved": "https://registry.npmjs.org/natural-compare/-/natural-compare-1.4.0.tgz",
      "integrity": "sha1-Sr6/7tdUHywnrPspvbvRXI1bpPc=",
      "dev": true
    },
    "negotiator": {
      "version": "0.6.1",
      "resolved": "https://registry.npmjs.org/negotiator/-/negotiator-0.6.1.tgz",
      "integrity": "sha1-KzJxhOiZIQEXeyhWP7XnECrNDKk=",
      "dev": true
    },
    "node-gyp": {
      "version": "2.0.2",
      "resolved": "https://registry.npmjs.org/node-gyp/-/node-gyp-2.0.2.tgz",
      "integrity": "sha1-Y1B2CqunS6EI/cNor9iGThS2rZE=",
      "dev": true,
      "requires": {
        "fstream": "^1.0.0",
        "glob": "3 || 4",
        "graceful-fs": "3",
        "minimatch": "1",
        "mkdirp": "^0.5.0",
        "nopt": "2 || 3",
        "npmlog": "0 || 1",
        "osenv": "0",
        "path-array": "^1.0.0",
        "request": "2",
        "rimraf": "2",
        "semver": "2.x || 3.x || 4",
        "tar": "^1.0.0",
        "which": "1"
      },
      "dependencies": {
        "glob": {
          "version": "4.5.3",
          "resolved": "https://registry.npmjs.org/glob/-/glob-4.5.3.tgz",
          "integrity": "sha1-xstz0yJsHv7wTePFbQEvAzd+4V8=",
          "dev": true,
          "requires": {
            "inflight": "^1.0.4",
            "inherits": "2",
            "minimatch": "^2.0.1",
            "once": "^1.3.0"
          },
          "dependencies": {
            "minimatch": {
              "version": "2.0.10",
              "resolved": "https://registry.npmjs.org/minimatch/-/minimatch-2.0.10.tgz",
              "integrity": "sha1-jQh8OcazjAAbl/ynzm0OHoCvusc=",
              "dev": true,
              "requires": {
                "brace-expansion": "^1.0.0"
              }
            }
          }
        },
        "graceful-fs": {
          "version": "3.0.11",
          "resolved": "https://registry.npmjs.org/graceful-fs/-/graceful-fs-3.0.11.tgz",
          "integrity": "sha1-dhPHeKGv6mLyXGMKCG1/Osu92Bg=",
          "dev": true,
          "requires": {
            "natives": "^1.1.0"
          }
        },
        "minimatch": {
          "version": "1.0.0",
          "resolved": "https://registry.npmjs.org/minimatch/-/minimatch-1.0.0.tgz",
          "integrity": "sha1-4N0hILSeG3JM6NcUxSCCKpQ4V20=",
          "dev": true,
          "requires": {
            "lru-cache": "2",
            "sigmund": "~1.0.0"
          }
        },
        "semver": {
          "version": "4.3.6",
          "resolved": "https://registry.npmjs.org/semver/-/semver-4.3.6.tgz",
          "integrity": "sha1-MAvG4OhjdPe6YQaLWx7NV/xlMto=",
          "dev": true
        }
      }
    },
    "node-int64": {
      "version": "0.3.3",
      "resolved": "https://registry.npmjs.org/node-int64/-/node-int64-0.3.3.tgz",
      "integrity": "sha1-LW5rLs5d6FiLQ9iNG8QbJs0fqE0=",
      "dev": true
    },
    "node-libs-browser": {
      "version": "2.0.0",
      "resolved": "https://registry.npmjs.org/node-libs-browser/-/node-libs-browser-2.0.0.tgz",
      "integrity": "sha1-o6WeyXAkmFtG6Vg3lkb5bEthZkY=",
      "dev": true,
      "requires": {
        "assert": "^1.1.1",
        "browserify-zlib": "^0.1.4",
        "buffer": "^4.3.0",
        "console-browserify": "^1.1.0",
        "constants-browserify": "^1.0.0",
        "crypto-browserify": "^3.11.0",
        "domain-browser": "^1.1.1",
        "events": "^1.0.0",
        "https-browserify": "0.0.1",
        "os-browserify": "^0.2.0",
        "path-browserify": "0.0.0",
        "process": "^0.11.0",
        "punycode": "^1.2.4",
        "querystring-es3": "^0.2.0",
        "readable-stream": "^2.0.5",
        "stream-browserify": "^2.0.1",
        "stream-http": "^2.3.1",
        "string_decoder": "^0.10.25",
        "timers-browserify": "^2.0.2",
        "tty-browserify": "0.0.0",
        "url": "^0.11.0",
        "util": "^0.10.3",
        "vm-browserify": "0.0.4"
      },
      "dependencies": {
        "string_decoder": {
          "version": "0.10.31",
          "resolved": "https://registry.npmjs.org/string_decoder/-/string_decoder-0.10.31.tgz",
          "integrity": "sha1-YuIDvEF2bGwoyfyEMB2rHFMQ+pQ=",
          "dev": true
        }
      }
    },
    "node-sass": {
      "version": "4.5.3",
      "resolved": "https://registry.npmjs.org/node-sass/-/node-sass-4.5.3.tgz",
      "integrity": "sha1-0JydEXlkEjnRuX/8YjH9zsU+FWg=",
      "dev": true,
      "requires": {
        "async-foreach": "^0.1.3",
        "chalk": "^1.1.1",
        "cross-spawn": "^3.0.0",
        "gaze": "^1.0.0",
        "get-stdin": "^4.0.1",
        "glob": "^7.0.3",
        "in-publish": "^2.0.0",
        "lodash.assign": "^4.2.0",
        "lodash.clonedeep": "^4.3.2",
        "lodash.mergewith": "^4.6.0",
        "meow": "^3.7.0",
        "mkdirp": "^0.5.1",
        "nan": "^2.3.2",
        "node-gyp": "^3.3.1",
        "npmlog": "^4.0.0",
        "request": "^2.79.0",
        "sass-graph": "^2.1.1",
        "stdout-stream": "^1.4.0"
      },
      "dependencies": {
        "are-we-there-yet": {
          "version": "1.1.4",
          "resolved": "https://registry.npmjs.org/are-we-there-yet/-/are-we-there-yet-1.1.4.tgz",
          "integrity": "sha1-u13KOCu5TwXhUZQ3PRb9O6HKEQ0=",
          "dev": true,
          "requires": {
            "delegates": "^1.0.0",
            "readable-stream": "^2.0.6"
          }
        },
        "gauge": {
          "version": "2.7.4",
          "resolved": "https://registry.npmjs.org/gauge/-/gauge-2.7.4.tgz",
          "integrity": "sha1-LANAXHU4w51+s3sxcCLjJfsBi/c=",
          "dev": true,
          "requires": {
            "aproba": "^1.0.3",
            "console-control-strings": "^1.0.0",
            "has-unicode": "^2.0.0",
            "object-assign": "^4.1.0",
            "signal-exit": "^3.0.0",
            "string-width": "^1.0.1",
            "strip-ansi": "^3.0.1",
            "wide-align": "^1.1.0"
          }
        },
        "gaze": {
          "version": "1.1.2",
          "resolved": "https://registry.npmjs.org/gaze/-/gaze-1.1.2.tgz",
          "integrity": "sha1-hHIkZ3rbiHDWeSV+0ziP22HkAQU=",
          "dev": true,
          "requires": {
            "globule": "^1.0.0"
          }
        },
        "globule": {
          "version": "1.2.0",
          "resolved": "https://registry.npmjs.org/globule/-/globule-1.2.0.tgz",
          "integrity": "sha1-HcScaCLdnoovoAuiopUAboZkvQk=",
          "dev": true,
          "requires": {
            "glob": "~7.1.1",
            "lodash": "~4.17.4",
            "minimatch": "~3.0.2"
          }
        },
        "nan": {
          "version": "2.7.0",
          "resolved": "https://registry.npmjs.org/nan/-/nan-2.7.0.tgz",
          "integrity": "sha1-2Vv3IeyHfgjbJ27T/G63j5CDrUY=",
          "dev": true
        },
        "node-gyp": {
          "version": "3.6.2",
          "resolved": "https://registry.npmjs.org/node-gyp/-/node-gyp-3.6.2.tgz",
          "integrity": "sha1-m/vlRWIoYoSDjnUOrAUpWFP6HGA=",
          "dev": true,
          "requires": {
            "fstream": "^1.0.0",
            "glob": "^7.0.3",
            "graceful-fs": "^4.1.2",
            "minimatch": "^3.0.2",
            "mkdirp": "^0.5.0",
            "nopt": "2 || 3",
            "npmlog": "0 || 1 || 2 || 3 || 4",
            "osenv": "0",
            "request": "2",
            "rimraf": "2",
            "semver": "~5.3.0",
            "tar": "^2.0.0",
            "which": "1"
          }
        },
        "npmlog": {
          "version": "4.1.2",
          "resolved": "https://registry.npmjs.org/npmlog/-/npmlog-4.1.2.tgz",
          "integrity": "sha512-2uUqazuKlTaSI/dC8AzicUck7+IrEaOnN/e0jd3Xtt1KcGpwx30v50mL7oPyr/h9bL3E4aZccVwpwP+5W9Vjkg==",
          "dev": true,
          "requires": {
            "are-we-there-yet": "~1.1.2",
            "console-control-strings": "~1.1.0",
            "gauge": "~2.7.3",
            "set-blocking": "~2.0.0"
          }
        },
        "semver": {
          "version": "5.3.0",
          "resolved": "https://registry.npmjs.org/semver/-/semver-5.3.0.tgz",
          "integrity": "sha1-myzl094C0XxgEq0yaqa00M9U+U8=",
          "dev": true
        },
        "tar": {
          "version": "2.2.1",
          "resolved": "https://registry.npmjs.org/tar/-/tar-2.2.1.tgz",
          "integrity": "sha1-jk0qJWwOIYXGsYrWlK7JaLg8sdE=",
          "dev": true,
          "requires": {
            "block-stream": "*",
            "fstream": "^1.0.2",
            "inherits": "2"
          }
        }
      }
    },
    "nopt": {
      "version": "3.0.6",
      "resolved": "https://registry.npmjs.org/nopt/-/nopt-3.0.6.tgz",
      "integrity": "sha1-xkZdvwirzU2zWTF/eaxopkayj/k=",
      "dev": true,
      "requires": {
        "abbrev": "1"
      }
    },
    "normalize-package-data": {
      "version": "2.4.0",
      "resolved": "https://registry.npmjs.org/normalize-package-data/-/normalize-package-data-2.4.0.tgz",
      "integrity": "sha512-9jjUFbTPfEy3R/ad/2oNbKtW9Hgovl5O1FvFWKkKblNXoN/Oou6+9+KKohPK13Yc3/TyunyWhJp6gvRNR/PPAw==",
      "dev": true,
      "requires": {
        "hosted-git-info": "^2.1.4",
        "is-builtin-module": "^1.0.0",
        "semver": "2 || 3 || 4 || 5",
        "validate-npm-package-license": "^3.0.1"
      }
    },
    "normalize-path": {
      "version": "2.1.1",
      "resolved": "https://registry.npmjs.org/normalize-path/-/normalize-path-2.1.1.tgz",
      "integrity": "sha1-GrKLVW4Zg2Oowab35vogE3/mrtk=",
      "dev": true,
      "requires": {
        "remove-trailing-separator": "^1.0.1"
      }
    },
    "normalize-range": {
      "version": "0.1.2",
      "resolved": "https://registry.npmjs.org/normalize-range/-/normalize-range-0.1.2.tgz",
      "integrity": "sha1-LRDAa9/TEuqXd2laTShDlFa3WUI=",
      "dev": true
    },
    "npm-run-path": {
      "version": "2.0.2",
      "resolved": "https://registry.npmjs.org/npm-run-path/-/npm-run-path-2.0.2.tgz",
      "integrity": "sha1-NakjLfo11wZ7TLLd8jV7GHFTbF8=",
      "dev": true,
      "requires": {
        "path-key": "^2.0.0"
      }
    },
    "npmlog": {
      "version": "1.2.1",
      "resolved": "https://registry.npmjs.org/npmlog/-/npmlog-1.2.1.tgz",
      "integrity": "sha1-KOe+YZYJtT960d0wChDWTXFiaLY=",
      "dev": true,
      "requires": {
        "ansi": "~0.3.0",
        "are-we-there-yet": "~1.0.0",
        "gauge": "~1.2.0"
      }
    },
    "nprogress": {
      "version": "0.2.0",
      "resolved": "https://registry.npmjs.org/nprogress/-/nprogress-0.2.0.tgz",
      "integrity": "sha1-y480xTIT2JVyP8urkH6UIq28r7E="
    },
    "num2fraction": {
      "version": "1.2.2",
      "resolved": "https://registry.npmjs.org/num2fraction/-/num2fraction-1.2.2.tgz",
      "integrity": "sha1-b2gragJ6Tp3fpFZM0lidHU5mnt4=",
      "dev": true
    },
    "number-is-nan": {
      "version": "1.0.1",
      "resolved": "https://registry.npmjs.org/number-is-nan/-/number-is-nan-1.0.1.tgz",
      "integrity": "sha1-CXtgK1NCKlIsGvuHkDGDNpQaAR0=",
      "dev": true
    },
    "oauth-sign": {
      "version": "0.8.2",
      "resolved": "https://registry.npmjs.org/oauth-sign/-/oauth-sign-0.8.2.tgz",
      "integrity": "sha1-Rqarfwrq2N6unsBWV4C31O/rnUM=",
      "dev": true
    },
    "object-assign": {
      "version": "4.1.1",
      "resolved": "https://registry.npmjs.org/object-assign/-/object-assign-4.1.1.tgz",
      "integrity": "sha1-IQmtx5ZYh8/AXLvUQsrIv7s2CGM="
    },
    "object-component": {
      "version": "0.0.3",
      "resolved": "https://registry.npmjs.org/object-component/-/object-component-0.0.3.tgz",
      "integrity": "sha1-8MaapQ78lbhmwYb0AKM3acsvEpE=",
      "dev": true
    },
    "object-keys": {
      "version": "0.4.0",
      "resolved": "https://registry.npmjs.org/object-keys/-/object-keys-0.4.0.tgz",
      "integrity": "sha1-KKaq50KN0sOpLz2V8hM13SBOAzY=",
      "dev": true
    },
    "object.defaults": {
      "version": "1.1.0",
      "resolved": "https://registry.npmjs.org/object.defaults/-/object.defaults-1.1.0.tgz",
      "integrity": "sha1-On+GgzS0B96gbaFtiNXNKeQ1/s8=",
      "dev": true,
      "requires": {
        "array-each": "^1.0.1",
        "array-slice": "^1.0.0",
        "for-own": "^1.0.0",
        "isobject": "^3.0.0"
      },
      "dependencies": {
        "for-own": {
          "version": "1.0.0",
          "resolved": "https://registry.npmjs.org/for-own/-/for-own-1.0.0.tgz",
          "integrity": "sha1-xjMy9BXO3EsE2/5wz4NklMU8tEs=",
          "dev": true,
          "requires": {
            "for-in": "^1.0.1"
          }
        },
        "isobject": {
          "version": "3.0.1",
          "resolved": "https://registry.npmjs.org/isobject/-/isobject-3.0.1.tgz",
          "integrity": "sha1-TkMekrEalzFjaqH5yNHMvP2reN8=",
          "dev": true
        }
      }
    },
    "object.omit": {
      "version": "2.0.1",
      "resolved": "https://registry.npmjs.org/object.omit/-/object.omit-2.0.1.tgz",
      "integrity": "sha1-Gpx0SCnznbuFjHbKNXmuKlTr0fo=",
      "dev": true,
      "requires": {
        "for-own": "^0.1.4",
        "is-extendable": "^0.1.1"
      }
    },
    "object.pick": {
      "version": "1.3.0",
      "resolved": "https://registry.npmjs.org/object.pick/-/object.pick-1.3.0.tgz",
      "integrity": "sha1-h6EKxMFpS9Lhy/U1kaZhQftd10c=",
      "dev": true,
      "requires": {
        "isobject": "^3.0.1"
      },
      "dependencies": {
        "isobject": {
          "version": "3.0.1",
          "resolved": "https://registry.npmjs.org/isobject/-/isobject-3.0.1.tgz",
          "integrity": "sha1-TkMekrEalzFjaqH5yNHMvP2reN8=",
          "dev": true
        }
      }
    },
    "on-finished": {
      "version": "2.3.0",
      "resolved": "https://registry.npmjs.org/on-finished/-/on-finished-2.3.0.tgz",
      "integrity": "sha1-IPEzZIGwg811M3mSoWlxqi2QaUc=",
      "dev": true,
      "requires": {
        "ee-first": "1.1.1"
      }
    },
    "once": {
      "version": "1.4.0",
      "resolved": "https://registry.npmjs.org/once/-/once-1.4.0.tgz",
      "integrity": "sha1-WDsap3WWHUsROsF9nFC6753Xa9E=",
      "dev": true,
      "requires": {
        "wrappy": "1"
      }
    },
    "onetime": {
      "version": "1.1.0",
      "resolved": "https://registry.npmjs.org/onetime/-/onetime-1.1.0.tgz",
      "integrity": "sha1-ofeDj4MUxRbwXs78vEzP4EtO14k=",
      "dev": true
    },
    "optimist": {
      "version": "0.6.1",
      "resolved": "https://registry.npmjs.org/optimist/-/optimist-0.6.1.tgz",
      "integrity": "sha1-2j6nRob6IaGaERwybpDrFaAZZoY=",
      "dev": true,
      "requires": {
        "minimist": "~0.0.1",
        "wordwrap": "~0.0.2"
      },
      "dependencies": {
        "minimist": {
          "version": "0.0.10",
          "resolved": "https://registry.npmjs.org/minimist/-/minimist-0.0.10.tgz",
          "integrity": "sha1-3j+YVD2/lggr5IrRoMfNqDYwHc8=",
          "dev": true
        },
        "wordwrap": {
          "version": "0.0.3",
          "resolved": "https://registry.npmjs.org/wordwrap/-/wordwrap-0.0.3.tgz",
          "integrity": "sha1-o9XabNXAvAAI03I0u68b7WMFkQc=",
          "dev": true
        }
      }
    },
    "optionator": {
      "version": "0.8.2",
      "resolved": "https://registry.npmjs.org/optionator/-/optionator-0.8.2.tgz",
      "integrity": "sha1-NkxeQJ0/TWMB1sC0wFu6UBgK62Q=",
      "dev": true,
      "requires": {
        "deep-is": "~0.1.3",
        "fast-levenshtein": "~2.0.4",
        "levn": "~0.3.0",
        "prelude-ls": "~1.1.2",
        "type-check": "~0.3.2",
        "wordwrap": "~1.0.0"
      }
    },
    "options": {
      "version": "0.0.6",
      "resolved": "https://registry.npmjs.org/options/-/options-0.0.6.tgz",
      "integrity": "sha1-7CLTEoBrtT5zF3Pnza788cZDEo8=",
      "dev": true
    },
    "orchestrator": {
      "version": "0.3.8",
      "resolved": "https://registry.npmjs.org/orchestrator/-/orchestrator-0.3.8.tgz",
      "integrity": "sha1-FOfp4nZPcxX7rBhOUGx6pt+UrX4=",
      "dev": true,
      "requires": {
        "end-of-stream": "~0.1.5",
        "sequencify": "~0.0.7",
        "stream-consume": "~0.1.0"
      }
    },
    "ordered-read-streams": {
      "version": "0.1.0",
      "resolved": "https://registry.npmjs.org/ordered-read-streams/-/ordered-read-streams-0.1.0.tgz",
      "integrity": "sha1-/VZamvjrRHO6abbtijQ1LLVS8SY=",
      "dev": true
    },
    "os-browserify": {
      "version": "0.2.1",
      "resolved": "https://registry.npmjs.org/os-browserify/-/os-browserify-0.2.1.tgz",
      "integrity": "sha1-Y/xMzuXS13Y9Jrv4YBB45sLgBE8=",
      "dev": true
    },
    "os-homedir": {
      "version": "1.0.2",
      "resolved": "https://registry.npmjs.org/os-homedir/-/os-homedir-1.0.2.tgz",
      "integrity": "sha1-/7xJiDNuDoM94MFox+8VISGqf7M=",
      "dev": true
    },
    "os-locale": {
      "version": "1.4.0",
      "resolved": "https://registry.npmjs.org/os-locale/-/os-locale-1.4.0.tgz",
      "integrity": "sha1-IPnxeuKe00XoveWDsT0gCYA8FNk=",
      "dev": true,
      "requires": {
        "lcid": "^1.0.0"
      }
    },
    "os-tmpdir": {
      "version": "1.0.2",
      "resolved": "https://registry.npmjs.org/os-tmpdir/-/os-tmpdir-1.0.2.tgz",
      "integrity": "sha1-u+Z0BseaqFxc/sdm/lc0VV36EnQ=",
      "dev": true
    },
    "osenv": {
      "version": "0.1.4",
      "resolved": "https://registry.npmjs.org/osenv/-/osenv-0.1.4.tgz",
      "integrity": "sha1-Qv5tWVPfBsgGS+bxdsPQWqqjRkQ=",
      "dev": true,
      "requires": {
        "os-homedir": "^1.0.0",
        "os-tmpdir": "^1.0.0"
      }
    },
    "p-finally": {
      "version": "1.0.0",
      "resolved": "https://registry.npmjs.org/p-finally/-/p-finally-1.0.0.tgz",
      "integrity": "sha1-P7z7FbiZpEEjs0ttzBi3JDNqLK4=",
      "dev": true
    },
    "p-limit": {
      "version": "1.1.0",
      "resolved": "https://registry.npmjs.org/p-limit/-/p-limit-1.1.0.tgz",
      "integrity": "sha1-sH/y2aXYi+yAYDWJWiurZqJ5iLw=",
      "dev": true
    },
    "p-locate": {
      "version": "2.0.0",
      "resolved": "https://registry.npmjs.org/p-locate/-/p-locate-2.0.0.tgz",
      "integrity": "sha1-IKAQOyIqcMj9OcwuWAaA893l7EM=",
      "dev": true,
      "requires": {
        "p-limit": "^1.1.0"
      }
    },
    "pako": {
      "version": "1.0.6",
      "resolved": "https://registry.npmjs.org/pako/-/pako-1.0.6.tgz",
      "integrity": "sha512-lQe48YPsMJAig+yngZ87Lus+NF+3mtu7DVOBu6b/gHO1YpKwIj5AWjZ/TOS7i46HD/UixzWb1zeWDZfGZ3iYcg==",
      "dev": true
    },
    "parse-asn1": {
      "version": "5.1.0",
      "resolved": "https://registry.npmjs.org/parse-asn1/-/parse-asn1-5.1.0.tgz",
      "integrity": "sha1-N8T5t+06tlx0gXtfJICTf7+XxxI=",
      "dev": true,
      "requires": {
        "asn1.js": "^4.0.0",
        "browserify-aes": "^1.0.0",
        "create-hash": "^1.1.0",
        "evp_bytestokey": "^1.0.0",
        "pbkdf2": "^3.0.3"
      }
    },
    "parse-filepath": {
      "version": "1.0.1",
      "resolved": "https://registry.npmjs.org/parse-filepath/-/parse-filepath-1.0.1.tgz",
      "integrity": "sha1-FZ1hVdQ5BNFsEO9piRHaHpGWm3M=",
      "dev": true,
      "requires": {
        "is-absolute": "^0.2.3",
        "map-cache": "^0.2.0",
        "path-root": "^0.1.1"
      }
    },
    "parse-glob": {
      "version": "3.0.4",
      "resolved": "https://registry.npmjs.org/parse-glob/-/parse-glob-3.0.4.tgz",
      "integrity": "sha1-ssN2z7EfNVE7rdFz7wu246OIORw=",
      "dev": true,
      "requires": {
        "glob-base": "^0.3.0",
        "is-dotfile": "^1.0.0",
        "is-extglob": "^1.0.0",
        "is-glob": "^2.0.0"
      }
    },
    "parse-json": {
      "version": "2.2.0",
      "resolved": "https://registry.npmjs.org/parse-json/-/parse-json-2.2.0.tgz",
      "integrity": "sha1-9ID0BDTvgHQfhGkJn43qGPVaTck=",
      "dev": true,
      "requires": {
        "error-ex": "^1.2.0"
      }
    },
    "parse-passwd": {
      "version": "1.0.0",
      "resolved": "https://registry.npmjs.org/parse-passwd/-/parse-passwd-1.0.0.tgz",
      "integrity": "sha1-bVuTSkVpk7I9N/QKOC1vFmao5cY=",
      "dev": true
    },
    "parsejson": {
      "version": "0.0.3",
      "resolved": "https://registry.npmjs.org/parsejson/-/parsejson-0.0.3.tgz",
      "integrity": "sha1-q343WfIJ7OmUN5c/fQ8fZK4OZKs=",
      "dev": true,
      "requires": {
        "better-assert": "~1.0.0"
      }
    },
    "parseqs": {
      "version": "0.0.5",
      "resolved": "https://registry.npmjs.org/parseqs/-/parseqs-0.0.5.tgz",
      "integrity": "sha1-1SCKNzjkZ2bikbouoXNoSSGouJ0=",
      "dev": true,
      "requires": {
        "better-assert": "~1.0.0"
      }
    },
    "parseuri": {
      "version": "0.0.5",
      "resolved": "https://registry.npmjs.org/parseuri/-/parseuri-0.0.5.tgz",
      "integrity": "sha1-gCBKUNTbt3m/3G6+J3jZDkvOMgo=",
      "dev": true,
      "requires": {
        "better-assert": "~1.0.0"
      }
    },
    "parseurl": {
      "version": "1.3.2",
      "resolved": "https://registry.npmjs.org/parseurl/-/parseurl-1.3.2.tgz",
      "integrity": "sha1-/CidTtiZMRlGDBViUyYs3I3mW/M=",
      "dev": true
    },
    "path-array": {
      "version": "1.0.1",
      "resolved": "https://registry.npmjs.org/path-array/-/path-array-1.0.1.tgz",
      "integrity": "sha1-fi8PNfB6IBUSK4aLfqwOssT+wnE=",
      "dev": true,
      "requires": {
        "array-index": "^1.0.0"
      }
    },
    "path-browserify": {
      "version": "0.0.0",
      "resolved": "https://registry.npmjs.org/path-browserify/-/path-browserify-0.0.0.tgz",
      "integrity": "sha1-oLhwcpquIUAFt9UDLsLLuw+0RRo=",
      "dev": true
    },
    "path-exists": {
      "version": "3.0.0",
      "resolved": "https://registry.npmjs.org/path-exists/-/path-exists-3.0.0.tgz",
      "integrity": "sha1-zg6+ql94yxiSXqfYENe1mwEP1RU=",
      "dev": true
    },
    "path-is-absolute": {
      "version": "1.0.1",
      "resolved": "https://registry.npmjs.org/path-is-absolute/-/path-is-absolute-1.0.1.tgz",
      "integrity": "sha1-F0uSaHNVNP+8es5r9TpanhtcX18=",
      "dev": true
    },
    "path-is-inside": {
      "version": "1.0.2",
      "resolved": "https://registry.npmjs.org/path-is-inside/-/path-is-inside-1.0.2.tgz",
      "integrity": "sha1-NlQX3t5EQw0cEa9hAn+s8HS9/FM=",
      "dev": true
    },
    "path-key": {
      "version": "2.0.1",
      "resolved": "https://registry.npmjs.org/path-key/-/path-key-2.0.1.tgz",
      "integrity": "sha1-QRyttXTFoUDTpLGRDUDYDMn0C0A=",
      "dev": true
    },
    "path-parse": {
      "version": "1.0.5",
      "resolved": "https://registry.npmjs.org/path-parse/-/path-parse-1.0.5.tgz",
      "integrity": "sha1-PBrfhx6pzWyUMbbqK9dKD/BVxME=",
      "dev": true
    },
    "path-root": {
      "version": "0.1.1",
      "resolved": "https://registry.npmjs.org/path-root/-/path-root-0.1.1.tgz",
      "integrity": "sha1-mkpoFMrBwM1zNgqV8yCDyOpHRbc=",
      "dev": true,
      "requires": {
        "path-root-regex": "^0.1.0"
      }
    },
    "path-root-regex": {
      "version": "0.1.2",
      "resolved": "https://registry.npmjs.org/path-root-regex/-/path-root-regex-0.1.2.tgz",
      "integrity": "sha1-v8zcjfWxLcUsi0PsONGNcsBLqW0=",
      "dev": true
    },
    "path-type": {
      "version": "1.1.0",
      "resolved": "https://registry.npmjs.org/path-type/-/path-type-1.1.0.tgz",
      "integrity": "sha1-WcRPfuSR2nBNpBXaWkBwuk+P5EE=",
      "dev": true,
      "requires": {
        "graceful-fs": "^4.1.2",
        "pify": "^2.0.0",
        "pinkie-promise": "^2.0.0"
      }
    },
    "pause-stream": {
      "version": "0.0.11",
      "resolved": "https://registry.npmjs.org/pause-stream/-/pause-stream-0.0.11.tgz",
      "integrity": "sha1-/lo0sMvOErWqaitAPuLnO2AvFEU=",
      "dev": true,
      "requires": {
        "through": "~2.3"
      }
    },
    "pbkdf2": {
      "version": "3.0.14",
      "resolved": "https://registry.npmjs.org/pbkdf2/-/pbkdf2-3.0.14.tgz",
      "integrity": "sha512-gjsZW9O34fm0R7PaLHRJmLLVfSoesxztjPjE9o6R+qtVJij90ltg1joIovN9GKrRW3t1PzhDDG3UMEMFfZ+1wA==",
      "dev": true,
      "requires": {
        "create-hash": "^1.1.2",
        "create-hmac": "^1.1.4",
        "ripemd160": "^2.0.1",
        "safe-buffer": "^5.0.1",
        "sha.js": "^2.4.8"
      }
    },
    "pend": {
      "version": "1.2.0",
      "resolved": "https://registry.npmjs.org/pend/-/pend-1.2.0.tgz",
      "integrity": "sha1-elfrVQpng/kRUzH89GY9XI4AelA=",
      "dev": true
    },
    "performance-now": {
      "version": "0.2.0",
      "resolved": "https://registry.npmjs.org/performance-now/-/performance-now-0.2.0.tgz",
      "integrity": "sha1-M+8wxcd9TqIcWlOGnZG1bY8lVeU=",
      "dev": true
    },
    "phantomjs-prebuilt": {
      "version": "2.1.15",
      "resolved": "https://registry.npmjs.org/phantomjs-prebuilt/-/phantomjs-prebuilt-2.1.15.tgz",
      "integrity": "sha1-IPhugtM0nFBZF1J3RbekEeCLOQM=",
      "dev": true,
      "requires": {
        "es6-promise": "~4.0.3",
        "extract-zip": "~1.6.5",
        "fs-extra": "~1.0.0",
        "hasha": "~2.2.0",
        "kew": "~0.7.0",
        "progress": "~1.1.8",
        "request": "~2.81.0",
        "request-progress": "~2.0.1",
        "which": "~1.2.10"
      }
    },
    "pify": {
      "version": "2.3.0",
      "resolved": "https://registry.npmjs.org/pify/-/pify-2.3.0.tgz",
      "integrity": "sha1-7RQaasBDqEnqWISY59yosVMw6Qw=",
      "dev": true
    },
    "pinkie": {
      "version": "2.0.4",
      "resolved": "https://registry.npmjs.org/pinkie/-/pinkie-2.0.4.tgz",
      "integrity": "sha1-clVrgM+g1IqXToDnckjoDtT3+HA=",
      "dev": true
    },
    "pinkie-promise": {
      "version": "2.0.1",
      "resolved": "https://registry.npmjs.org/pinkie-promise/-/pinkie-promise-2.0.1.tgz",
      "integrity": "sha1-ITXW36ejWMBprJsXh3YogihFD/o=",
      "dev": true,
      "requires": {
        "pinkie": "^2.0.0"
      }
    },
    "pkg-dir": {
      "version": "2.0.0",
      "resolved": "https://registry.npmjs.org/pkg-dir/-/pkg-dir-2.0.0.tgz",
      "integrity": "sha1-9tXREJ4Z1j7fQo4L1X4Sd3YVM0s=",
      "dev": true,
      "requires": {
        "find-up": "^2.1.0"
      }
    },
    "plexer": {
      "version": "0.0.3",
      "resolved": "https://registry.npmjs.org/plexer/-/plexer-0.0.3.tgz",
      "integrity": "sha1-M00dfNYjJGVBfppmNkkB8pIw9TE=",
      "dev": true,
      "requires": {
        "readable-stream": "^1.0.26-2"
      },
      "dependencies": {
        "isarray": {
          "version": "0.0.1",
          "resolved": "https://registry.npmjs.org/isarray/-/isarray-0.0.1.tgz",
          "integrity": "sha1-ihis/Kmo9Bd+Cav8YDiTmwXR7t8=",
          "dev": true
        },
        "readable-stream": {
          "version": "1.1.14",
          "resolved": "https://registry.npmjs.org/readable-stream/-/readable-stream-1.1.14.tgz",
          "integrity": "sha1-fPTFTvZI44EwhMY23SB54WbAgdk=",
          "dev": true,
          "requires": {
            "core-util-is": "~1.0.0",
            "inherits": "~2.0.1",
            "isarray": "0.0.1",
            "string_decoder": "~0.10.x"
          }
        },
        "string_decoder": {
          "version": "0.10.31",
          "resolved": "https://registry.npmjs.org/string_decoder/-/string_decoder-0.10.31.tgz",
          "integrity": "sha1-YuIDvEF2bGwoyfyEMB2rHFMQ+pQ=",
          "dev": true
        }
      }
    },
    "pluralize": {
      "version": "1.2.1",
      "resolved": "https://registry.npmjs.org/pluralize/-/pluralize-1.2.1.tgz",
      "integrity": "sha1-0aIUg/0iu0HlihL6NCGCMUCJfEU=",
      "dev": true
    },
    "portfinder": {
      "version": "1.0.13",
      "resolved": "https://registry.npmjs.org/portfinder/-/portfinder-1.0.13.tgz",
      "integrity": "sha1-uzLs2HwnEErm7kS1o8y/Drsa7ek=",
      "dev": true,
      "requires": {
        "async": "^1.5.2",
        "debug": "^2.2.0",
        "mkdirp": "0.5.x"
      }
    },
    "postcss": {
      "version": "5.2.17",
      "resolved": "https://registry.npmjs.org/postcss/-/postcss-5.2.17.tgz",
      "integrity": "sha1-z09Ze4ZNZcikkrLqvp1wbIecOIs=",
      "dev": true,
      "requires": {
        "chalk": "^1.1.3",
        "js-base64": "^2.1.9",
        "source-map": "^0.5.6",
        "supports-color": "^3.2.3"
      }
    },
    "postcss-load-config": {
      "version": "1.2.0",
      "resolved": "https://registry.npmjs.org/postcss-load-config/-/postcss-load-config-1.2.0.tgz",
      "integrity": "sha1-U56a/J3chiASHr+djDZz4M5Q0oo=",
      "dev": true,
      "requires": {
        "cosmiconfig": "^2.1.0",
        "object-assign": "^4.1.0",
        "postcss-load-options": "^1.2.0",
        "postcss-load-plugins": "^2.3.0"
      }
    },
    "postcss-load-options": {
      "version": "1.2.0",
      "resolved": "https://registry.npmjs.org/postcss-load-options/-/postcss-load-options-1.2.0.tgz",
      "integrity": "sha1-sJixVZ3awt8EvAuzdfmaXP4rbYw=",
      "dev": true,
      "requires": {
        "cosmiconfig": "^2.1.0",
        "object-assign": "^4.1.0"
      }
    },
    "postcss-load-plugins": {
      "version": "2.3.0",
      "resolved": "https://registry.npmjs.org/postcss-load-plugins/-/postcss-load-plugins-2.3.0.tgz",
      "integrity": "sha1-dFdoEWWZrKLwCfrUJrABdQSdjZI=",
      "dev": true,
      "requires": {
        "cosmiconfig": "^2.1.1",
        "object-assign": "^4.1.0"
      }
    },
    "postcss-value-parser": {
      "version": "3.3.0",
      "resolved": "https://registry.npmjs.org/postcss-value-parser/-/postcss-value-parser-3.3.0.tgz",
      "integrity": "sha1-h/OPnxj3dKSrTIojL1xc6IcqnRU=",
      "dev": true
    },
    "prelude-ls": {
      "version": "1.1.2",
      "resolved": "https://registry.npmjs.org/prelude-ls/-/prelude-ls-1.1.2.tgz",
      "integrity": "sha1-IZMqVJ9eUv/ZqCf1cOBL5iqX2lQ=",
      "dev": true
    },
    "preserve": {
      "version": "0.2.0",
      "resolved": "https://registry.npmjs.org/preserve/-/preserve-0.2.0.tgz",
      "integrity": "sha1-gV7R9uvGWSb4ZbMQwHE7yzMVzks=",
      "dev": true
    },
    "pretty-hrtime": {
      "version": "1.0.3",
      "resolved": "https://registry.npmjs.org/pretty-hrtime/-/pretty-hrtime-1.0.3.tgz",
      "integrity": "sha1-t+PqQkNaTJsnWdmeDyAesZWALuE=",
      "dev": true
    },
    "prevent-parent-scroll": {
      "version": "0.0.6",
      "resolved": "https://registry.npmjs.org/prevent-parent-scroll/-/prevent-parent-scroll-0.0.6.tgz",
      "integrity": "sha1-+0ekUbPZmU4GyZHhPk6I9SdSScY="
    },
    "private": {
      "version": "0.1.7",
      "resolved": "https://registry.npmjs.org/private/-/private-0.1.7.tgz",
      "integrity": "sha1-aM5eih7woju1cMwoU3tTMqumPvE=",
      "dev": true
    },
    "process": {
      "version": "0.11.10",
      "resolved": "https://registry.npmjs.org/process/-/process-0.11.10.tgz",
      "integrity": "sha1-czIwDoQBYb2j5podHZGn1LwW8YI=",
      "dev": true
    },
    "process-nextick-args": {
      "version": "1.0.7",
      "resolved": "https://registry.npmjs.org/process-nextick-args/-/process-nextick-args-1.0.7.tgz",
      "integrity": "sha1-FQ4gt1ZZCtP5EJPyWk8q2L/zC6M=",
      "dev": true
    },
    "progress": {
      "version": "1.1.8",
      "resolved": "https://registry.npmjs.org/progress/-/progress-1.1.8.tgz",
      "integrity": "sha1-4mDHj2Fhzdmw5WzD4Khd4Xx6V74=",
      "dev": true
    },
    "promise-polyfill": {
      "version": "6.0.2",
      "resolved": "https://registry.npmjs.org/promise-polyfill/-/promise-polyfill-6.0.2.tgz",
      "integrity": "sha1-2chtPcTcLfkBboiUbe/Wm0m0EWI="
    },
    "prr": {
      "version": "0.0.0",
      "resolved": "https://registry.npmjs.org/prr/-/prr-0.0.0.tgz",
      "integrity": "sha1-GoS4WQgyVQFBGFPQCB7j+obikmo=",
      "dev": true
    },
    "ps-tree": {
      "version": "1.0.1",
      "resolved": "https://registry.npmjs.org/ps-tree/-/ps-tree-1.0.1.tgz",
      "integrity": "sha1-xkBjtM6Ncvf4dJdfPsxfNZesjks=",
      "dev": true,
      "requires": {
        "event-stream": "~3.3.0"
      }
    },
    "pseudomap": {
      "version": "1.0.2",
      "resolved": "https://registry.npmjs.org/pseudomap/-/pseudomap-1.0.2.tgz",
      "integrity": "sha1-8FKijacOYYkX7wqKw0wa5aaChrM=",
      "dev": true
    },
    "public-encrypt": {
      "version": "4.0.0",
      "resolved": "https://registry.npmjs.org/public-encrypt/-/public-encrypt-4.0.0.tgz",
      "integrity": "sha1-OfaZ86RlYN1eusvKaTyvfGXBjMY=",
      "dev": true,
      "requires": {
        "bn.js": "^4.1.0",
        "browserify-rsa": "^4.0.0",
        "create-hash": "^1.1.0",
        "parse-asn1": "^5.0.0",
        "randombytes": "^2.0.1"
      }
    },
    "punycode": {
      "version": "1.4.1",
      "resolved": "https://registry.npmjs.org/punycode/-/punycode-1.4.1.tgz",
      "integrity": "sha1-wNWmOycYgArY4esPpSachN1BhF4=",
      "dev": true
    },
    "q": {
      "version": "1.5.0",
      "resolved": "https://registry.npmjs.org/q/-/q-1.5.0.tgz",
      "integrity": "sha1-3QG6ydBtMObyGa7LglPunr3DCPE=",
      "dev": true
    },
    "qs": {
      "version": "6.4.0",
      "resolved": "https://registry.npmjs.org/qs/-/qs-6.4.0.tgz",
      "integrity": "sha1-E+JtKK1rD/qpExLNO/cI7TUecjM=",
      "dev": true
    },
    "querystring": {
      "version": "0.2.0",
      "resolved": "https://registry.npmjs.org/querystring/-/querystring-0.2.0.tgz",
      "integrity": "sha1-sgmEkgO7Jd+CDadW50cAWHhSFiA=",
      "dev": true
    },
    "querystring-es3": {
      "version": "0.2.1",
      "resolved": "https://registry.npmjs.org/querystring-es3/-/querystring-es3-0.2.1.tgz",
      "integrity": "sha1-nsYfeQSYdXB9aUFFlv2Qek1xHnM=",
      "dev": true
    },
    "randomatic": {
      "version": "1.1.7",
      "resolved": "https://registry.npmjs.org/randomatic/-/randomatic-1.1.7.tgz",
      "integrity": "sha512-D5JUjPyJbaJDkuAazpVnSfVkLlpeO3wDlPROTMLGKG1zMFNFRgrciKo1ltz/AzNTkqE0HzDx655QOL51N06how==",
      "dev": true,
      "requires": {
        "is-number": "^3.0.0",
        "kind-of": "^4.0.0"
      },
      "dependencies": {
        "is-number": {
          "version": "3.0.0",
          "resolved": "https://registry.npmjs.org/is-number/-/is-number-3.0.0.tgz",
          "integrity": "sha1-JP1iAaR4LPUFYcgQJ2r8fRLXEZU=",
          "dev": true,
          "requires": {
            "kind-of": "^3.0.2"
          },
          "dependencies": {
            "kind-of": {
              "version": "3.2.2",
              "resolved": "https://registry.npmjs.org/kind-of/-/kind-of-3.2.2.tgz",
              "integrity": "sha1-MeohpzS6ubuw8yRm2JOupR5KPGQ=",
              "dev": true,
              "requires": {
                "is-buffer": "^1.1.5"
              }
            }
          }
        },
        "kind-of": {
          "version": "4.0.0",
          "resolved": "https://registry.npmjs.org/kind-of/-/kind-of-4.0.0.tgz",
          "integrity": "sha1-IIE989cSkosgc3hpGkUGb65y3Vc=",
          "dev": true,
          "requires": {
            "is-buffer": "^1.1.5"
          }
        }
      }
    },
    "randombytes": {
      "version": "2.0.5",
      "resolved": "https://registry.npmjs.org/randombytes/-/randombytes-2.0.5.tgz",
      "integrity": "sha512-8T7Zn1AhMsQ/HI1SjcCfT/t4ii3eAqco3yOcSzS4mozsOz69lHLsoMXmF9nZgnFanYscnSlUSgs8uZyKzpE6kg==",
      "dev": true,
      "requires": {
        "safe-buffer": "^5.1.0"
      }
    },
    "range-parser": {
      "version": "1.2.0",
      "resolved": "https://registry.npmjs.org/range-parser/-/range-parser-1.2.0.tgz",
      "integrity": "sha1-9JvmtIeJTdxA3MlKMi9hEJLgDV4=",
      "dev": true
    },
    "raw-body": {
      "version": "2.3.2",
      "resolved": "https://registry.npmjs.org/raw-body/-/raw-body-2.3.2.tgz",
      "integrity": "sha1-vNYMd9Prk83gBQKVw/N5OJvIj4k=",
      "dev": true,
      "requires": {
        "bytes": "3.0.0",
        "http-errors": "1.6.2",
        "iconv-lite": "0.4.19",
        "unpipe": "1.0.0"
      }
    },
    "raw-loader": {
      "version": "0.5.1",
      "resolved": "https://registry.npmjs.org/raw-loader/-/raw-loader-0.5.1.tgz",
      "integrity": "sha1-DD0L6u2KAclm2Xh793goElKpeao=",
      "dev": true
    },
    "read-pkg": {
      "version": "1.1.0",
      "resolved": "https://registry.npmjs.org/read-pkg/-/read-pkg-1.1.0.tgz",
      "integrity": "sha1-9f+qXs0pyzHAR0vKfXVra7KePyg=",
      "dev": true,
      "requires": {
        "load-json-file": "^1.0.0",
        "normalize-package-data": "^2.3.2",
        "path-type": "^1.0.0"
      }
    },
    "read-pkg-up": {
      "version": "1.0.1",
      "resolved": "https://registry.npmjs.org/read-pkg-up/-/read-pkg-up-1.0.1.tgz",
      "integrity": "sha1-nWPBMnbAZZGNV/ACpX9AobZD+wI=",
      "dev": true,
      "requires": {
        "find-up": "^1.0.0",
        "read-pkg": "^1.0.0"
      },
      "dependencies": {
        "find-up": {
          "version": "1.1.2",
          "resolved": "https://registry.npmjs.org/find-up/-/find-up-1.1.2.tgz",
          "integrity": "sha1-ay6YIrGizgpgq2TWEOzK1TyyTQ8=",
          "dev": true,
          "requires": {
            "path-exists": "^2.0.0",
            "pinkie-promise": "^2.0.0"
          }
        },
        "path-exists": {
          "version": "2.1.0",
          "resolved": "https://registry.npmjs.org/path-exists/-/path-exists-2.1.0.tgz",
          "integrity": "sha1-D+tsZPD8UY2adU3V77YscCJ2H0s=",
          "dev": true,
          "requires": {
            "pinkie-promise": "^2.0.0"
          }
        }
      }
    },
    "readable-stream": {
      "version": "2.3.3",
      "resolved": "https://registry.npmjs.org/readable-stream/-/readable-stream-2.3.3.tgz",
      "integrity": "sha512-m+qzzcn7KUxEmd1gMbchF+Y2eIUbieUaxkWtptyHywrX0rE8QEYqPC07Vuy4Wm32/xE16NcdBctb8S0Xe/5IeQ==",
      "dev": true,
      "requires": {
        "core-util-is": "~1.0.0",
        "inherits": "~2.0.3",
        "isarray": "~1.0.0",
        "process-nextick-args": "~1.0.6",
        "safe-buffer": "~5.1.1",
        "string_decoder": "~1.0.3",
        "util-deprecate": "~1.0.1"
      }
    },
    "readdirp": {
      "version": "2.1.0",
      "resolved": "https://registry.npmjs.org/readdirp/-/readdirp-2.1.0.tgz",
      "integrity": "sha1-TtCtBg3zBzMAxIRANz9y0cxkLXg=",
      "dev": true,
      "requires": {
        "graceful-fs": "^4.1.2",
        "minimatch": "^3.0.2",
        "readable-stream": "^2.0.2",
        "set-immediate-shim": "^1.0.1"
      }
    },
    "readline2": {
      "version": "1.0.1",
      "resolved": "https://registry.npmjs.org/readline2/-/readline2-1.0.1.tgz",
      "integrity": "sha1-QQWWCP/BVHV7cV2ZidGZ/783LjU=",
      "dev": true,
      "requires": {
        "code-point-at": "^1.0.0",
        "is-fullwidth-code-point": "^1.0.0",
        "mute-stream": "0.0.5"
      }
    },
    "rechoir": {
      "version": "0.6.2",
      "resolved": "https://registry.npmjs.org/rechoir/-/rechoir-0.6.2.tgz",
      "integrity": "sha1-hSBLVNuoLVdC4oyWdW70OvUOM4Q=",
      "dev": true,
      "requires": {
        "resolve": "^1.1.6"
      }
    },
    "redent": {
      "version": "1.0.0",
      "resolved": "https://registry.npmjs.org/redent/-/redent-1.0.0.tgz",
      "integrity": "sha1-z5Fqsf1fHxbfsggi3W7H9zDCr94=",
      "dev": true,
      "requires": {
        "indent-string": "^2.1.0",
        "strip-indent": "^1.0.1"
      }
    },
    "regenerate": {
      "version": "1.3.3",
      "resolved": "https://registry.npmjs.org/regenerate/-/regenerate-1.3.3.tgz",
      "integrity": "sha512-jVpo1GadrDAK59t/0jRx5VxYWQEDkkEKi6+HjE3joFVLfDOh9Xrdh0dF1eSq+BI/SwvTQ44gSscJ8N5zYL61sg==",
      "dev": true
    },
    "regenerator-runtime": {
      "version": "0.11.0",
      "resolved": "https://registry.npmjs.org/regenerator-runtime/-/regenerator-runtime-0.11.0.tgz",
      "integrity": "sha512-/aA0kLeRb5N9K0d4fw7ooEbI+xDe+DKD499EQqygGqeS8N3xto15p09uY2xj7ixP81sNPXvRLnAQIqdVStgb1A=="
    },
    "regenerator-transform": {
      "version": "0.10.1",
      "resolved": "https://registry.npmjs.org/regenerator-transform/-/regenerator-transform-0.10.1.tgz",
      "integrity": "sha512-PJepbvDbuK1xgIgnau7Y90cwaAmO/LCLMI2mPvaXq2heGMR3aWW5/BQvYrhJ8jgmQjXewXvBjzfqKcVOmhjZ6Q==",
      "dev": true,
      "requires": {
        "babel-runtime": "^6.18.0",
        "babel-types": "^6.19.0",
        "private": "^0.1.6"
      }
    },
    "regex-cache": {
      "version": "0.4.4",
      "resolved": "https://registry.npmjs.org/regex-cache/-/regex-cache-0.4.4.tgz",
      "integrity": "sha512-nVIZwtCjkC9YgvWkpM55B5rBhBYRZhAaJbgcFYXXsHnbZ9UZI9nnVWYZpBlCqv9ho2eZryPnWrZGsOdPwVWXWQ==",
      "dev": true,
      "requires": {
        "is-equal-shallow": "^0.1.3"
      }
    },
    "regexpu-core": {
      "version": "2.0.0",
      "resolved": "https://registry.npmjs.org/regexpu-core/-/regexpu-core-2.0.0.tgz",
      "integrity": "sha1-SdA4g3uNz4v6W5pCE5k45uoq4kA=",
      "dev": true,
      "requires": {
        "regenerate": "^1.2.1",
        "regjsgen": "^0.2.0",
        "regjsparser": "^0.1.4"
      }
    },
    "regjsgen": {
      "version": "0.2.0",
      "resolved": "https://registry.npmjs.org/regjsgen/-/regjsgen-0.2.0.tgz",
      "integrity": "sha1-bAFq3qxVT3WCP+N6wFuS1aTtsfc=",
      "dev": true
    },
    "regjsparser": {
      "version": "0.1.5",
      "resolved": "https://registry.npmjs.org/regjsparser/-/regjsparser-0.1.5.tgz",
      "integrity": "sha1-fuj4Tcb6eS0/0K4ijSS9lJ6tIFw=",
      "dev": true,
      "requires": {
        "jsesc": "~0.5.0"
      },
      "dependencies": {
        "jsesc": {
          "version": "0.5.0",
          "resolved": "https://registry.npmjs.org/jsesc/-/jsesc-0.5.0.tgz",
          "integrity": "sha1-597mbjXW/Bb3EP6R1c9p9w8IkR0=",
          "dev": true
        }
      }
    },
    "remove-trailing-separator": {
      "version": "1.1.0",
      "resolved": "https://registry.npmjs.org/remove-trailing-separator/-/remove-trailing-separator-1.1.0.tgz",
      "integrity": "sha1-wkvOKig62tW8P1jg1IJJuSN52O8=",
      "dev": true
    },
    "repeat-element": {
      "version": "1.1.2",
      "resolved": "https://registry.npmjs.org/repeat-element/-/repeat-element-1.1.2.tgz",
      "integrity": "sha1-7wiaF40Ug7quTZPrmLT55OEdmQo=",
      "dev": true
    },
    "repeat-string": {
      "version": "1.6.1",
      "resolved": "https://registry.npmjs.org/repeat-string/-/repeat-string-1.6.1.tgz",
      "integrity": "sha1-jcrkcOHIirwtYA//Sndihtp15jc=",
      "dev": true
    },
    "repeating": {
      "version": "2.0.1",
      "resolved": "https://registry.npmjs.org/repeating/-/repeating-2.0.1.tgz",
      "integrity": "sha1-UhTFOpJtNVJwdSf7q0FdvAjQbdo=",
      "dev": true,
      "requires": {
        "is-finite": "^1.0.0"
      }
    },
    "replace-ext": {
      "version": "0.0.1",
      "resolved": "https://registry.npmjs.org/replace-ext/-/replace-ext-0.0.1.tgz",
      "integrity": "sha1-KbvZIHinOfC8zitO5B6DeVNSKSQ=",
      "dev": true
    },
    "request": {
      "version": "2.81.0",
      "resolved": "https://registry.npmjs.org/request/-/request-2.81.0.tgz",
      "integrity": "sha1-xpKJRqDgbF+Nb4qTM0af/aRimKA=",
      "dev": true,
      "requires": {
        "aws-sign2": "~0.6.0",
        "aws4": "^1.2.1",
        "caseless": "~0.12.0",
        "combined-stream": "~1.0.5",
        "extend": "~3.0.0",
        "forever-agent": "~0.6.1",
        "form-data": "~2.1.1",
        "har-validator": "~4.2.1",
        "hawk": "~3.1.3",
        "http-signature": "~1.1.0",
        "is-typedarray": "~1.0.0",
        "isstream": "~0.1.2",
        "json-stringify-safe": "~5.0.1",
        "mime-types": "~2.1.7",
        "oauth-sign": "~0.8.1",
        "performance-now": "^0.2.0",
        "qs": "~6.4.0",
        "safe-buffer": "^5.0.1",
        "stringstream": "~0.0.4",
        "tough-cookie": "~2.3.0",
        "tunnel-agent": "^0.6.0",
        "uuid": "^3.0.0"
      }
    },
    "request-progress": {
      "version": "2.0.1",
      "resolved": "https://registry.npmjs.org/request-progress/-/request-progress-2.0.1.tgz",
      "integrity": "sha1-XTa7V5YcZzqlt4jbyBQf3yO0Tgg=",
      "dev": true,
      "requires": {
        "throttleit": "^1.0.0"
      }
    },
    "require-directory": {
      "version": "2.1.1",
      "resolved": "https://registry.npmjs.org/require-directory/-/require-directory-2.1.1.tgz",
      "integrity": "sha1-jGStX9MNqxyXbiNE/+f3kqam30I=",
      "dev": true
    },
    "require-from-string": {
      "version": "1.2.1",
      "resolved": "https://registry.npmjs.org/require-from-string/-/require-from-string-1.2.1.tgz",
      "integrity": "sha1-UpyczvJzgK3+yaL5ZbZJu+5jZBg=",
      "dev": true
    },
    "require-main-filename": {
      "version": "1.0.1",
      "resolved": "https://registry.npmjs.org/require-main-filename/-/require-main-filename-1.0.1.tgz",
      "integrity": "sha1-l/cXtp1IeE9fUmpsWqj/3aBVpNE=",
      "dev": true
    },
    "require-uncached": {
      "version": "1.0.3",
      "resolved": "https://registry.npmjs.org/require-uncached/-/require-uncached-1.0.3.tgz",
      "integrity": "sha1-Tg1W1slmL9MeQwEcS5WqSZVUIdM=",
      "dev": true,
      "requires": {
        "caller-path": "^0.1.0",
        "resolve-from": "^1.0.0"
      }
    },
    "requireindex": {
      "version": "1.1.0",
      "resolved": "https://registry.npmjs.org/requireindex/-/requireindex-1.1.0.tgz",
      "integrity": "sha1-5UBLgVV+91225JxacgBIk/4D4WI=",
      "dev": true
    },
    "requires-port": {
      "version": "1.0.0",
      "resolved": "https://registry.npmjs.org/requires-port/-/requires-port-1.0.0.tgz",
      "integrity": "sha1-kl0mAdOaxIXgkc8NpcbmlNw9yv8=",
      "dev": true
    },
    "resolve": {
      "version": "1.4.0",
      "resolved": "https://registry.npmjs.org/resolve/-/resolve-1.4.0.tgz",
      "integrity": "sha512-aW7sVKPufyHqOmyyLzg/J+8606v5nevBgaliIlV7nUpVMsDnoBGV/cbSLNjZAg9q0Cfd/+easKVKQ8vOu8fn1Q==",
      "dev": true,
      "requires": {
        "path-parse": "^1.0.5"
      }
    },
    "resolve-dir": {
      "version": "0.1.1",
      "resolved": "https://registry.npmjs.org/resolve-dir/-/resolve-dir-0.1.1.tgz",
      "integrity": "sha1-shklmlYC+sXFxJatiUpujMQwJh4=",
      "dev": true,
      "requires": {
        "expand-tilde": "^1.2.2",
        "global-modules": "^0.2.3"
      }
    },
    "resolve-from": {
      "version": "1.0.1",
      "resolved": "https://registry.npmjs.org/resolve-from/-/resolve-from-1.0.1.tgz",
      "integrity": "sha1-Jsv+k10a7uq7Kbw/5a6wHpPUQiY=",
      "dev": true
    },
    "resolve-url": {
      "version": "0.2.1",
      "resolved": "https://registry.npmjs.org/resolve-url/-/resolve-url-0.2.1.tgz",
      "integrity": "sha1-LGN/53yJOv0qZj/iGqkIAGjiBSo=",
      "dev": true
    },
    "restore-cursor": {
      "version": "1.0.1",
      "resolved": "https://registry.npmjs.org/restore-cursor/-/restore-cursor-1.0.1.tgz",
      "integrity": "sha1-NGYfRohjJ/7SmRR5FSJS35LapUE=",
      "dev": true,
      "requires": {
        "exit-hook": "^1.0.0",
        "onetime": "^1.0.0"
      }
    },
    "right-align": {
      "version": "0.1.3",
      "resolved": "https://registry.npmjs.org/right-align/-/right-align-0.1.3.tgz",
      "integrity": "sha1-YTObci/mo1FWiSENJOFMlhSGE+8=",
      "dev": true,
      "requires": {
        "align-text": "^0.1.1"
      }
    },
    "rimraf": {
      "version": "2.6.2",
      "resolved": "https://registry.npmjs.org/rimraf/-/rimraf-2.6.2.tgz",
      "integrity": "sha512-lreewLK/BlghmxtfH36YYVg1i8IAce4TI7oao75I1g245+6BctqTVQiBP3YUJ9C6DQOXJmkYR9X9fCLtCOJc5w==",
      "dev": true,
      "requires": {
        "glob": "^7.0.5"
      }
    },
    "ripemd160": {
      "version": "2.0.1",
      "resolved": "https://registry.npmjs.org/ripemd160/-/ripemd160-2.0.1.tgz",
      "integrity": "sha1-D0WEKVxTo2KK9+bXmsohzlfRxuc=",
      "dev": true,
      "requires": {
        "hash-base": "^2.0.0",
        "inherits": "^2.0.1"
      }
    },
    "run-async": {
      "version": "0.1.0",
      "resolved": "https://registry.npmjs.org/run-async/-/run-async-0.1.0.tgz",
      "integrity": "sha1-yK1KXhEGYeQCp9IbUw4AnyX444k=",
      "dev": true,
      "requires": {
        "once": "^1.3.0"
      }
    },
    "rx-lite": {
      "version": "3.1.2",
      "resolved": "https://registry.npmjs.org/rx-lite/-/rx-lite-3.1.2.tgz",
      "integrity": "sha1-Gc5QLKVyZl87ZHsQk5+X/RYV8QI=",
      "dev": true
    },
    "safe-buffer": {
      "version": "5.1.1",
      "resolved": "https://registry.npmjs.org/safe-buffer/-/safe-buffer-5.1.1.tgz",
      "integrity": "sha512-kKvNJn6Mm93gAczWVJg7wH+wGYWNrDHdWvpUmHyEsgCtIwwo3bqPtV4tR5tuPaUhTOo/kvhVwd8XwwOllGYkbg==",
      "dev": true
    },
    "sass-graph": {
      "version": "2.2.4",
      "resolved": "https://registry.npmjs.org/sass-graph/-/sass-graph-2.2.4.tgz",
      "integrity": "sha1-E/vWPNHK8JCLn9k0dq1DpR0eC0k=",
      "dev": true,
      "requires": {
        "glob": "^7.0.0",
        "lodash": "^4.0.0",
        "scss-tokenizer": "^0.2.3",
        "yargs": "^7.0.0"
      }
    },
    "sauce-connect-launcher": {
      "version": "0.13.0",
      "resolved": "https://registry.npmjs.org/sauce-connect-launcher/-/sauce-connect-launcher-0.13.0.tgz",
      "integrity": "sha1-JdffnaFqXtHKoT30JMtXywttWiI=",
      "dev": true,
      "requires": {
        "adm-zip": "~0.4.3",
        "async": "1.4.0",
        "lodash": "3.10.1",
        "rimraf": "2.4.3"
      },
      "dependencies": {
        "async": {
          "version": "1.4.0",
          "resolved": "https://registry.npmjs.org/async/-/async-1.4.0.tgz",
          "integrity": "sha1-Nfhvg8WeBCHQmc2akdgnj7V4wA0=",
          "dev": true
        },
        "glob": {
          "version": "5.0.15",
          "resolved": "https://registry.npmjs.org/glob/-/glob-5.0.15.tgz",
          "integrity": "sha1-G8k2ueAvSmA/zCIuz3Yz0wuLk7E=",
          "dev": true,
          "requires": {
            "inflight": "^1.0.4",
            "inherits": "2",
            "minimatch": "2 || 3",
            "once": "^1.3.0",
            "path-is-absolute": "^1.0.0"
          }
        },
        "lodash": {
          "version": "3.10.1",
          "resolved": "https://registry.npmjs.org/lodash/-/lodash-3.10.1.tgz",
          "integrity": "sha1-W/Rejkm6QYnhfUgnid/RW9FAt7Y=",
          "dev": true
        },
        "rimraf": {
          "version": "2.4.3",
          "resolved": "https://registry.npmjs.org/rimraf/-/rimraf-2.4.3.tgz",
          "integrity": "sha1-5bUclDekxYKtuVXp8oz42UXicq8=",
          "dev": true,
          "requires": {
            "glob": "^5.0.14"
          }
        }
      }
    },
    "saucelabs": {
      "version": "1.4.0",
      "resolved": "https://registry.npmjs.org/saucelabs/-/saucelabs-1.4.0.tgz",
      "integrity": "sha1-uTSpr52ih0s/QKrh/N5QpEZvXzg=",
      "dev": true,
      "requires": {
        "https-proxy-agent": "^1.0.0"
      }
    },
    "sax": {
      "version": "1.1.6",
      "resolved": "https://registry.npmjs.org/sax/-/sax-1.1.6.tgz",
      "integrity": "sha1-XWFr6KXmB9VOEUr65Vt+ry/MMkA=",
      "dev": true
    },
    "scss-tokenizer": {
      "version": "0.2.3",
      "resolved": "https://registry.npmjs.org/scss-tokenizer/-/scss-tokenizer-0.2.3.tgz",
      "integrity": "sha1-jrBtualyMzOCTT9VMGQRSYR85dE=",
      "dev": true,
      "requires": {
        "js-base64": "^2.1.8",
        "source-map": "^0.4.2"
      },
      "dependencies": {
        "source-map": {
          "version": "0.4.4",
          "resolved": "https://registry.npmjs.org/source-map/-/source-map-0.4.4.tgz",
          "integrity": "sha1-66T12pwNyZneaAMti092FzZSA2s=",
          "dev": true,
          "requires": {
            "amdefine": ">=0.0.4"
          }
        }
      }
    },
    "semver": {
      "version": "5.4.1",
      "resolved": "https://registry.npmjs.org/semver/-/semver-5.4.1.tgz",
      "integrity": "sha512-WfG/X9+oATh81XtllIo/I8gOiY9EXRdv1cQdyykeXK17YcUW3EXUAi2To4pcH6nZtJPr7ZOpM5OMyWJZm+8Rsg==",
      "dev": true
    },
    "sequencify": {
      "version": "0.0.7",
      "resolved": "https://registry.npmjs.org/sequencify/-/sequencify-0.0.7.tgz",
      "integrity": "sha1-kM/xnQLgcCf9dn9erT57ldHnOAw=",
      "dev": true
    },
    "set-blocking": {
      "version": "2.0.0",
      "resolved": "https://registry.npmjs.org/set-blocking/-/set-blocking-2.0.0.tgz",
      "integrity": "sha1-BF+XgtARrppoA93TgrJDkrPYkPc=",
      "dev": true
    },
    "set-immediate-shim": {
      "version": "1.0.1",
      "resolved": "https://registry.npmjs.org/set-immediate-shim/-/set-immediate-shim-1.0.1.tgz",
      "integrity": "sha1-SysbJ+uAip+NzEgaWOXlb1mfP2E=",
      "dev": true
    },
    "setimmediate": {
      "version": "1.0.5",
      "resolved": "https://registry.npmjs.org/setimmediate/-/setimmediate-1.0.5.tgz",
      "integrity": "sha1-KQy7Iy4waULX1+qbg3Mqt4VvgoU=",
      "dev": true
    },
    "setprototypeof": {
      "version": "1.0.3",
      "resolved": "https://registry.npmjs.org/setprototypeof/-/setprototypeof-1.0.3.tgz",
      "integrity": "sha1-ZlZ+NwQ+608E2RvWWMDL77VbjgQ=",
      "dev": true
    },
    "sha.js": {
      "version": "2.4.8",
      "resolved": "https://registry.npmjs.org/sha.js/-/sha.js-2.4.8.tgz",
      "integrity": "sha1-NwaMLEdra69ALRSknGf1l5IfY08=",
      "dev": true,
      "requires": {
        "inherits": "^2.0.1"
      }
    },
    "shebang-command": {
      "version": "1.2.0",
      "resolved": "https://registry.npmjs.org/shebang-command/-/shebang-command-1.2.0.tgz",
      "integrity": "sha1-RKrGW2lbAzmJaMOfNj/uXer98eo=",
      "dev": true,
      "requires": {
        "shebang-regex": "^1.0.0"
      }
    },
    "shebang-regex": {
      "version": "1.0.0",
      "resolved": "https://registry.npmjs.org/shebang-regex/-/shebang-regex-1.0.0.tgz",
      "integrity": "sha1-2kL0l0DAtC2yypcoVxyxkMmO/qM=",
      "dev": true
    },
    "shelljs": {
      "version": "0.7.8",
      "resolved": "https://registry.npmjs.org/shelljs/-/shelljs-0.7.8.tgz",
      "integrity": "sha1-3svPh0sNHl+3LhSxZKloMEjprLM=",
      "dev": true,
      "requires": {
        "glob": "^7.0.0",
        "interpret": "^1.0.0",
        "rechoir": "^0.6.2"
      }
    },
    "sigmund": {
      "version": "1.0.1",
      "resolved": "https://registry.npmjs.org/sigmund/-/sigmund-1.0.1.tgz",
      "integrity": "sha1-P/IfGYytIXX587eBhT/ZTQ0ZtZA=",
      "dev": true
    },
    "signal-exit": {
      "version": "3.0.2",
      "resolved": "https://registry.npmjs.org/signal-exit/-/signal-exit-3.0.2.tgz",
      "integrity": "sha1-tf3AjxKH6hF4Yo5BXiUTK3NkbG0=",
      "dev": true
    },
    "slash": {
      "version": "1.0.0",
      "resolved": "https://registry.npmjs.org/slash/-/slash-1.0.0.tgz",
      "integrity": "sha1-xB8vbDn8FtHNF61LXYlhFK5HDVU=",
      "dev": true
    },
    "slice-ansi": {
      "version": "0.0.4",
      "resolved": "https://registry.npmjs.org/slice-ansi/-/slice-ansi-0.0.4.tgz",
      "integrity": "sha1-7b+JA/ZvfOL46v1s7tZeJkyDGzU=",
      "dev": true
    },
    "sntp": {
      "version": "1.0.9",
      "resolved": "https://registry.npmjs.org/sntp/-/sntp-1.0.9.tgz",
      "integrity": "sha1-ZUEYTMkK7qbG57NeJlkIJEPGYZg=",
      "dev": true,
      "requires": {
        "hoek": "2.x.x"
      }
    },
    "socket.io": {
      "version": "1.7.4",
      "resolved": "https://registry.npmjs.org/socket.io/-/socket.io-1.7.4.tgz",
      "integrity": "sha1-L37O3DORvy1cc+KR/iM+bjTU3QA=",
      "dev": true,
      "requires": {
        "debug": "2.3.3",
        "engine.io": "~1.8.4",
        "has-binary": "0.1.7",
        "object-assign": "4.1.0",
        "socket.io-adapter": "0.5.0",
        "socket.io-client": "1.7.4",
        "socket.io-parser": "2.3.1"
      },
      "dependencies": {
        "debug": {
          "version": "2.3.3",
          "resolved": "https://registry.npmjs.org/debug/-/debug-2.3.3.tgz",
          "integrity": "sha1-QMRT5n5uE8kB3ewxeviYbNqe/4w=",
          "dev": true,
          "requires": {
            "ms": "0.7.2"
          }
        },
        "ms": {
          "version": "0.7.2",
          "resolved": "https://registry.npmjs.org/ms/-/ms-0.7.2.tgz",
          "integrity": "sha1-riXPJRKziFodldfwN4aNhDESR2U=",
          "dev": true
        },
        "object-assign": {
          "version": "4.1.0",
          "resolved": "https://registry.npmjs.org/object-assign/-/object-assign-4.1.0.tgz",
          "integrity": "sha1-ejs9DpgGPUP0wD8uiubNUahog6A=",
          "dev": true
        }
      }
    },
    "socket.io-adapter": {
      "version": "0.5.0",
      "resolved": "https://registry.npmjs.org/socket.io-adapter/-/socket.io-adapter-0.5.0.tgz",
      "integrity": "sha1-y21LuL7IHhB4uZZ3+c7QBGBmu4s=",
      "dev": true,
      "requires": {
        "debug": "2.3.3",
        "socket.io-parser": "2.3.1"
      },
      "dependencies": {
        "debug": {
          "version": "2.3.3",
          "resolved": "https://registry.npmjs.org/debug/-/debug-2.3.3.tgz",
          "integrity": "sha1-QMRT5n5uE8kB3ewxeviYbNqe/4w=",
          "dev": true,
          "requires": {
            "ms": "0.7.2"
          }
        },
        "ms": {
          "version": "0.7.2",
          "resolved": "https://registry.npmjs.org/ms/-/ms-0.7.2.tgz",
          "integrity": "sha1-riXPJRKziFodldfwN4aNhDESR2U=",
          "dev": true
        }
      }
    },
    "socket.io-client": {
      "version": "1.7.4",
      "resolved": "https://registry.npmjs.org/socket.io-client/-/socket.io-client-1.7.4.tgz",
      "integrity": "sha1-7J+CA1btme9tNX8HVtZIcXvdQoE=",
      "dev": true,
      "requires": {
        "backo2": "1.0.2",
        "component-bind": "1.0.0",
        "component-emitter": "1.2.1",
        "debug": "2.3.3",
        "engine.io-client": "~1.8.4",
        "has-binary": "0.1.7",
        "indexof": "0.0.1",
        "object-component": "0.0.3",
        "parseuri": "0.0.5",
        "socket.io-parser": "2.3.1",
        "to-array": "0.1.4"
      },
      "dependencies": {
        "component-emitter": {
          "version": "1.2.1",
          "resolved": "https://registry.npmjs.org/component-emitter/-/component-emitter-1.2.1.tgz",
          "integrity": "sha1-E3kY1teCg/ffemt8WmPhQOaUJeY=",
          "dev": true
        },
        "debug": {
          "version": "2.3.3",
          "resolved": "https://registry.npmjs.org/debug/-/debug-2.3.3.tgz",
          "integrity": "sha1-QMRT5n5uE8kB3ewxeviYbNqe/4w=",
          "dev": true,
          "requires": {
            "ms": "0.7.2"
          }
        },
        "ms": {
          "version": "0.7.2",
          "resolved": "https://registry.npmjs.org/ms/-/ms-0.7.2.tgz",
          "integrity": "sha1-riXPJRKziFodldfwN4aNhDESR2U=",
          "dev": true
        }
      }
    },
    "socket.io-parser": {
      "version": "2.3.1",
      "resolved": "https://registry.npmjs.org/socket.io-parser/-/socket.io-parser-2.3.1.tgz",
      "integrity": "sha1-3VMgJRA85Clpcya+/WQAX8/ltKA=",
      "dev": true,
      "requires": {
        "component-emitter": "1.1.2",
        "debug": "2.2.0",
        "isarray": "0.0.1",
        "json3": "3.3.2"
      },
      "dependencies": {
        "debug": {
          "version": "2.2.0",
          "resolved": "https://registry.npmjs.org/debug/-/debug-2.2.0.tgz",
          "integrity": "sha1-+HBX6ZWxofauaklgZkE3vFbwOdo=",
          "dev": true,
          "requires": {
            "ms": "0.7.1"
          }
        },
        "isarray": {
          "version": "0.0.1",
          "resolved": "https://registry.npmjs.org/isarray/-/isarray-0.0.1.tgz",
          "integrity": "sha1-ihis/Kmo9Bd+Cav8YDiTmwXR7t8=",
          "dev": true
        },
        "ms": {
          "version": "0.7.1",
          "resolved": "https://registry.npmjs.org/ms/-/ms-0.7.1.tgz",
          "integrity": "sha1-nNE8A62/8ltl7/3nzoZO6VIBcJg=",
          "dev": true
        }
      }
    },
    "source-list-map": {
      "version": "0.1.8",
      "resolved": "https://registry.npmjs.org/source-list-map/-/source-list-map-0.1.8.tgz",
      "integrity": "sha1-xVCyq1Qn9rPyH1r+rYjE9Vh7IQY="
    },
    "source-map": {
      "version": "0.5.7",
      "resolved": "https://registry.npmjs.org/source-map/-/source-map-0.5.7.tgz",
      "integrity": "sha1-igOdLRAh0i0eoUyA2OpGi6LvP8w="
    },
    "source-map-resolve": {
      "version": "0.3.1",
      "resolved": "https://registry.npmjs.org/source-map-resolve/-/source-map-resolve-0.3.1.tgz",
      "integrity": "sha1-YQ9hIqRFuN1RU1oqcbeD38Ekh2E=",
      "dev": true,
      "requires": {
        "atob": "~1.1.0",
        "resolve-url": "~0.2.1",
        "source-map-url": "~0.3.0",
        "urix": "~0.1.0"
      }
    },
    "source-map-support": {
      "version": "0.4.18",
      "resolved": "https://registry.npmjs.org/source-map-support/-/source-map-support-0.4.18.tgz",
      "integrity": "sha512-try0/JqxPLF9nOjvSta7tVondkP5dwgyLDjVoyMDlmjugT2lRZ1OfsrYTkCd2hkDnJTKRbO/Rl3orm8vlsUzbA==",
      "dev": true,
      "requires": {
        "source-map": "^0.5.6"
      }
    },
    "source-map-url": {
      "version": "0.3.0",
      "resolved": "https://registry.npmjs.org/source-map-url/-/source-map-url-0.3.0.tgz",
      "integrity": "sha1-fsrxO1e80J2opAxdJp2zN5nUqvk=",
      "dev": true
    },
    "sparkles": {
      "version": "1.0.0",
      "resolved": "https://registry.npmjs.org/sparkles/-/sparkles-1.0.0.tgz",
      "integrity": "sha1-Gsu/tZJDbRC76PeFt8xvgoFQEsM=",
      "dev": true
    },
    "spdx-correct": {
      "version": "1.0.2",
      "resolved": "https://registry.npmjs.org/spdx-correct/-/spdx-correct-1.0.2.tgz",
      "integrity": "sha1-SzBz2TP/UfORLwOsVRlJikFQ20A=",
      "dev": true,
      "requires": {
        "spdx-license-ids": "^1.0.2"
      }
    },
    "spdx-expression-parse": {
      "version": "1.0.4",
      "resolved": "https://registry.npmjs.org/spdx-expression-parse/-/spdx-expression-parse-1.0.4.tgz",
      "integrity": "sha1-m98vIOH0DtRH++JzJmGR/O1RYmw=",
      "dev": true
    },
    "spdx-license-ids": {
      "version": "1.2.2",
      "resolved": "https://registry.npmjs.org/spdx-license-ids/-/spdx-license-ids-1.2.2.tgz",
      "integrity": "sha1-yd96NCRZSt5r0RkA1ZZpbcBrrFc=",
      "dev": true
    },
    "split": {
      "version": "0.3.3",
      "resolved": "https://registry.npmjs.org/split/-/split-0.3.3.tgz",
      "integrity": "sha1-zQ7qXmOiEd//frDwkcQTPi0N0o8=",
      "dev": true,
      "requires": {
        "through": "2"
      }
    },
    "sprintf-js": {
      "version": "1.0.3",
      "resolved": "https://registry.npmjs.org/sprintf-js/-/sprintf-js-1.0.3.tgz",
      "integrity": "sha1-BOaSb2YolTVPPdAVIDYzuFcpfiw=",
      "dev": true
    },
    "sshpk": {
      "version": "1.13.1",
      "resolved": "https://registry.npmjs.org/sshpk/-/sshpk-1.13.1.tgz",
      "integrity": "sha1-US322mKHFEMW3EwY/hzx2UBzm+M=",
      "dev": true,
      "requires": {
        "asn1": "~0.2.3",
        "assert-plus": "^1.0.0",
        "bcrypt-pbkdf": "^1.0.0",
        "dashdash": "^1.12.0",
        "ecc-jsbn": "~0.1.1",
        "getpass": "^0.1.1",
        "jsbn": "~0.1.0",
        "tweetnacl": "~0.14.0"
      },
      "dependencies": {
        "assert-plus": {
          "version": "1.0.0",
          "resolved": "https://registry.npmjs.org/assert-plus/-/assert-plus-1.0.0.tgz",
          "integrity": "sha1-8S4PPF13sLHN2RRpQuTpbB5N1SU=",
          "dev": true
        }
      }
    },
    "statuses": {
      "version": "1.3.1",
      "resolved": "https://registry.npmjs.org/statuses/-/statuses-1.3.1.tgz",
      "integrity": "sha1-+vUbnrdKrvOzrPStX2Gr8ky3uT4=",
      "dev": true
    },
    "stdout-stream": {
      "version": "1.4.0",
      "resolved": "https://registry.npmjs.org/stdout-stream/-/stdout-stream-1.4.0.tgz",
      "integrity": "sha1-osfIWH5U2UJ+qe2zrD8s1SLfN4s=",
      "dev": true,
      "requires": {
        "readable-stream": "^2.0.1"
      }
    },
    "stream-browserify": {
      "version": "2.0.1",
      "resolved": "https://registry.npmjs.org/stream-browserify/-/stream-browserify-2.0.1.tgz",
      "integrity": "sha1-ZiZu5fm9uZQKTkUUyvtDu3Hlyds=",
      "dev": true,
      "requires": {
        "inherits": "~2.0.1",
        "readable-stream": "^2.0.2"
      }
    },
    "stream-combiner": {
      "version": "0.0.4",
      "resolved": "https://registry.npmjs.org/stream-combiner/-/stream-combiner-0.0.4.tgz",
      "integrity": "sha1-TV5DPBhSYd3mI8o/RMWGvPXErRQ=",
      "dev": true,
      "requires": {
        "duplexer": "~0.1.1"
      }
    },
    "stream-consume": {
      "version": "0.1.0",
      "resolved": "https://registry.npmjs.org/stream-consume/-/stream-consume-0.1.0.tgz",
      "integrity": "sha1-pB6tGm1ggc63n2WwYZAbbY89HQ8=",
      "dev": true
    },
    "stream-http": {
      "version": "2.7.2",
      "resolved": "https://registry.npmjs.org/stream-http/-/stream-http-2.7.2.tgz",
      "integrity": "sha512-c0yTD2rbQzXtSsFSVhtpvY/vS6u066PcXOX9kBB3mSO76RiUQzL340uJkGBWnlBg4/HZzqiUXtaVA7wcRcJgEw==",
      "dev": true,
      "requires": {
        "builtin-status-codes": "^3.0.0",
        "inherits": "^2.0.1",
        "readable-stream": "^2.2.6",
        "to-arraybuffer": "^1.0.0",
        "xtend": "^4.0.0"
      }
    },
    "streamfilter": {
      "version": "1.0.5",
      "resolved": "https://registry.npmjs.org/streamfilter/-/streamfilter-1.0.5.tgz",
      "integrity": "sha1-h1BxEb644phFFxe1Ec/tjwAqv1M=",
      "dev": true,
      "requires": {
        "readable-stream": "^2.0.2"
      }
    },
    "string-width": {
      "version": "1.0.2",
      "resolved": "https://registry.npmjs.org/string-width/-/string-width-1.0.2.tgz",
      "integrity": "sha1-EYvfW4zcUaKn5w0hHgfisLmxB9M=",
      "dev": true,
      "requires": {
        "code-point-at": "^1.0.0",
        "is-fullwidth-code-point": "^1.0.0",
        "strip-ansi": "^3.0.0"
      }
    },
    "string_decoder": {
      "version": "1.0.3",
      "resolved": "https://registry.npmjs.org/string_decoder/-/string_decoder-1.0.3.tgz",
      "integrity": "sha512-4AH6Z5fzNNBcH+6XDMfA/BTt87skxqJlO0lAh3Dker5zThcAxG6mKz+iGu308UKoPPQ8Dcqx/4JhujzltRa+hQ==",
      "dev": true,
      "requires": {
        "safe-buffer": "~5.1.0"
      }
    },
    "stringstream": {
      "version": "0.0.5",
      "resolved": "https://registry.npmjs.org/stringstream/-/stringstream-0.0.5.tgz",
      "integrity": "sha1-TkhM1N5aC7vuGORjB3EKioFiGHg=",
      "dev": true
    },
    "strip-ansi": {
      "version": "3.0.1",
      "resolved": "https://registry.npmjs.org/strip-ansi/-/strip-ansi-3.0.1.tgz",
      "integrity": "sha1-ajhfuIU9lS1f8F0Oiq+UJ43GPc8=",
      "dev": true,
      "requires": {
        "ansi-regex": "^2.0.0"
      }
    },
    "strip-bom": {
      "version": "2.0.0",
      "resolved": "https://registry.npmjs.org/strip-bom/-/strip-bom-2.0.0.tgz",
      "integrity": "sha1-YhmoVhZSBJHzV4i9vxRHqZx+aw4=",
      "dev": true,
      "requires": {
        "is-utf8": "^0.2.0"
      }
    },
    "strip-eof": {
      "version": "1.0.0",
      "resolved": "https://registry.npmjs.org/strip-eof/-/strip-eof-1.0.0.tgz",
      "integrity": "sha1-u0P/VZim6wXYm1n80SnJgzE2Br8=",
      "dev": true
    },
    "strip-indent": {
      "version": "1.0.1",
      "resolved": "https://registry.npmjs.org/strip-indent/-/strip-indent-1.0.1.tgz",
      "integrity": "sha1-DHlipq3vp7vUrDZkYKY4VSrhoKI=",
      "dev": true,
      "requires": {
        "get-stdin": "^4.0.1"
      }
    },
    "strip-json-comments": {
      "version": "2.0.1",
      "resolved": "https://registry.npmjs.org/strip-json-comments/-/strip-json-comments-2.0.1.tgz",
      "integrity": "sha1-PFMZQukIwml8DsNEhYwobHygpgo="
    },
    "supports-color": {
      "version": "3.2.3",
      "resolved": "https://registry.npmjs.org/supports-color/-/supports-color-3.2.3.tgz",
      "integrity": "sha1-ZawFBLOVQXHYpklGsq48u4pfVPY=",
      "dev": true,
      "requires": {
        "has-flag": "^1.0.0"
      }
    },
    "svg-pathdata": {
      "version": "1.0.0",
      "resolved": "https://registry.npmjs.org/svg-pathdata/-/svg-pathdata-1.0.0.tgz",
      "integrity": "sha1-kPahyWPNS+E6njAPeaGj3ePIAzQ=",
      "dev": true,
      "requires": {
        "readable-stream": "~1.0.26-3"
      },
      "dependencies": {
        "isarray": {
          "version": "0.0.1",
          "resolved": "https://registry.npmjs.org/isarray/-/isarray-0.0.1.tgz",
          "integrity": "sha1-ihis/Kmo9Bd+Cav8YDiTmwXR7t8=",
          "dev": true
        },
        "readable-stream": {
          "version": "1.0.34",
          "resolved": "https://registry.npmjs.org/readable-stream/-/readable-stream-1.0.34.tgz",
          "integrity": "sha1-Elgg40vIQtLyqq+v5MKRbuMsFXw=",
          "dev": true,
          "requires": {
            "core-util-is": "~1.0.0",
            "inherits": "~2.0.1",
            "isarray": "0.0.1",
            "string_decoder": "~0.10.x"
          }
        },
        "string_decoder": {
          "version": "0.10.31",
          "resolved": "https://registry.npmjs.org/string_decoder/-/string_decoder-0.10.31.tgz",
          "integrity": "sha1-YuIDvEF2bGwoyfyEMB2rHFMQ+pQ=",
          "dev": true
        }
      }
    },
    "svg2ttf": {
      "version": "2.0.2",
      "resolved": "https://registry.npmjs.org/svg2ttf/-/svg2ttf-2.0.2.tgz",
      "integrity": "sha1-qR3NmF7YgQqJ0ZbaqKuM/TJXSJo=",
      "dev": true,
      "requires": {
        "argparse": "^1.0.2",
        "lodash": "^3.6.0",
        "microbuffer": "^1.0.0",
        "svgpath": "~2.0.0",
        "xmldom": "~0.1.16"
      },
      "dependencies": {
        "lodash": {
          "version": "3.10.1",
          "resolved": "https://registry.npmjs.org/lodash/-/lodash-3.10.1.tgz",
          "integrity": "sha1-W/Rejkm6QYnhfUgnid/RW9FAt7Y=",
          "dev": true
        }
      }
    },
    "svgicons2svgfont": {
      "version": "3.0.2",
      "resolved": "https://registry.npmjs.org/svgicons2svgfont/-/svgicons2svgfont-3.0.2.tgz",
      "integrity": "sha1-JBSmq+ozPqEocByfCk3Ifj+MEHQ=",
      "dev": true,
      "requires": {
        "commander": "^2.8.1",
        "readable-stream": "^2.0.0",
        "sax": "1.1.x",
        "svg-pathdata": "1.0.0"
      }
    },
    "svgpath": {
      "version": "2.0.0",
      "resolved": "https://registry.npmjs.org/svgpath/-/svgpath-2.0.0.tgz",
      "integrity": "sha1-XzbcYzKc9/3JJU4/4BlENd4OBow=",
      "dev": true
    },
    "table": {
      "version": "3.8.3",
      "resolved": "https://registry.npmjs.org/table/-/table-3.8.3.tgz",
      "integrity": "sha1-K7xULw/amGGnVdOUf+/Ys/UThV8=",
      "dev": true,
      "requires": {
        "ajv": "^4.7.0",
        "ajv-keywords": "^1.0.0",
        "chalk": "^1.1.1",
        "lodash": "^4.0.0",
        "slice-ansi": "0.0.4",
        "string-width": "^2.0.0"
      },
      "dependencies": {
        "ansi-regex": {
          "version": "3.0.0",
          "resolved": "https://registry.npmjs.org/ansi-regex/-/ansi-regex-3.0.0.tgz",
          "integrity": "sha1-7QMXwyIGT3lGbAKWa922Bas32Zg=",
          "dev": true
        },
        "is-fullwidth-code-point": {
          "version": "2.0.0",
          "resolved": "https://registry.npmjs.org/is-fullwidth-code-point/-/is-fullwidth-code-point-2.0.0.tgz",
          "integrity": "sha1-o7MKXE8ZkYMWeqq5O+764937ZU8=",
          "dev": true
        },
        "string-width": {
          "version": "2.1.1",
          "resolved": "https://registry.npmjs.org/string-width/-/string-width-2.1.1.tgz",
          "integrity": "sha512-nOqH59deCq9SRHlxq1Aw85Jnt4w6KvLKqWVik6oA9ZklXLNIOlqg4F2yrT1MVaTjAqvVwdfeZ7w7aCvJD7ugkw==",
          "dev": true,
          "requires": {
            "is-fullwidth-code-point": "^2.0.0",
            "strip-ansi": "^4.0.0"
          }
        },
        "strip-ansi": {
          "version": "4.0.0",
          "resolved": "https://registry.npmjs.org/strip-ansi/-/strip-ansi-4.0.0.tgz",
          "integrity": "sha1-qEeQIusaw2iocTibY1JixQXuNo8=",
          "dev": true,
          "requires": {
            "ansi-regex": "^3.0.0"
          }
        }
      }
    },
    "tapable": {
      "version": "0.2.8",
      "resolved": "https://registry.npmjs.org/tapable/-/tapable-0.2.8.tgz",
      "integrity": "sha1-mTcqXJmb8t8WCvwNdL7U9HlIzSI=",
      "dev": true
    },
    "tar": {
      "version": "1.0.3",
      "resolved": "https://registry.npmjs.org/tar/-/tar-1.0.3.tgz",
      "integrity": "sha1-FbzaskT6St1E5CRKAXbtuKqaK0Q=",
      "dev": true,
      "requires": {
        "block-stream": "*",
        "fstream": "^1.0.2",
        "inherits": "2"
      }
    },
    "tar-stream": {
      "version": "1.1.5",
      "resolved": "https://registry.npmjs.org/tar-stream/-/tar-stream-1.1.5.tgz",
      "integrity": "sha1-vpIYwTDCACnhB7D5Z/sj3gV50Tw=",
      "dev": true,
      "requires": {
        "bl": "^0.9.0",
        "end-of-stream": "^1.0.0",
        "readable-stream": "~1.0.33",
        "xtend": "^4.0.0"
      },
      "dependencies": {
        "end-of-stream": {
          "version": "1.4.0",
          "resolved": "https://registry.npmjs.org/end-of-stream/-/end-of-stream-1.4.0.tgz",
          "integrity": "sha1-epDYM+/abPpurA9JSduw+tOmMgY=",
          "dev": true,
          "requires": {
            "once": "^1.4.0"
          }
        },
        "isarray": {
          "version": "0.0.1",
          "resolved": "https://registry.npmjs.org/isarray/-/isarray-0.0.1.tgz",
          "integrity": "sha1-ihis/Kmo9Bd+Cav8YDiTmwXR7t8=",
          "dev": true
        },
        "readable-stream": {
          "version": "1.0.34",
          "resolved": "https://registry.npmjs.org/readable-stream/-/readable-stream-1.0.34.tgz",
          "integrity": "sha1-Elgg40vIQtLyqq+v5MKRbuMsFXw=",
          "dev": true,
          "requires": {
            "core-util-is": "~1.0.0",
            "inherits": "~2.0.1",
            "isarray": "0.0.1",
            "string_decoder": "~0.10.x"
          }
        },
        "string_decoder": {
          "version": "0.10.31",
          "resolved": "https://registry.npmjs.org/string_decoder/-/string_decoder-0.10.31.tgz",
          "integrity": "sha1-YuIDvEF2bGwoyfyEMB2rHFMQ+pQ=",
          "dev": true
        }
      }
    },
    "terminate": {
      "version": "1.0.8",
      "resolved": "https://registry.npmjs.org/terminate/-/terminate-1.0.8.tgz",
      "integrity": "sha1-FwPVBhS2/7oX0ZBphXH49isZfAw=",
      "dev": true,
      "requires": {
        "ps-tree": "1.0.1"
      }
    },
    "ternary-stream": {
      "version": "1.2.3",
      "resolved": "https://registry.npmjs.org/ternary-stream/-/ternary-stream-1.2.3.tgz",
      "integrity": "sha1-8Zafg4R/lkImG8FC4X7iAKrag/0=",
      "dev": true,
      "requires": {
        "duplexer2": "~0.0.2",
        "fork-stream": "~0.0.4",
        "merge-stream": "~0.1.6",
        "through2": "~0.6.3"
      }
    },
    "text-table": {
      "version": "0.2.0",
      "resolved": "https://registry.npmjs.org/text-table/-/text-table-0.2.0.tgz",
      "integrity": "sha1-f17oI66AUgfACvLfSoTsP8+lcLQ=",
      "dev": true
    },
    "throttleit": {
      "version": "1.0.0",
      "resolved": "https://registry.npmjs.org/throttleit/-/throttleit-1.0.0.tgz",
      "integrity": "sha1-nnhYNtr0Z0MUWlmEtiaNgoUorGw=",
      "dev": true
    },
    "through": {
      "version": "2.3.8",
      "resolved": "https://registry.npmjs.org/through/-/through-2.3.8.tgz",
      "integrity": "sha1-DdTJ/6q8NXlgsbckEV1+Doai4fU=",
      "dev": true
    },
    "through2": {
      "version": "0.6.5",
      "resolved": "https://registry.npmjs.org/through2/-/through2-0.6.5.tgz",
      "integrity": "sha1-QaucZ7KdVyCQcUEOHXp6lozTrUg=",
      "dev": true,
      "requires": {
        "readable-stream": ">=1.0.33-1 <1.1.0-0",
        "xtend": ">=4.0.0 <4.1.0-0"
      },
      "dependencies": {
        "isarray": {
          "version": "0.0.1",
          "resolved": "https://registry.npmjs.org/isarray/-/isarray-0.0.1.tgz",
          "integrity": "sha1-ihis/Kmo9Bd+Cav8YDiTmwXR7t8=",
          "dev": true
        },
        "readable-stream": {
          "version": "1.0.34",
          "resolved": "https://registry.npmjs.org/readable-stream/-/readable-stream-1.0.34.tgz",
          "integrity": "sha1-Elgg40vIQtLyqq+v5MKRbuMsFXw=",
          "dev": true,
          "requires": {
            "core-util-is": "~1.0.0",
            "inherits": "~2.0.1",
            "isarray": "0.0.1",
            "string_decoder": "~0.10.x"
          }
        },
        "string_decoder": {
          "version": "0.10.31",
          "resolved": "https://registry.npmjs.org/string_decoder/-/string_decoder-0.10.31.tgz",
          "integrity": "sha1-YuIDvEF2bGwoyfyEMB2rHFMQ+pQ=",
          "dev": true
        }
      }
    },
    "tildify": {
      "version": "1.2.0",
      "resolved": "https://registry.npmjs.org/tildify/-/tildify-1.2.0.tgz",
      "integrity": "sha1-3OwD9V3Km3qj5bBPIYF+tW5jWIo=",
      "dev": true,
      "requires": {
        "os-homedir": "^1.0.0"
      }
    },
    "time-stamp": {
      "version": "1.1.0",
      "resolved": "https://registry.npmjs.org/time-stamp/-/time-stamp-1.1.0.tgz",
      "integrity": "sha1-dkpaEa9QVhkhsTPztE5hhofg9cM=",
      "dev": true
    },
    "timers-browserify": {
      "version": "2.0.4",
      "resolved": "https://registry.npmjs.org/timers-browserify/-/timers-browserify-2.0.4.tgz",
      "integrity": "sha512-uZYhyU3EX8O7HQP+J9fTVYwsq90Vr68xPEFo7yrVImIxYvHgukBEgOB/SgGoorWVTzGM/3Z+wUNnboA4M8jWrg==",
      "dev": true,
      "requires": {
        "setimmediate": "^1.0.4"
      }
    },
    "tmp": {
      "version": "0.0.33",
      "resolved": "https://registry.npmjs.org/tmp/-/tmp-0.0.33.tgz",
      "integrity": "sha512-jRCJlojKnZ3addtTOjdIqoRuPEKBvNXcGYqzO6zWZX8KfKEpnGY5jfggJQ3EjKuu8D4bJRr0y+cYJFmYbImXGw==",
      "dev": true,
      "requires": {
        "os-tmpdir": "~1.0.2"
      }
    },
    "to-array": {
      "version": "0.1.4",
      "resolved": "https://registry.npmjs.org/to-array/-/to-array-0.1.4.tgz",
      "integrity": "sha1-F+bBH3PdTz10zaek/zI46a2b+JA=",
      "dev": true
    },
    "to-arraybuffer": {
      "version": "1.0.1",
      "resolved": "https://registry.npmjs.org/to-arraybuffer/-/to-arraybuffer-1.0.1.tgz",
      "integrity": "sha1-fSKbH8xjfkZsoIEYCDanqr/4P0M=",
      "dev": true
    },
    "to-fast-properties": {
      "version": "1.0.3",
      "resolved": "https://registry.npmjs.org/to-fast-properties/-/to-fast-properties-1.0.3.tgz",
      "integrity": "sha1-uDVx+k2MJbguIxsG46MFXeTKGkc=",
      "dev": true
    },
    "tough-cookie": {
      "version": "2.3.2",
      "resolved": "https://registry.npmjs.org/tough-cookie/-/tough-cookie-2.3.2.tgz",
      "integrity": "sha1-8IH3bkyFcg5sN6X6ztc3FQ2EByo=",
      "dev": true,
      "requires": {
        "punycode": "^1.4.1"
      }
    },
    "trim-newlines": {
      "version": "1.0.0",
      "resolved": "https://registry.npmjs.org/trim-newlines/-/trim-newlines-1.0.0.tgz",
      "integrity": "sha1-WIeWa7WCpFA6QetST301ARgVphM=",
      "dev": true
    },
    "trim-right": {
      "version": "1.0.1",
      "resolved": "https://registry.npmjs.org/trim-right/-/trim-right-1.0.1.tgz",
      "integrity": "sha1-yy4SAwZ+DI3h9hQJS5/kVwTqYAM=",
      "dev": true
    },
    "tryit": {
      "version": "1.0.3",
      "resolved": "https://registry.npmjs.org/tryit/-/tryit-1.0.3.tgz",
      "integrity": "sha1-OTvnMKlEb9Hq1tpZoBQwjzbCics=",
      "dev": true
    },
    "ttf2eot": {
      "version": "2.0.0",
      "resolved": "https://registry.npmjs.org/ttf2eot/-/ttf2eot-2.0.0.tgz",
      "integrity": "sha1-jmM3pYWr0WCKDISVirSDzmn2ZUs=",
      "dev": true,
      "requires": {
        "argparse": "^1.0.6",
        "microbuffer": "^1.0.0"
      }
    },
    "ttf2woff": {
      "version": "2.0.1",
      "resolved": "https://registry.npmjs.org/ttf2woff/-/ttf2woff-2.0.1.tgz",
      "integrity": "sha1-hxgyJAAksJ25VwkEx8GSi4BXyWk=",
      "dev": true,
      "requires": {
        "argparse": "^1.0.6",
        "microbuffer": "^1.0.0",
        "pako": "^1.0.0"
      }
    },
    "ttf2woff2": {
      "version": "1.2.3",
      "resolved": "https://registry.npmjs.org/ttf2woff2/-/ttf2woff2-1.2.3.tgz",
      "integrity": "sha1-9FVAbeGIZs2KMTHjW3Zl8yJBYYk=",
      "dev": true,
      "requires": {
        "bindings": "^1.2.1",
        "bufferstreams": "^1.0.2",
        "nan": "^1.8.4",
        "node-gyp": "^2.0.1"
      }
    },
    "tty-browserify": {
      "version": "0.0.0",
      "resolved": "https://registry.npmjs.org/tty-browserify/-/tty-browserify-0.0.0.tgz",
      "integrity": "sha1-oVe6QC2iTpv5V/mqadUk7tQpAaY=",
      "dev": true
    },
    "tunnel-agent": {
      "version": "0.6.0",
      "resolved": "https://registry.npmjs.org/tunnel-agent/-/tunnel-agent-0.6.0.tgz",
      "integrity": "sha1-J6XeoGs2sEoKmWZ3SykIaPD8QP0=",
      "dev": true,
      "requires": {
        "safe-buffer": "^5.0.1"
      }
    },
    "tweetnacl": {
      "version": "0.14.5",
      "resolved": "https://registry.npmjs.org/tweetnacl/-/tweetnacl-0.14.5.tgz",
      "integrity": "sha1-WuaBd/GS1EViadEIr6k/+HQ/T2Q=",
      "dev": true,
      "optional": true
    },
    "type-check": {
      "version": "0.3.2",
      "resolved": "https://registry.npmjs.org/type-check/-/type-check-0.3.2.tgz",
      "integrity": "sha1-WITKtRLPHTVeP7eE8wgEsrUg23I=",
      "dev": true,
      "requires": {
        "prelude-ls": "~1.1.2"
      }
    },
    "type-is": {
      "version": "1.6.15",
      "resolved": "https://registry.npmjs.org/type-is/-/type-is-1.6.15.tgz",
      "integrity": "sha1-yrEPtJCeRByChC6v4a1kbIGARBA=",
      "dev": true,
      "requires": {
        "media-typer": "0.3.0",
        "mime-types": "~2.1.15"
      }
    },
    "typedarray": {
      "version": "0.0.6",
      "resolved": "https://registry.npmjs.org/typedarray/-/typedarray-0.0.6.tgz",
      "integrity": "sha1-hnrHTjhkGHsdPUfZlqeOxciDB3c=",
      "dev": true
    },
    "uglify-js": {
      "version": "2.8.29",
      "resolved": "https://registry.npmjs.org/uglify-js/-/uglify-js-2.8.29.tgz",
      "integrity": "sha1-KcVzMUgFe7Th913zW3qcty5qWd0=",
      "dev": true,
      "requires": {
        "source-map": "~0.5.1",
        "uglify-to-browserify": "~1.0.0",
        "yargs": "~3.10.0"
      },
      "dependencies": {
        "camelcase": {
          "version": "1.2.1",
          "resolved": "https://registry.npmjs.org/camelcase/-/camelcase-1.2.1.tgz",
          "integrity": "sha1-m7UwTS4LVmmLLHWLCKPqqdqlijk=",
          "dev": true
        },
        "cliui": {
          "version": "2.1.0",
          "resolved": "https://registry.npmjs.org/cliui/-/cliui-2.1.0.tgz",
          "integrity": "sha1-S0dXYP+AJkx2LDoXGQMukcf+oNE=",
          "dev": true,
          "requires": {
            "center-align": "^0.1.1",
            "right-align": "^0.1.1",
            "wordwrap": "0.0.2"
          }
        },
        "wordwrap": {
          "version": "0.0.2",
          "resolved": "https://registry.npmjs.org/wordwrap/-/wordwrap-0.0.2.tgz",
          "integrity": "sha1-t5Zpu0LstAn4PVg8rVLKF+qhZD8=",
          "dev": true
        },
        "yargs": {
          "version": "3.10.0",
          "resolved": "https://registry.npmjs.org/yargs/-/yargs-3.10.0.tgz",
          "integrity": "sha1-9+572FfdfB0tOMDnTvvWgdFDH9E=",
          "dev": true,
          "requires": {
            "camelcase": "^1.0.2",
            "cliui": "^2.1.0",
            "decamelize": "^1.0.0",
            "window-size": "0.1.0"
          }
        }
      }
    },
    "uglify-to-browserify": {
      "version": "1.0.2",
      "resolved": "https://registry.npmjs.org/uglify-to-browserify/-/uglify-to-browserify-1.0.2.tgz",
      "integrity": "sha1-bgkk1r2mta/jSeOabWMoUKD4grc=",
      "dev": true,
      "optional": true
    },
    "uglifyjs-webpack-plugin": {
      "version": "0.4.6",
      "resolved": "https://registry.npmjs.org/uglifyjs-webpack-plugin/-/uglifyjs-webpack-plugin-0.4.6.tgz",
      "integrity": "sha1-uVH0q7a9YX5m9j64kUmOORdj4wk=",
      "dev": true,
      "requires": {
        "source-map": "^0.5.6",
        "uglify-js": "^2.8.29",
        "webpack-sources": "^1.0.1"
      },
      "dependencies": {
        "source-list-map": {
          "version": "2.0.0",
          "resolved": "https://registry.npmjs.org/source-list-map/-/source-list-map-2.0.0.tgz",
          "integrity": "sha512-I2UmuJSRr/T8jisiROLU3A3ltr+swpniSmNPI4Ml3ZCX6tVnDsuZzK7F2hl5jTqbZBWCEKlj5HRQiPExXLgE8A==",
          "dev": true
        },
        "webpack-sources": {
          "version": "1.0.1",
          "resolved": "https://registry.npmjs.org/webpack-sources/-/webpack-sources-1.0.1.tgz",
          "integrity": "sha512-05tMxipUCwHqYaVS8xc7sYPTly8PzXayRCB4dTxLhWTqlKUiwH6ezmEe0OSreL1c30LAuA3Zqmc+uEBUGFJDjw==",
          "dev": true,
          "requires": {
            "source-list-map": "^2.0.0",
            "source-map": "~0.5.3"
          }
        }
      }
    },
    "ultron": {
      "version": "1.0.2",
      "resolved": "https://registry.npmjs.org/ultron/-/ultron-1.0.2.tgz",
      "integrity": "sha1-rOEWq1V80Zc4ak6I9GhTeMiy5Po=",
      "dev": true
    },
    "unc-path-regex": {
      "version": "0.1.2",
      "resolved": "https://registry.npmjs.org/unc-path-regex/-/unc-path-regex-0.1.2.tgz",
      "integrity": "sha1-5z3T17DXxe2G+6xrCufYxqadUPo=",
      "dev": true
    },
    "underscore.string": {
      "version": "3.0.3",
      "resolved": "https://registry.npmjs.org/underscore.string/-/underscore.string-3.0.3.tgz",
      "integrity": "sha1-Rhe4waJQz25QZPu7Nj0PqWzxRVI=",
      "dev": true
    },
    "unique-stream": {
      "version": "1.0.0",
      "resolved": "https://registry.npmjs.org/unique-stream/-/unique-stream-1.0.0.tgz",
      "integrity": "sha1-1ZpKdUJ0R9mqbJHnAmP40mpLEEs=",
      "dev": true
    },
    "unpipe": {
      "version": "1.0.0",
      "resolved": "https://registry.npmjs.org/unpipe/-/unpipe-1.0.0.tgz",
      "integrity": "sha1-sr9O6FFKrmFltIF4KdIbLvSZBOw=",
      "dev": true
    },
    "urijs": {
      "version": "1.18.12",
      "resolved": "https://registry.npmjs.org/urijs/-/urijs-1.18.12.tgz",
      "integrity": "sha512-WlvUkocbQ+GYhi8zkcbecbGYq7YLSd2I3InxAfqeh6mWvWalBE7bISDHcAL3J7STrWFfizuJ709srHD+RuABPQ=="
    },
    "urix": {
      "version": "0.1.0",
      "resolved": "https://registry.npmjs.org/urix/-/urix-0.1.0.tgz",
      "integrity": "sha1-2pN/emLiH+wf0Y1Js1wpNQZ6bHI=",
      "dev": true
    },
    "url": {
      "version": "0.11.0",
      "resolved": "https://registry.npmjs.org/url/-/url-0.11.0.tgz",
      "integrity": "sha1-ODjpfPxgUh63PFJajlW/3Z4uKPE=",
      "dev": true,
      "requires": {
        "punycode": "1.3.2",
        "querystring": "0.2.0"
      },
      "dependencies": {
        "punycode": {
          "version": "1.3.2",
          "resolved": "https://registry.npmjs.org/punycode/-/punycode-1.3.2.tgz",
          "integrity": "sha1-llOgNvt8HuQjQvIyXM7v6jkmxI0=",
          "dev": true
        }
      }
    },
    "user-home": {
      "version": "1.1.1",
      "resolved": "https://registry.npmjs.org/user-home/-/user-home-1.1.1.tgz",
      "integrity": "sha1-K1viOjK2Onyd640PKNSFcko98ZA=",
      "dev": true
    },
    "useragent": {
      "version": "2.2.1",
      "resolved": "https://registry.npmjs.org/useragent/-/useragent-2.2.1.tgz",
      "integrity": "sha1-z1k+9PLRdYdei7ZY6pLhik/QbY4=",
      "dev": true,
      "requires": {
        "lru-cache": "2.2.x",
        "tmp": "0.0.x"
      },
      "dependencies": {
        "lru-cache": {
          "version": "2.2.4",
          "resolved": "https://registry.npmjs.org/lru-cache/-/lru-cache-2.2.4.tgz",
          "integrity": "sha1-bGWGGb7PFAMdDQtZSxYELOTcBj0=",
          "dev": true
        }
      }
    },
    "util": {
      "version": "0.10.3",
      "resolved": "https://registry.npmjs.org/util/-/util-0.10.3.tgz",
      "integrity": "sha1-evsa/lCAUkZInj23/g7TeTNqwPk=",
      "dev": true,
      "requires": {
        "inherits": "2.0.1"
      },
      "dependencies": {
        "inherits": {
          "version": "2.0.1",
          "resolved": "https://registry.npmjs.org/inherits/-/inherits-2.0.1.tgz",
          "integrity": "sha1-sX0I0ya0Qj5Wjv9xn5GwscvfafE=",
          "dev": true
        }
      }
    },
    "util-deprecate": {
      "version": "1.0.2",
      "resolved": "https://registry.npmjs.org/util-deprecate/-/util-deprecate-1.0.2.tgz",
      "integrity": "sha1-RQ1Nyfpw3nMnYvvS1KKJgUGaDM8=",
      "dev": true
    },
    "utils-merge": {
      "version": "1.0.1",
      "resolved": "https://registry.npmjs.org/utils-merge/-/utils-merge-1.0.1.tgz",
      "integrity": "sha1-n5VxD1CiZ5R7LMwSR0HBAoQn5xM=",
      "dev": true
    },
    "uuid": {
      "version": "3.1.0",
      "resolved": "https://registry.npmjs.org/uuid/-/uuid-3.1.0.tgz",
      "integrity": "sha512-DIWtzUkw04M4k3bf1IcpS2tngXEL26YUD2M0tMDUpnUrz2hgzUBlD55a4FjdLGPvfHxS6uluGWvaVEqgBcVa+g==",
      "dev": true
    },
    "v8flags": {
      "version": "2.1.1",
      "resolved": "https://registry.npmjs.org/v8flags/-/v8flags-2.1.1.tgz",
      "integrity": "sha1-qrGh+jDUX4jdMhFIh1rALAtV5bQ=",
      "dev": true,
      "requires": {
        "user-home": "^1.1.1"
      }
    },
    "validate-npm-package-license": {
      "version": "3.0.1",
      "resolved": "https://registry.npmjs.org/validate-npm-package-license/-/validate-npm-package-license-3.0.1.tgz",
      "integrity": "sha1-KAS6vnEq0zeUWaz74kdGqywwP7w=",
      "dev": true,
      "requires": {
        "spdx-correct": "~1.0.0",
        "spdx-expression-parse": "~1.0.0"
      }
    },
    "vargs": {
      "version": "0.1.0",
      "resolved": "https://registry.npmjs.org/vargs/-/vargs-0.1.0.tgz",
      "integrity": "sha1-a2GE2mUgzDIEzhtAfKwm2SYJ6/8=",
      "dev": true
    },
    "verror": {
      "version": "1.10.0",
      "resolved": "https://registry.npmjs.org/verror/-/verror-1.10.0.tgz",
      "integrity": "sha1-OhBcoXBTr1XW4nDB+CiGguGNpAA=",
      "dev": true,
      "requires": {
        "assert-plus": "^1.0.0",
        "core-util-is": "1.0.2",
        "extsprintf": "^1.2.0"
      },
      "dependencies": {
        "assert-plus": {
          "version": "1.0.0",
          "resolved": "https://registry.npmjs.org/assert-plus/-/assert-plus-1.0.0.tgz",
          "integrity": "sha1-8S4PPF13sLHN2RRpQuTpbB5N1SU=",
          "dev": true
        }
      }
    },
    "vinyl": {
      "version": "0.4.6",
      "resolved": "https://registry.npmjs.org/vinyl/-/vinyl-0.4.6.tgz",
      "integrity": "sha1-LzVsh6VQolVGHza76ypbqL94SEc=",
      "dev": true,
      "requires": {
        "clone": "^0.2.0",
        "clone-stats": "^0.0.1"
      }
    },
    "vinyl-fs": {
      "version": "0.3.14",
      "resolved": "https://registry.npmjs.org/vinyl-fs/-/vinyl-fs-0.3.14.tgz",
      "integrity": "sha1-mmhRzhysHBzqX+hsCTHWIMLPqeY=",
      "dev": true,
      "requires": {
        "defaults": "^1.0.0",
        "glob-stream": "^3.1.5",
        "glob-watcher": "^0.0.6",
        "graceful-fs": "^3.0.0",
        "mkdirp": "^0.5.0",
        "strip-bom": "^1.0.0",
        "through2": "^0.6.1",
        "vinyl": "^0.4.0"
      },
      "dependencies": {
        "graceful-fs": {
          "version": "3.0.11",
          "resolved": "https://registry.npmjs.org/graceful-fs/-/graceful-fs-3.0.11.tgz",
          "integrity": "sha1-dhPHeKGv6mLyXGMKCG1/Osu92Bg=",
          "dev": true,
          "requires": {
            "natives": "^1.1.0"
          }
        },
        "strip-bom": {
          "version": "1.0.0",
          "resolved": "https://registry.npmjs.org/strip-bom/-/strip-bom-1.0.0.tgz",
          "integrity": "sha1-hbiGLzhEtabV7IRnqTWYFzo295Q=",
          "dev": true,
          "requires": {
            "first-chunk-stream": "^1.0.0",
            "is-utf8": "^0.2.0"
          }
        }
      }
    },
    "vinyl-sourcemaps-apply": {
      "version": "0.2.1",
      "resolved": "https://registry.npmjs.org/vinyl-sourcemaps-apply/-/vinyl-sourcemaps-apply-0.2.1.tgz",
      "integrity": "sha1-q2VJ1h0XLCsbh75cUI0jnI74dwU=",
      "dev": true,
      "requires": {
        "source-map": "^0.5.1"
      }
    },
    "vm-browserify": {
      "version": "0.0.4",
      "resolved": "https://registry.npmjs.org/vm-browserify/-/vm-browserify-0.0.4.tgz",
      "integrity": "sha1-XX6kW7755Kb/ZflUOOCofDV9WnM=",
      "dev": true,
      "requires": {
        "indexof": "0.0.1"
      }
    },
    "void-elements": {
      "version": "2.0.1",
      "resolved": "https://registry.npmjs.org/void-elements/-/void-elements-2.0.1.tgz",
      "integrity": "sha1-wGavtYK7HLQSjWDqkjkulNXp2+w=",
      "dev": true
    },
    "watchpack": {
      "version": "1.4.0",
      "resolved": "https://registry.npmjs.org/watchpack/-/watchpack-1.4.0.tgz",
      "integrity": "sha1-ShRyvLuVK9Cpu0A2gB+VTfs5+qw=",
      "dev": true,
      "requires": {
        "async": "^2.1.2",
        "chokidar": "^1.7.0",
        "graceful-fs": "^4.1.2"
      },
      "dependencies": {
        "async": {
          "version": "2.5.0",
          "resolved": "https://registry.npmjs.org/async/-/async-2.5.0.tgz",
          "integrity": "sha512-e+lJAJeNWuPCNyxZKOBdaJGyLGHugXVQtrAwtuAe2vhxTYxFTKE73p8JuTmdH0qdQZtDvI4dhJwjZc5zsfIsYw==",
          "dev": true,
          "requires": {
            "lodash": "^4.14.0"
          }
        }
      }
    },
    "wd": {
      "version": "0.3.12",
      "resolved": "https://registry.npmjs.org/wd/-/wd-0.3.12.tgz",
      "integrity": "sha1-P7Tx11n4yF3eU5PRczT/4D6bsyk=",
      "dev": true,
      "requires": {
        "archiver": "~0.14.0",
        "async": "~1.0.0",
        "lodash": "~3.9.3",
        "q": "~1.4.1",
        "request": "~2.55.0",
        "underscore.string": "~3.0.3",
        "vargs": "~0.1.0"
      },
      "dependencies": {
        "asn1": {
          "version": "0.1.11",
          "resolved": "https://registry.npmjs.org/asn1/-/asn1-0.1.11.tgz",
          "integrity": "sha1-VZvhg3bQik7E2+gId9J4GGObLfc=",
          "dev": true
        },
        "assert-plus": {
          "version": "0.1.5",
          "resolved": "https://registry.npmjs.org/assert-plus/-/assert-plus-0.1.5.tgz",
          "integrity": "sha1-7nQAlBMALYTOxyGcasgRgS5yMWA=",
          "dev": true
        },
        "async": {
          "version": "1.0.0",
          "resolved": "https://registry.npmjs.org/async/-/async-1.0.0.tgz",
          "integrity": "sha1-+PwEyjoTeErenhZBr5hXjPvWR6k=",
          "dev": true
        },
        "aws-sign2": {
          "version": "0.5.0",
          "resolved": "https://registry.npmjs.org/aws-sign2/-/aws-sign2-0.5.0.tgz",
          "integrity": "sha1-xXED96F/wDfwLXwuZLYC6iI/fWM=",
          "dev": true
        },
        "bluebird": {
          "version": "2.11.0",
          "resolved": "https://registry.npmjs.org/bluebird/-/bluebird-2.11.0.tgz",
          "integrity": "sha1-U0uQM8AiyVecVro7Plpcqvu2UOE=",
          "dev": true
        },
        "caseless": {
          "version": "0.9.0",
          "resolved": "https://registry.npmjs.org/caseless/-/caseless-0.9.0.tgz",
          "integrity": "sha1-t7Zc5r8UE4hlOc/VM/CzDv+pz4g=",
          "dev": true
        },
        "combined-stream": {
          "version": "0.0.7",
          "resolved": "https://registry.npmjs.org/combined-stream/-/combined-stream-0.0.7.tgz",
          "integrity": "sha1-ATfmV7qlp1QcV6w3rF/AfXO03B8=",
          "dev": true,
          "requires": {
            "delayed-stream": "0.0.5"
          }
        },
        "delayed-stream": {
          "version": "0.0.5",
          "resolved": "https://registry.npmjs.org/delayed-stream/-/delayed-stream-0.0.5.tgz",
          "integrity": "sha1-1LH0OpPoKW3+AmlPRoC8N6MTxz8=",
          "dev": true
        },
        "form-data": {
          "version": "0.2.0",
          "resolved": "https://registry.npmjs.org/form-data/-/form-data-0.2.0.tgz",
          "integrity": "sha1-Jvi8JtpkQOKZy9z7aQNcT3em5GY=",
          "dev": true,
          "requires": {
            "async": "~0.9.0",
            "combined-stream": "~0.0.4",
            "mime-types": "~2.0.3"
          },
          "dependencies": {
            "async": {
              "version": "0.9.2",
              "resolved": "https://registry.npmjs.org/async/-/async-0.9.2.tgz",
              "integrity": "sha1-rqdNXmHB+JlhO/ZL2mbUx48v0X0=",
              "dev": true
            }
          }
        },
        "har-validator": {
          "version": "1.8.0",
          "resolved": "https://registry.npmjs.org/har-validator/-/har-validator-1.8.0.tgz",
          "integrity": "sha1-2DhCsOtMQ1lgrrEIoGejqpTA7rI=",
          "dev": true,
          "requires": {
            "bluebird": "^2.9.30",
            "chalk": "^1.0.0",
            "commander": "^2.8.1",
            "is-my-json-valid": "^2.12.0"
          }
        },
        "hawk": {
          "version": "2.3.1",
          "resolved": "https://registry.npmjs.org/hawk/-/hawk-2.3.1.tgz",
          "integrity": "sha1-HnMc45RH+h0PbXB/e87r7A/R7B8=",
          "dev": true,
          "requires": {
            "boom": "2.x.x",
            "cryptiles": "2.x.x",
            "hoek": "2.x.x",
            "sntp": "1.x.x"
          }
        },
        "http-signature": {
          "version": "0.10.1",
          "resolved": "https://registry.npmjs.org/http-signature/-/http-signature-0.10.1.tgz",
          "integrity": "sha1-T72sEyVZqoMjEh5UB3nAoBKyfmY=",
          "dev": true,
          "requires": {
            "asn1": "0.1.11",
            "assert-plus": "^0.1.5",
            "ctype": "0.5.3"
          }
        },
        "lodash": {
          "version": "3.9.3",
          "resolved": "https://registry.npmjs.org/lodash/-/lodash-3.9.3.tgz",
          "integrity": "sha1-AVnoaDL+/8bWHYUrEqlTuZSWvTI=",
          "dev": true
        },
        "mime-db": {
          "version": "1.12.0",
          "resolved": "https://registry.npmjs.org/mime-db/-/mime-db-1.12.0.tgz",
          "integrity": "sha1-PQxjGA9FjrENMlqqN9fFiuMS6dc=",
          "dev": true
        },
        "mime-types": {
          "version": "2.0.14",
          "resolved": "https://registry.npmjs.org/mime-types/-/mime-types-2.0.14.tgz",
          "integrity": "sha1-MQ4VnbI+B3+Lsit0jav6SVcUCqY=",
          "dev": true,
          "requires": {
            "mime-db": "~1.12.0"
          }
        },
        "node-uuid": {
          "version": "1.4.8",
          "resolved": "https://registry.npmjs.org/node-uuid/-/node-uuid-1.4.8.tgz",
          "integrity": "sha1-sEDrCSOWivq/jTL7HxfxFn/auQc=",
          "dev": true
        },
        "oauth-sign": {
          "version": "0.6.0",
          "resolved": "https://registry.npmjs.org/oauth-sign/-/oauth-sign-0.6.0.tgz",
          "integrity": "sha1-fb6uRPbKRU4fFoRR1jB0ZzWBPOM=",
          "dev": true
        },
        "q": {
          "version": "1.4.1",
          "resolved": "https://registry.npmjs.org/q/-/q-1.4.1.tgz",
          "integrity": "sha1-VXBbzZPF82c1MMLCy8DCs63cKG4=",
          "dev": true
        },
        "qs": {
          "version": "2.4.2",
          "resolved": "https://registry.npmjs.org/qs/-/qs-2.4.2.tgz",
          "integrity": "sha1-9854jld33wtQENp/fE5zujJHD1o=",
          "dev": true
        },
        "request": {
          "version": "2.55.0",
          "resolved": "https://registry.npmjs.org/request/-/request-2.55.0.tgz",
          "integrity": "sha1-11wc32eddrsQD5v/4f5VG1wk6T0=",
          "dev": true,
          "requires": {
            "aws-sign2": "~0.5.0",
            "bl": "~0.9.0",
            "caseless": "~0.9.0",
            "combined-stream": "~0.0.5",
            "forever-agent": "~0.6.0",
            "form-data": "~0.2.0",
            "har-validator": "^1.4.0",
            "hawk": "~2.3.0",
            "http-signature": "~0.10.0",
            "isstream": "~0.1.1",
            "json-stringify-safe": "~5.0.0",
            "mime-types": "~2.0.1",
            "node-uuid": "~1.4.0",
            "oauth-sign": "~0.6.0",
            "qs": "~2.4.0",
            "stringstream": "~0.0.4",
            "tough-cookie": ">=0.12.0",
            "tunnel-agent": "~0.4.0"
          }
        },
        "tunnel-agent": {
          "version": "0.4.3",
          "resolved": "https://registry.npmjs.org/tunnel-agent/-/tunnel-agent-0.4.3.tgz",
          "integrity": "sha1-Y3PbdpCf5XDgjXNYM2Xtgop07us=",
          "dev": true
        }
      }
    },
    "webpack": {
      "version": "3.6.0",
      "resolved": "https://registry.npmjs.org/webpack/-/webpack-3.6.0.tgz",
      "integrity": "sha512-OsHT3D0W0KmPPh60tC7asNnOmST6bKTiR90UyEdT9QYoaJ4OYN4Gg7WK1k3VxHK07ZoiYWPsKvlS/gAjwL/vRA==",
      "dev": true,
      "requires": {
        "acorn": "^5.0.0",
        "acorn-dynamic-import": "^2.0.0",
        "ajv": "^5.1.5",
        "ajv-keywords": "^2.0.0",
        "async": "^2.1.2",
        "enhanced-resolve": "^3.4.0",
        "escope": "^3.6.0",
        "interpret": "^1.0.0",
        "json-loader": "^0.5.4",
        "json5": "^0.5.1",
        "loader-runner": "^2.3.0",
        "loader-utils": "^1.1.0",
        "memory-fs": "~0.4.1",
        "mkdirp": "~0.5.0",
        "node-libs-browser": "^2.0.0",
        "source-map": "^0.5.3",
        "supports-color": "^4.2.1",
        "tapable": "^0.2.7",
        "uglifyjs-webpack-plugin": "^0.4.6",
        "watchpack": "^1.4.0",
        "webpack-sources": "^1.0.1",
        "yargs": "^8.0.2"
      },
      "dependencies": {
        "ajv": {
          "version": "5.2.2",
          "resolved": "https://registry.npmjs.org/ajv/-/ajv-5.2.2.tgz",
          "integrity": "sha1-R8aNaehvXZUxA7AHSpQw3GPaXjk=",
          "dev": true,
          "requires": {
            "co": "^4.6.0",
            "fast-deep-equal": "^1.0.0",
            "json-schema-traverse": "^0.3.0",
            "json-stable-stringify": "^1.0.1"
          }
        },
        "ajv-keywords": {
          "version": "2.1.0",
          "resolved": "https://registry.npmjs.org/ajv-keywords/-/ajv-keywords-2.1.0.tgz",
          "integrity": "sha1-opbhf3v658HOT34N5T0pyzIWLfA=",
          "dev": true
        },
        "ansi-regex": {
          "version": "3.0.0",
          "resolved": "https://registry.npmjs.org/ansi-regex/-/ansi-regex-3.0.0.tgz",
          "integrity": "sha1-7QMXwyIGT3lGbAKWa922Bas32Zg=",
          "dev": true
        },
        "async": {
          "version": "2.5.0",
          "resolved": "https://registry.npmjs.org/async/-/async-2.5.0.tgz",
          "integrity": "sha512-e+lJAJeNWuPCNyxZKOBdaJGyLGHugXVQtrAwtuAe2vhxTYxFTKE73p8JuTmdH0qdQZtDvI4dhJwjZc5zsfIsYw==",
          "dev": true,
          "requires": {
            "lodash": "^4.14.0"
          }
        },
        "camelcase": {
          "version": "4.1.0",
          "resolved": "https://registry.npmjs.org/camelcase/-/camelcase-4.1.0.tgz",
          "integrity": "sha1-1UVjW+HjPFQmScaRc+Xeas+uNN0=",
          "dev": true
        },
        "has-flag": {
          "version": "2.0.0",
          "resolved": "https://registry.npmjs.org/has-flag/-/has-flag-2.0.0.tgz",
          "integrity": "sha1-6CB68cx7MNRGzHC3NLXovhj4jVE=",
          "dev": true
        },
        "is-fullwidth-code-point": {
          "version": "2.0.0",
          "resolved": "https://registry.npmjs.org/is-fullwidth-code-point/-/is-fullwidth-code-point-2.0.0.tgz",
          "integrity": "sha1-o7MKXE8ZkYMWeqq5O+764937ZU8=",
          "dev": true
        },
        "load-json-file": {
          "version": "2.0.0",
          "resolved": "https://registry.npmjs.org/load-json-file/-/load-json-file-2.0.0.tgz",
          "integrity": "sha1-eUfkIUmvgNaWy/eXvKq8/h/inKg=",
          "dev": true,
          "requires": {
            "graceful-fs": "^4.1.2",
            "parse-json": "^2.2.0",
            "pify": "^2.0.0",
            "strip-bom": "^3.0.0"
          }
        },
        "os-locale": {
          "version": "2.1.0",
          "resolved": "https://registry.npmjs.org/os-locale/-/os-locale-2.1.0.tgz",
          "integrity": "sha512-3sslG3zJbEYcaC4YVAvDorjGxc7tv6KVATnLPZONiljsUncvihe9BQoVCEs0RZ1kmf4Hk9OBqlZfJZWI4GanKA==",
          "dev": true,
          "requires": {
            "execa": "^0.7.0",
            "lcid": "^1.0.0",
            "mem": "^1.1.0"
          }
        },
        "path-type": {
          "version": "2.0.0",
          "resolved": "https://registry.npmjs.org/path-type/-/path-type-2.0.0.tgz",
          "integrity": "sha1-8BLMuEFbcJb8LaoQVMPXI4lZTHM=",
          "dev": true,
          "requires": {
            "pify": "^2.0.0"
          }
        },
        "read-pkg": {
          "version": "2.0.0",
          "resolved": "https://registry.npmjs.org/read-pkg/-/read-pkg-2.0.0.tgz",
          "integrity": "sha1-jvHAYjxqbbDcZxPEv6xGMysjaPg=",
          "dev": true,
          "requires": {
            "load-json-file": "^2.0.0",
            "normalize-package-data": "^2.3.2",
            "path-type": "^2.0.0"
          }
        },
        "read-pkg-up": {
          "version": "2.0.0",
          "resolved": "https://registry.npmjs.org/read-pkg-up/-/read-pkg-up-2.0.0.tgz",
          "integrity": "sha1-a3KoBImE4MQeeVEP1en6mbO1Sb4=",
          "dev": true,
          "requires": {
            "find-up": "^2.0.0",
            "read-pkg": "^2.0.0"
          }
        },
        "source-list-map": {
          "version": "2.0.0",
          "resolved": "https://registry.npmjs.org/source-list-map/-/source-list-map-2.0.0.tgz",
          "integrity": "sha512-I2UmuJSRr/T8jisiROLU3A3ltr+swpniSmNPI4Ml3ZCX6tVnDsuZzK7F2hl5jTqbZBWCEKlj5HRQiPExXLgE8A==",
          "dev": true
        },
        "string-width": {
          "version": "2.1.1",
          "resolved": "https://registry.npmjs.org/string-width/-/string-width-2.1.1.tgz",
          "integrity": "sha512-nOqH59deCq9SRHlxq1Aw85Jnt4w6KvLKqWVik6oA9ZklXLNIOlqg4F2yrT1MVaTjAqvVwdfeZ7w7aCvJD7ugkw==",
          "dev": true,
          "requires": {
            "is-fullwidth-code-point": "^2.0.0",
            "strip-ansi": "^4.0.0"
          }
        },
        "strip-ansi": {
          "version": "4.0.0",
          "resolved": "https://registry.npmjs.org/strip-ansi/-/strip-ansi-4.0.0.tgz",
          "integrity": "sha1-qEeQIusaw2iocTibY1JixQXuNo8=",
          "dev": true,
          "requires": {
            "ansi-regex": "^3.0.0"
          }
        },
        "strip-bom": {
          "version": "3.0.0",
          "resolved": "https://registry.npmjs.org/strip-bom/-/strip-bom-3.0.0.tgz",
          "integrity": "sha1-IzTBjpx1n3vdVv3vfprj1YjmjtM=",
          "dev": true
        },
        "supports-color": {
          "version": "4.4.0",
          "resolved": "https://registry.npmjs.org/supports-color/-/supports-color-4.4.0.tgz",
          "integrity": "sha512-rKC3+DyXWgK0ZLKwmRsrkyHVZAjNkfzeehuFWdGGcqGDTZFH73+RH6S/RDAAxl9GusSjZSUWYLmT9N5pzXFOXQ==",
          "dev": true,
          "requires": {
            "has-flag": "^2.0.0"
          }
        },
        "webpack-sources": {
          "version": "1.0.1",
          "resolved": "https://registry.npmjs.org/webpack-sources/-/webpack-sources-1.0.1.tgz",
          "integrity": "sha512-05tMxipUCwHqYaVS8xc7sYPTly8PzXayRCB4dTxLhWTqlKUiwH6ezmEe0OSreL1c30LAuA3Zqmc+uEBUGFJDjw==",
          "dev": true,
          "requires": {
            "source-list-map": "^2.0.0",
            "source-map": "~0.5.3"
          }
        },
        "which-module": {
          "version": "2.0.0",
          "resolved": "https://registry.npmjs.org/which-module/-/which-module-2.0.0.tgz",
          "integrity": "sha1-2e8H3Od7mQK4o6j6SzHD4/fm6Ho=",
          "dev": true
        },
        "yargs": {
          "version": "8.0.2",
          "resolved": "https://registry.npmjs.org/yargs/-/yargs-8.0.2.tgz",
          "integrity": "sha1-YpmpBVsc78lp/355wdkY3Osiw2A=",
          "dev": true,
          "requires": {
            "camelcase": "^4.1.0",
            "cliui": "^3.2.0",
            "decamelize": "^1.1.1",
            "get-caller-file": "^1.0.1",
            "os-locale": "^2.0.0",
            "read-pkg-up": "^2.0.0",
            "require-directory": "^2.1.1",
            "require-main-filename": "^1.0.1",
            "set-blocking": "^2.0.0",
            "string-width": "^2.0.0",
            "which-module": "^2.0.0",
            "y18n": "^3.2.1",
            "yargs-parser": "^7.0.0"
          }
        },
        "yargs-parser": {
          "version": "7.0.0",
          "resolved": "https://registry.npmjs.org/yargs-parser/-/yargs-parser-7.0.0.tgz",
          "integrity": "sha1-jQrELxbqVd69MyyvTEA4s+P139k=",
          "dev": true,
          "requires": {
            "camelcase": "^4.1.0"
          }
        }
      }
    },
    "webpack-dev-middleware": {
      "version": "1.12.0",
      "resolved": "https://registry.npmjs.org/webpack-dev-middleware/-/webpack-dev-middleware-1.12.0.tgz",
      "integrity": "sha1-007++y7dp+HTtdvgcolRMhllFwk=",
      "dev": true,
      "requires": {
        "memory-fs": "~0.4.1",
        "mime": "^1.3.4",
        "path-is-absolute": "^1.0.0",
        "range-parser": "^1.0.3",
        "time-stamp": "^2.0.0"
      },
      "dependencies": {
        "time-stamp": {
          "version": "2.0.0",
          "resolved": "https://registry.npmjs.org/time-stamp/-/time-stamp-2.0.0.tgz",
          "integrity": "sha1-lcakRTDhW6jW9KPsuMOj+sRto1c=",
          "dev": true
        }
      }
    },
    "webpack-sources": {
      "version": "0.1.5",
      "resolved": "https://registry.npmjs.org/webpack-sources/-/webpack-sources-0.1.5.tgz",
      "integrity": "sha1-qh86vw8NdNtxEcQOUAuE+WZkB1A=",
      "requires": {
        "source-list-map": "~0.1.7",
        "source-map": "~0.5.3"
      }
    },
    "webpack2-polyfill-plugin": {
      "version": "0.0.2",
      "resolved": "https://registry.npmjs.org/webpack2-polyfill-plugin/-/webpack2-polyfill-plugin-0.0.2.tgz",
      "integrity": "sha1-Bxa/7NwuitxsWAv04wF+/8x3V2g=",
      "requires": {
        "object-assign": "^4.1.0",
        "promise-polyfill": "6.0.2",
        "strip-json-comments": "^2.0.1",
        "webpack-sources": "^0.1.2"
      }
    },
    "which": {
      "version": "1.2.14",
      "resolved": "https://registry.npmjs.org/which/-/which-1.2.14.tgz",
      "integrity": "sha1-mofEN48D6CfOyvGs31bHNsAcFOU=",
      "dev": true,
      "requires": {
        "isexe": "^2.0.0"
      }
    },
    "which-module": {
      "version": "1.0.0",
      "resolved": "https://registry.npmjs.org/which-module/-/which-module-1.0.0.tgz",
      "integrity": "sha1-u6Y8qGGUiZT/MHc2CJ47lgJsKk8=",
      "dev": true
    },
    "wide-align": {
      "version": "1.1.2",
      "resolved": "https://registry.npmjs.org/wide-align/-/wide-align-1.1.2.tgz",
      "integrity": "sha512-ijDLlyQ7s6x1JgCLur53osjm/UXUYD9+0PbYKrBsYisYXzCxN+HC3mYDNy/dWdmf3AwqwU3CXwDCvsNgGK1S0w==",
      "dev": true,
      "requires": {
        "string-width": "^1.0.2"
      }
    },
    "window-size": {
      "version": "0.1.0",
      "resolved": "https://registry.npmjs.org/window-size/-/window-size-0.1.0.tgz",
      "integrity": "sha1-VDjNLqk7IC76Ohn+iIeu58lPnJ0=",
      "dev": true
    },
    "wordwrap": {
      "version": "1.0.0",
      "resolved": "https://registry.npmjs.org/wordwrap/-/wordwrap-1.0.0.tgz",
      "integrity": "sha1-J1hIEIkUVqQXHI0CJkQa3pDLyus=",
      "dev": true
    },
    "wrap-ansi": {
      "version": "2.1.0",
      "resolved": "https://registry.npmjs.org/wrap-ansi/-/wrap-ansi-2.1.0.tgz",
      "integrity": "sha1-2Pw9KE3QV5T+hJc8rs3Rz4JP3YU=",
      "dev": true,
      "requires": {
        "string-width": "^1.0.1",
        "strip-ansi": "^3.0.1"
      }
    },
    "wrappy": {
      "version": "1.0.2",
      "resolved": "https://registry.npmjs.org/wrappy/-/wrappy-1.0.2.tgz",
      "integrity": "sha1-tSQ9jz7BqjXxNkYFvA0QNuMKtp8=",
      "dev": true
    },
    "write": {
      "version": "0.2.1",
      "resolved": "https://registry.npmjs.org/write/-/write-0.2.1.tgz",
      "integrity": "sha1-X8A4KOJkzqP+kUVUdvejxWbLB1c=",
      "dev": true,
      "requires": {
        "mkdirp": "^0.5.1"
      }
    },
    "ws": {
      "version": "1.1.4",
      "resolved": "https://registry.npmjs.org/ws/-/ws-1.1.4.tgz",
      "integrity": "sha1-V/QNA2gy5fUFVmKjl8Tedu1mv2E=",
      "dev": true,
      "requires": {
        "options": ">=0.0.5",
        "ultron": "1.0.x"
      }
    },
    "wtf-8": {
      "version": "1.0.0",
      "resolved": "https://registry.npmjs.org/wtf-8/-/wtf-8-1.0.0.tgz",
      "integrity": "sha1-OS2LotDxw00e4tYw8V0O+2jhBIo=",
      "dev": true
    },
    "xmldom": {
      "version": "0.1.27",
      "resolved": "https://registry.npmjs.org/xmldom/-/xmldom-0.1.27.tgz",
      "integrity": "sha1-1QH5ezvbQDr4757MIFcxh6rawOk=",
      "dev": true
    },
    "xmlhttprequest-ssl": {
      "version": "1.5.3",
      "resolved": "https://registry.npmjs.org/xmlhttprequest-ssl/-/xmlhttprequest-ssl-1.5.3.tgz",
      "integrity": "sha1-GFqIjATspGw+QHDZn3tJ3jUomS0=",
      "dev": true
    },
    "xtend": {
      "version": "4.0.1",
      "resolved": "https://registry.npmjs.org/xtend/-/xtend-4.0.1.tgz",
      "integrity": "sha1-pcbVMr5lbiPbgg77lDofBJmNY68=",
      "dev": true
    },
    "y18n": {
      "version": "3.2.1",
      "resolved": "https://registry.npmjs.org/y18n/-/y18n-3.2.1.tgz",
      "integrity": "sha1-bRX7qITAhnnA136I53WegR4H+kE=",
      "dev": true
    },
    "yallist": {
      "version": "2.1.2",
      "resolved": "https://registry.npmjs.org/yallist/-/yallist-2.1.2.tgz",
      "integrity": "sha1-HBH5IY8HYImkfdUS+TxmmaaoHVI=",
      "dev": true
    },
    "yargs": {
      "version": "7.1.0",
      "resolved": "https://registry.npmjs.org/yargs/-/yargs-7.1.0.tgz",
      "integrity": "sha1-a6MY6xaWFyf10oT46gA+jWFU0Mg=",
      "dev": true,
      "requires": {
        "camelcase": "^3.0.0",
        "cliui": "^3.2.0",
        "decamelize": "^1.1.1",
        "get-caller-file": "^1.0.1",
        "os-locale": "^1.4.0",
        "read-pkg-up": "^1.0.1",
        "require-directory": "^2.1.1",
        "require-main-filename": "^1.0.1",
        "set-blocking": "^2.0.0",
        "string-width": "^1.0.2",
        "which-module": "^1.0.0",
        "y18n": "^3.2.1",
        "yargs-parser": "^5.0.0"
      },
      "dependencies": {
        "camelcase": {
          "version": "3.0.0",
          "resolved": "https://registry.npmjs.org/camelcase/-/camelcase-3.0.0.tgz",
          "integrity": "sha1-MvxLn82vhF/N9+c7uXysImHwqwo=",
          "dev": true
        }
      }
    },
    "yargs-parser": {
      "version": "5.0.0",
      "resolved": "https://registry.npmjs.org/yargs-parser/-/yargs-parser-5.0.0.tgz",
      "integrity": "sha1-J17PDX/+Bcd+ZOfIbkzZS/DhIoo=",
      "dev": true,
      "requires": {
        "camelcase": "^3.0.0"
      },
      "dependencies": {
        "camelcase": {
          "version": "3.0.0",
          "resolved": "https://registry.npmjs.org/camelcase/-/camelcase-3.0.0.tgz",
          "integrity": "sha1-MvxLn82vhF/N9+c7uXysImHwqwo=",
          "dev": true
        }
      }
    },
    "yauzl": {
      "version": "2.4.1",
      "resolved": "https://registry.npmjs.org/yauzl/-/yauzl-2.4.1.tgz",
      "integrity": "sha1-lSj0QtqxsihOWLQ3m7GU4i4MQAU=",
      "dev": true,
      "requires": {
        "fd-slicer": "~1.0.1"
      }
    },
    "yeast": {
      "version": "0.1.2",
      "resolved": "https://registry.npmjs.org/yeast/-/yeast-0.1.2.tgz",
      "integrity": "sha1-AI4G2AlDIMNy28L47XagymyKxBk=",
      "dev": true
    },
    "zip-stream": {
      "version": "0.5.2",
      "resolved": "https://registry.npmjs.org/zip-stream/-/zip-stream-0.5.2.tgz",
      "integrity": "sha1-Mty8UG0Nq00hNyYlvX66rDwv/1Y=",
      "dev": true,
      "requires": {
        "compress-commons": "~0.2.0",
        "lodash": "~3.2.0",
        "readable-stream": "~1.0.26"
      },
      "dependencies": {
        "isarray": {
          "version": "0.0.1",
          "resolved": "https://registry.npmjs.org/isarray/-/isarray-0.0.1.tgz",
          "integrity": "sha1-ihis/Kmo9Bd+Cav8YDiTmwXR7t8=",
          "dev": true
        },
        "lodash": {
          "version": "3.2.0",
          "resolved": "https://registry.npmjs.org/lodash/-/lodash-3.2.0.tgz",
          "integrity": "sha1-S/UKMkP5rrC6xBpV09WZBnWkYvs=",
          "dev": true
        },
        "readable-stream": {
          "version": "1.0.34",
          "resolved": "https://registry.npmjs.org/readable-stream/-/readable-stream-1.0.34.tgz",
          "integrity": "sha1-Elgg40vIQtLyqq+v5MKRbuMsFXw=",
          "dev": true,
          "requires": {
            "core-util-is": "~1.0.0",
            "inherits": "~2.0.1",
            "isarray": "0.0.1",
            "string_decoder": "~0.10.x"
          }
        },
        "string_decoder": {
          "version": "0.10.31",
          "resolved": "https://registry.npmjs.org/string_decoder/-/string_decoder-0.10.31.tgz",
          "integrity": "sha1-YuIDvEF2bGwoyfyEMB2rHFMQ+pQ=",
          "dev": true
        }
      }
    }
  }
}<|MERGE_RESOLUTION|>--- conflicted
+++ resolved
@@ -1,9 +1,5 @@
 {
-<<<<<<< HEAD
-  "name": "djangoCMS",
-=======
   "name": "django-cms",
->>>>>>> 5e99e69f
   "requires": true,
   "lockfileVersion": 1,
   "dependencies": {
@@ -3144,15 +3140,6 @@
         "flat-cache": "^1.2.1",
         "object-assign": "^4.0.1"
       }
-<<<<<<< HEAD
-    },
-    "file-uri-to-path": {
-      "version": "1.0.0",
-      "resolved": "https://registry.npmjs.org/file-uri-to-path/-/file-uri-to-path-1.0.0.tgz",
-      "integrity": "sha512-0Zt+s3L7Vf1biwWZ29aARiVYLx7iMGnEUl9x33fbB/j3jR81u/O2LbqK+Bm1CDSNDKVtJ/YjwY7TUd5SkeLQLw==",
-      "optional": true
-=======
->>>>>>> 5e99e69f
     },
     "filename-regex": {
       "version": "2.0.1",
@@ -3328,44 +3315,6 @@
       "version": "1.0.0",
       "resolved": "https://registry.npmjs.org/fs-extra/-/fs-extra-1.0.0.tgz",
       "integrity": "sha1-zTzl9+fLYUWIP8rjGR6Yd/hYeVA=",
-<<<<<<< HEAD
-      "dev": true,
-      "requires": {
-        "graceful-fs": "^4.1.2",
-        "jsonfile": "^2.1.0",
-        "klaw": "^1.0.0"
-      }
-    },
-    "fs.realpath": {
-      "version": "1.0.0",
-      "resolved": "https://registry.npmjs.org/fs.realpath/-/fs.realpath-1.0.0.tgz",
-      "integrity": "sha1-FQStJSMVjKpA20onh8sBQRmU6k8=",
-      "dev": true
-    },
-    "fsevents": {
-      "version": "1.2.13",
-      "resolved": "https://registry.npmjs.org/fsevents/-/fsevents-1.2.13.tgz",
-      "integrity": "sha512-oWb1Z6mkHIskLzEJ/XWX0srkpkTQ7vaopMQkyaEIoq0fmtFVxOthb8cCxeT+p3ynTdkk/RZwbgG4brR5BeWECw==",
-      "optional": true,
-      "requires": {
-        "bindings": "^1.5.0",
-        "nan": "^2.12.1"
-      },
-      "dependencies": {
-        "bindings": {
-          "version": "1.5.0",
-          "resolved": "https://registry.npmjs.org/bindings/-/bindings-1.5.0.tgz",
-          "integrity": "sha512-p2q/t/mhvuOj/UeLlV6566GD/guowlr0hHxClI0W9m7MWYkL1F0hLo+0Aexs9HSPCtR1SXQ0TD3MMKrXZajbiQ==",
-          "optional": true,
-          "requires": {
-            "file-uri-to-path": "1.0.0"
-          }
-        },
-        "nan": {
-          "version": "2.14.1",
-          "resolved": "https://registry.npmjs.org/nan/-/nan-2.14.1.tgz",
-          "integrity": "sha512-isWHgVjnFjh2x2yuJ/tj3JbwoHu3UC2dX5G/88Cm24yB6YopVgxvBObDY7n5xW6ExmFhJpSEQqFPvq9zaXc8Jw==",
-=======
       "dev": true,
       "requires": {
         "graceful-fs": "^4.1.2",
@@ -4434,7 +4383,6 @@
           "resolved": "https://registry.npmjs.org/wrappy/-/wrappy-1.0.2.tgz",
           "integrity": "sha1-tSQ9jz7BqjXxNkYFvA0QNuMKtp8=",
           "dev": true,
->>>>>>> 5e99e69f
           "optional": true
         }
       }
