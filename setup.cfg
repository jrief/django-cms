[bdist_wheel]
universal=1

[flake8]
exclude =
    .env,
    .venv,
    **/migrations/**
ignore=E122,E123,E124,E125,E126,E127,E128,E129,E131,E201,E202,E203,E221,E225,E226,E231,E241,E251,E261,E262,E265,E271,E301,E302,E303,E501,E502,E701,E713,E714,E731,F401,F403
max-line-length = 119

[isort]
line_length = 79
combine_as_imports = true
default_section = THIRDPARTY
include_trailing_comma = true
known_first_party = cms, menus
multi_line_output = 5
skip = migrations
skip_glob = cms/models/__init__.py


[options]
install_requires =
    Django>=2.2,<5.0
<<<<<<< HEAD
python_requires = >=3.7
=======
python_requires = >=3.7
>>>>>>> c9f134c6
<|MERGE_RESOLUTION|>--- conflicted
+++ resolved
@@ -23,8 +23,4 @@
 [options]
 install_requires =
     Django>=2.2,<5.0
-<<<<<<< HEAD
-python_requires = >=3.7
-=======
-python_requires = >=3.7
->>>>>>> c9f134c6
+python_requires = >=3.7